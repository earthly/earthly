--- conflicted
+++ resolved
@@ -11,11 +11,7 @@
             ARG BUILDKIT_BASE_IMAGE=$BUILDKIT_PROJECT+build
         END
     ELSE
-<<<<<<< HEAD
-        ARG BUILDKIT_BASE_IMAGE=github.com/earthly/buildkit:f3ff010d42622de48a69c869b67533bcee00516b+build
-=======
         ARG BUILDKIT_BASE_IMAGE=github.com/earthly/buildkit:902721127522a48918c2da97e9ab50cee3f62a58+build
->>>>>>> 4c9f707b
     END
     FROM $BUILDKIT_BASE_IMAGE
     RUN echo "@edge-community http://dl-cdn.alpinelinux.org/alpine/edge/community" >> /etc/apk/repositories
