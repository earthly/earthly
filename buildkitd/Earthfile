VERSION 0.7

FROM alpine:3.18

buildkitd:
    ARG BUILDKIT_PROJECT
    IF [ "$BUILDKIT_PROJECT" != "" ]
<<<<<<< HEAD
        # Update to https://github.com/earthly/earthly/pull/3293#pullrequestreview-1643149385
        #IF case "$BUILDKIT_PROJECT" in "../*") true;; *) false;; esac
=======
        IF case "$BUILDKIT_PROJECT" in ../*) true;; *) false;; esac
>>>>>>> c29c1b1e
            # Assuming this is coming from the main Earthly Earthfile.
            ARG BUILDKIT_BASE_IMAGE=../$BUILDKIT_PROJECT+build
        #ELSE
        #    ARG BUILDKIT_BASE_IMAGE=$BUILDKIT_PROJECT+build
        #END
    ELSE
        ARG BUILDKIT_BASE_IMAGE=github.com/earthly/buildkit:40cd44f81962f99200f10df3a79d044f9df0aefe+build
    END
    ARG EARTHLY_TARGET_TAG_DOCKER
    ARG TAG="dev-$EARTHLY_TARGET_TAG_DOCKER"

    FROM $BUILDKIT_BASE_IMAGE --RELEASE_VERSION=$TAG
    RUN echo "@edge-community http://dl-cdn.alpinelinux.org/alpine/edge/community" >> /etc/apk/repositories
    RUN apk add --update --no-cache \
        cni-plugins@edge-community \
        gettext \
        git-lfs \
        iptables \
        jq \
        openssh-client \
        pigz \
        util-linux \
        xz

    # Add github and gitlab to known hosts.
    RUN mkdir -p ~/.ssh

    # github
    RUN echo "github.com ssh-ed25519 AAAAC3NzaC1lZDI1NTE5AAAAIOMqqnkVzrm0SdG6UOoqKLsabgH5C9okWi0dh2l9GKJl" >> ~/.ssh/known_hosts
    RUN echo "github.com ssh-rsa AAAAB3NzaC1yc2EAAAADAQABAAABgQCj7ndNxQowgcQnjshcLrqPEiiphnt+VTTvDP6mHBL9j1aNUkY4Ue1gvwnGLVlOhGeYrnZaMgRK6+PKCUXaDbC7qtbW8gIkhL7aGCsOr/C56SJMy/BCZfxd1nWzAOxSDPgVsmerOBYfNqltV9/hWCqBywINIR+5dIg6JTJ72pcEpEjcYgXkE2YEFXV1JHnsKgbLWNlhScqb2UmyRkQyytRLtL+38TGxkxCflmO+5Z8CSSNY7GidjMIZ7Q4zMjA2n1nGrlTDkzwDCsw+wqFPGQA179cnfGWOWRVruj16z6XyvxvjJwbz0wQZ75XK5tKSb7FNyeIEs4TT4jk+S4dhPeAUC5y+bDYirYgM4GC7uEnztnZyaVWQ7B381AK4Qdrwt51ZqExKbQpTUNn+EjqoTwvqNj4kqx5QUCI0ThS/YkOxJCXmPUWZbhjpCg56i+2aB6CmK2JGhn57K5mj0MNdBXA4/WnwH6XoPWJzK5Nyu2zB3nAZp+S5hpQs+p1vN1/wsjk=" >> ~/.ssh/known_hosts
    RUN echo "ecdsa-sha2-nistp256 AAAAE2VjZHNhLXNoYTItbmlzdHAyNTYAAAAIbmlzdHAyNTYAAABBBEmKSENjQEezOmxkZMy7opKgwFB9nkt5YRrYMjNuG5N87uRgg6CLrbo5wAdT/y6v0mKV0U2w0WZ2YB/++Tpockg=" >> ~/.ssh/known_hosts

    # gitlab
    RUN echo "gitlab.com ssh-rsa AAAAB3NzaC1yc2EAAAADAQABAAABAQCsj2bNKTBSpIYDEGk9KxsGh3mySTRgMtXL583qmBpzeQ+jqCMRgBqB98u3z++J1sKlXHWfM9dyhSevkMwSbhoR8XIq/U0tCNyokEi/ueaBMCvbcTHhO7FcwzY92WK4Yt0aGROY5qX2UKSeOvuP4D6TPqKF1onrSzH9bx9XUf2lEdWT/ia1NEKjunUqu1xOB/StKDHMoX4/OKyIzuS0q/T1zOATthvasJFoPrAjkohTyaDUz2LN5JoH839hViyEG82yB+MjcFV5MU3N1l1QL3cVUCh93xSaua1N85qivl+siMkPGbO5xR/En4iEY6K2XPASUEMaieWVNTRCtJ4S8H+9" >> ~/.ssh/known_hosts
    RUN echo "gitlab.com ecdsa-sha2-nistp256 AAAAE2VjZHNhLXNoYTItbmlzdHAyNTYAAAAIbmlzdHAyNTYAAABBBFSMqzJeV9rUzU4kWitGjeR4PWSa29SPqJ1fVkhtj3Hw9xjLVXVYrU9QlYWrOLXBpQ6KWjbjTDTdDkoohFzgbEY=" >> ~/.ssh/known_hosts
    RUN echo "gitlab.com ssh-ed25519 AAAAC3NzaC1lZDI1NTE5AAAAIAfuCHKVTjquxvt6CM6tdG4SLp1Btn/nOeHHE5UOzRdf" >> ~/.ssh/known_hosts

    # bitbucket
    RUN echo "bitbucket.com ssh-rsa AAAAB3NzaC1yc2EAAAABIwAAAQEAubiN81eDcafrgMeLzaFPsw2kNvEcqTKl/VqLat/MaB33pZy0y3rJZtnqwR2qOOvbwKZYKiEO1O6VqNEBxKvJJelCq0dTXWT5pbO2gDXC6h6QDXCaHo6pOHGPUy+YBaGQRGuSusMEASYiWunYN0vCAI8QaXnWMXNMdFP3jHAJH0eDsoiGnLPBlBp4TNm6rYI74nMzgz3B9IikW4WVK+dc8KZJZWYjAuORU3jc1c/NPskD2ASinf8v3xnfXeukU0sJ5N6m5E8VLjObPEO+mN2t/FZTMZLiFqPWc/ALSqnMnnhwrNi2rbfg/rd/IpL8Le3pSBne8+seeFVBoGqzHM9yXw==" >> ~/.ssh/known_hosts

    # Add the config templates and our own wrapper script.
    COPY ./entrypoint.sh /usr/bin/entrypoint.sh
    COPY ./buildkitd.toml.template /etc/buildkitd.toml.template
    COPY ./buildkitd.cache.template /etc/buildkitd.cache.template
    COPY ./buildkitd.cacheduration.template /etc/buildkitd.cacheduration.template
    COPY ./buildkitd.tcp.template /etc/buildkitd.tcp.template
    COPY ./buildkitd.pprof.template /etc/buildkitd.pprof.template
    COPY ./buildkitd.tls.template /etc/buildkitd.tls.template
    COPY ./cni-conf.json.template /etc/cni/cni-conf.json.template

    # Scripts and binaries used for the builds.
    COPY ../+debugger/earth_debugger /usr/bin/earth_debugger
    COPY ./dockerd-wrapper.sh /var/earthly/dockerd-wrapper.sh
    COPY ./docker-auto-install.sh /var/earthly/docker-auto-install.sh
    COPY ./oom-adjust.sh.template /bin/oom-adjust.sh.template
    COPY ./runc-ps /bin/runc-ps

    ENV EARTHLY_RESET_TMP_DIR=false
    ENV EARTHLY_TMP_DIR=/tmp/earthly
    ENV BUILDKIT_DEBUG=false
    ENV BUILDKIT_MAX_PARALLELISM=20
    ENV BUILDKIT_LOCAL_REGISTRY_LISTEN_PORT=8371
    ENV CACHE_SIZE_MB=0
    ENV CACHE_SIZE_PCT=0
    ENV NETWORK_MODE=cni
    ARG EARTHLY_GIT_HASH
    ENV EARTHLY_GIT_HASH=$EARTHLY_GIT_HASH
    ENV BUILDKIT_BASE_IMAGE=$BUILDKIT_BASE_IMAGE
    ENV EARTHLY_CACHE_VERSION="2" # whenever this value changes, a forced cache reset is performed
    VOLUME /tmp/earthly
    ENTRYPOINT ["/usr/bin/entrypoint.sh", "buildkitd", "--config=/etc/buildkitd.toml"]
    ARG DOCKERHUB_USER="earthly"
    ARG DOCKERHUB_BUILDKIT_IMG="buildkitd"
    ARG IMAGE_REGISTRY="docker.io"

    # Ensure that the image we save is a fully qualified name. Podman defaults to "localhost", while Docker defaults to
    # "docker.io". This keeps it consistent across both frontends.
    SAVE IMAGE --push --cache-from=$IMAGE_REGISTRY/earthly/buildkitd:main $IMAGE_REGISTRY/$DOCKERHUB_USER/$DOCKERHUB_BUILDKIT_IMG:$TAG

buildkit-sha:
    RUN apk add git
    ARG BUILDKIT_GIT_SHA
    ARG BUILDKIT_GIT_BRANCH=earthly-main
    ARG --required BUILDKIT_GIT_ORG
    RUN --no-cache set -e; \
        if [ "$(echo -n $BUILDKIT_GIT_SHA | wc -c)" = 40 ]; then \
            echo "pinning github.com/earthly/buildkit to reference git sha1: $BUILDKIT_GIT_SHA"; \
            buildkit_sha1="$BUILDKIT_GIT_SHA"; \
        else \
            test -z "$BUILDKIT_GIT_SHA"; \
            echo "looking up branch $BUILDKIT_GIT_BRANCH"; \
            buildkit_sha1=$(git ls-remote --refs -q https://github.com/$BUILDKIT_GIT_ORG/buildkit.git "$BUILDKIT_GIT_BRANCH" | awk 'BEGIN { FS = "[ \t]+" } {print $1}'); \
            echo "pinning github.com/earthly/buildkit@${BUILDKIT_BRANCH} to reference git sha1: $buildkit_sha1"; \
        fi && \
        test -n "$buildkit_sha1" && \
        echo "$buildkit_sha1" > buildkit_sha
    SAVE ARTIFACT buildkit_sha buildkit_sha

update-buildkit-earthfile:
    LOCALLY
    ARG --required BUILDKIT_GIT_SHA
    ARG --required BUILDKIT_GIT_ORG
    # We run the Mac version on Darwin as it is not compatible with Linux sed
    # The regular expressions are intentionally different, but should be functionally equivalent on the correct uname.
    RUN if [ "$(uname)" = "Darwin" ]; then \
            sed -E -i '' -e 's/(^[ \t]+ARG BUILDKIT_BASE_IMAGE).*\/buildkit.*/\1=github.com\/'$BUILDKIT_GIT_ORG'\/buildkit:'$BUILDKIT_GIT_SHA'+build/g' Earthfile; \
        else \
            sed -i 's/\(^[ \t]\+ARG BUILDKIT_BASE_IMAGE\)=github.com\/.*\/buildkit.*/\1=github.com\/'$BUILDKIT_GIT_ORG'\/buildkit:'$BUILDKIT_GIT_SHA'+build/g' Earthfile; \
        fi<|MERGE_RESOLUTION|>--- conflicted
+++ resolved
@@ -5,17 +5,12 @@
 buildkitd:
     ARG BUILDKIT_PROJECT
     IF [ "$BUILDKIT_PROJECT" != "" ]
-<<<<<<< HEAD
-        # Update to https://github.com/earthly/earthly/pull/3293#pullrequestreview-1643149385
-        #IF case "$BUILDKIT_PROJECT" in "../*") true;; *) false;; esac
-=======
         IF case "$BUILDKIT_PROJECT" in ../*) true;; *) false;; esac
->>>>>>> c29c1b1e
             # Assuming this is coming from the main Earthly Earthfile.
             ARG BUILDKIT_BASE_IMAGE=../$BUILDKIT_PROJECT+build
-        #ELSE
-        #    ARG BUILDKIT_BASE_IMAGE=$BUILDKIT_PROJECT+build
-        #END
+        ELSE
+            ARG BUILDKIT_BASE_IMAGE=$BUILDKIT_PROJECT+build
+        END
     ELSE
         ARG BUILDKIT_BASE_IMAGE=github.com/earthly/buildkit:40cd44f81962f99200f10df3a79d044f9df0aefe+build
     END
