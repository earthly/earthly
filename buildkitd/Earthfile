VERSION 0.6

FROM alpine:3.15

buildkitd:
    ARG BUILDKIT_PROJECT
    IF [ "$BUILDKIT_PROJECT" != "" ]
        IF case "$BUILDKIT_PROJECT" in "../*") true;; "*") false;; esac
            # Assuming this is coming from the main Earthly Earthfile.
            ARG BUILDKIT_BASE_IMAGE=../$BUILDKIT_PROJECT+build
        ELSE
            ARG BUILDKIT_BASE_IMAGE=$BUILDKIT_PROJECT+build
        END
    ELSE
<<<<<<< HEAD
        ARG BUILDKIT_BASE_IMAGE=github.com/earthly/buildkit:53d3f36ec9cd31894bd16fa2145b9436031c3b50+build
=======
        ARG BUILDKIT_BASE_IMAGE=github.com/earthly/buildkit:75bffa4fcb41c2f99506614bbe2835d3762ff22b+build
>>>>>>> 7b41b0f0
    END
    ARG EARTHLY_TARGET_TAG_DOCKER
    ARG TAG="dev-$EARTHLY_TARGET_TAG_DOCKER"

    FROM $BUILDKIT_BASE_IMAGE --RELEASE_VERSION=$TAG
    RUN echo "@edge-community http://dl-cdn.alpinelinux.org/alpine/edge/community" >> /etc/apk/repositories
    RUN apk add --update --no-cache \
        cni-plugins@edge-community \
        gettext \
        iptables \
        openssh-client \
        pigz \
        util-linux \
        xz

    # Add github and gitlab to known hosts.
    RUN mkdir -p ~/.ssh
    RUN echo "github.com ssh-rsa AAAAB3NzaC1yc2EAAAABIwAAAQEAq2A7hRGmdnm9tUDbO9IDSwBK6TbQa+PXYPCPy6rbTrTtw7PHkccKrpp0yVhp5HdEIcKr6pLlVDBfOLX9QUsyCOV0wzfjIJNlGEYsdlLJizHhbn2mUjvSAHQqZETYP81eFzLQNnPHt4EVVUh7VfDESU84KezmD5QlWpXLmvU31/yMf+Se8xhHTvKSCZIFImWwoG6mbUoWf9nzpIoaSjB+weqqUUmpaaasXVal72J+UX2B+2RPW3RcT0eOzQgqlJL3RKrTJvdsjE3JEAvGq3lGHSZXy28G3skua2SmVi/w4yCE6gbODqnTWlg7+wC604ydGXA8VJiS5ap43JXiUFFAaQ==" >> ~/.ssh/known_hosts
    RUN echo "gitlab.com ssh-rsa AAAAB3NzaC1yc2EAAAADAQABAAABAQCsj2bNKTBSpIYDEGk9KxsGh3mySTRgMtXL583qmBpzeQ+jqCMRgBqB98u3z++J1sKlXHWfM9dyhSevkMwSbhoR8XIq/U0tCNyokEi/ueaBMCvbcTHhO7FcwzY92WK4Yt0aGROY5qX2UKSeOvuP4D6TPqKF1onrSzH9bx9XUf2lEdWT/ia1NEKjunUqu1xOB/StKDHMoX4/OKyIzuS0q/T1zOATthvasJFoPrAjkohTyaDUz2LN5JoH839hViyEG82yB+MjcFV5MU3N1l1QL3cVUCh93xSaua1N85qivl+siMkPGbO5xR/En4iEY6K2XPASUEMaieWVNTRCtJ4S8H+9" >> ~/.ssh/known_hosts

    # Add the config templates and our own wrapper script.
    COPY ./entrypoint.sh /usr/bin/entrypoint.sh
    COPY ./buildkitd.toml.template /etc/buildkitd.toml.template
    COPY ./buildkitd.cache.template /etc/buildkitd.cache.template
    COPY ./buildkitd.tcp.template /etc/buildkitd.tcp.template
    COPY ./buildkitd.pprof.template /etc/buildkitd.pprof.template
    COPY ./buildkitd.tls.template /etc/buildkitd.tls.template
    COPY ./cni-conf.json.template /etc/cni/cni-conf.json.template

    # Scripts and binaries used for the builds.
    COPY ../+debugger/earth_debugger /usr/bin/earth_debugger
    COPY ./dockerd-wrapper.sh /var/earthly/dockerd-wrapper.sh
    COPY ./docker-auto-install.sh /var/earthly/docker-auto-install.sh
    COPY ./oom-adjust.sh.template /bin/oom-adjust.sh.template

    ENV EARTHLY_RESET_TMP_DIR=false
    ENV EARTHLY_TMP_DIR=/tmp/earthly
    ENV BUILDKIT_DEBUG=false
    ENV BUILDKIT_MAX_PARALLELISM=20
    ENV BUILDKIT_LOCAL_REGISTRY_LISTEN_PORT=8371
    ENV CACHE_SIZE_MB=0
    ENV CACHE_SIZE_PCT=0
    ENV NETWORK_MODE=cni
    ARG EARTHLY_GIT_HASH
    ENV EARTHLY_GIT_HASH=$EARTHLY_GIT_HASH
    ENV BUILDKIT_BASE_IMAGE=$BUILDKIT_BASE_IMAGE
    ENV EARTHLY_CACHE_VERSION="2" # whenever this value changes, a forced cache reset is performed
    VOLUME /tmp/earthly
    ENTRYPOINT ["/usr/bin/entrypoint.sh", "buildkitd", "--config=/etc/buildkitd.toml"]
    ARG REGISTRY_USER="earthly"
    ARG IMAGE_REGISTRY="docker.io"

    # Ensure that the image we save is a fully qualified name. Podman defaults to "localhost", while Docker defaults to
    # "docker.io". This keeps it consistent across both frontends.
    SAVE IMAGE --push --cache-from=$IMAGE_REGISTRY/earthly/buildkitd:main $IMAGE_REGISTRY/$REGISTRY_USER/buildkitd:$TAG

buildkit-sha:
    RUN apk add git
    ARG BUILDKIT_GIT_SHA
    ARG BUILDKIT_GIT_BRANCH=earthly-main
    ARG --required BUILDKIT_GIT_ORG
    RUN --no-cache set -e; \
        if [ "$(echo -n $BUILDKIT_GIT_SHA | wc -c)" = 40 ]; then \
            echo "pinning github.com/earthly/buildkit to reference git sha1: $BUILDKIT_GIT_SHA"; \
            buildkit_sha1="$BUILDKIT_GIT_SHA"; \
        else \
            test -z "$BUILDKIT_GIT_SHA"; \
            echo "looking up branch $BUILDKIT_GIT_BRANCH"; \
            buildkit_sha1=$(git ls-remote --refs -q https://github.com/$BUILDKIT_GIT_ORG/buildkit.git "$BUILDKIT_GIT_BRANCH" | awk 'BEGIN { FS = "[ \t]+" } {print $1}'); \
            echo "pinning github.com/earthly/buildkit@${BUILDKIT_BRANCH} to reference git sha1: $buildkit_sha1"; \
        fi && \
        test -n "$buildkit_sha1" && \
        echo "$buildkit_sha1" > buildkit_sha
    SAVE ARTIFACT buildkit_sha buildkit_sha

update-buildkit-earthfile:
    LOCALLY
    ARG --required BUILDKIT_GIT_SHA
    ARG --required BUILDKIT_GIT_ORG
    # We run the Mac version on Darwin as it is not compatible with Linux sed
    # The regular expressions are intentionally different, but should be functionally equivalent on the correct uname.
    RUN if [ "$(uname)" = "Darwin" ]; then \
            sed -E -i '' -e 's/(^[ \t]+ARG BUILDKIT_BASE_IMAGE).*\/buildkit.*/\1=github.com\/'$BUILDKIT_GIT_ORG'\/buildkit:'$BUILDKIT_GIT_SHA'+build/g' Earthfile; \
        else \
            sed -i 's/\(^[ \t]\+ARG BUILDKIT_BASE_IMAGE\)=github.com\/.*\/buildkit.*/\1=github.com\/'$BUILDKIT_GIT_ORG'\/buildkit:'$BUILDKIT_GIT_SHA'+build/g' Earthfile; \
        fi<|MERGE_RESOLUTION|>--- conflicted
+++ resolved
@@ -12,11 +12,7 @@
             ARG BUILDKIT_BASE_IMAGE=$BUILDKIT_PROJECT+build
         END
     ELSE
-<<<<<<< HEAD
-        ARG BUILDKIT_BASE_IMAGE=github.com/earthly/buildkit:53d3f36ec9cd31894bd16fa2145b9436031c3b50+build
-=======
         ARG BUILDKIT_BASE_IMAGE=github.com/earthly/buildkit:75bffa4fcb41c2f99506614bbe2835d3762ff22b+build
->>>>>>> 7b41b0f0
     END
     ARG EARTHLY_TARGET_TAG_DOCKER
     ARG TAG="dev-$EARTHLY_TARGET_TAG_DOCKER"
