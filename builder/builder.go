package builder

import (
	"context"
	"encoding/json"
	"fmt"
	"io"
	"os"
	"path"
	"path/filepath"
	"strings"
	"sync"

	"github.com/earthly/earthly/buildcontext"
	"github.com/earthly/earthly/buildcontext/provider"
	"github.com/earthly/earthly/cleanup"
	"github.com/earthly/earthly/conslogging"
	"github.com/earthly/earthly/domain"
	"github.com/earthly/earthly/earthfile2llb"
	"github.com/earthly/earthly/outmon"
	"github.com/earthly/earthly/states"
	"github.com/earthly/earthly/util/containerutil"
	"github.com/earthly/earthly/util/gwclientlogger"
	"github.com/earthly/earthly/util/llbutil"
	"github.com/earthly/earthly/util/llbutil/pllb"
	"github.com/earthly/earthly/util/platutil"
	"github.com/earthly/earthly/util/syncutil/semutil"
	"github.com/earthly/earthly/variables"
	"github.com/moby/buildkit/client"
	"github.com/moby/buildkit/client/llb"
	"github.com/moby/buildkit/exporter/containerimage/exptypes"
	gwclient "github.com/moby/buildkit/frontend/gateway/client"
	"github.com/moby/buildkit/session"
	"github.com/moby/buildkit/util/entitlements"
	reccopy "github.com/otiai10/copy"
	"github.com/pkg/errors"
	"golang.org/x/sync/errgroup"
)

const (
	// PhaseInit is the phase text for the init phase.
	PhaseInit = "1. Init 🚀"
	// PhaseBuild is the phase text for the build phase.
	PhaseBuild = "2. Build 🔧"
	// PhasePush is the phase text for the push phase.
	PhasePush = "3. Push ⏫"
	// PhaseOutput is the phase text for the output phase.
	PhaseOutput = "4. Local Output 🎁"
)

// Opt represent builder options.
type Opt struct {
	SessionID              string
	BkClient               *client.Client
	Console                conslogging.ConsoleLogger
	Verbose                bool
	Attachables            []session.Attachable
	Enttlmnts              []entitlements.Entitlement
	NoCache                bool
	CacheImports           *states.CacheImports
	CacheExport            string
	MaxCacheExport         string
	UseInlineCache         bool
	SaveInlineCache        bool
	ImageResolveMode       llb.ResolveMode
	CleanCollection        *cleanup.Collection
	OverridingVars         *variables.Scope
	BuildContextProvider   *provider.BuildContextProvider
	GitLookup              *buildcontext.GitLookup
	UseFakeDep             bool
	Strict                 bool
	DisableNoOutputUpdates bool
	ParallelConversion     bool
	Parallelism            semutil.Semaphore
	LocalRegistryAddr      string
	FeatureFlagOverrides   string
	ContainerFrontend      containerutil.ContainerFrontend
}

// BuildOpt is a collection of build options.
type BuildOpt struct {
	PlatformResolver           *platutil.Resolver
	AllowPrivileged            bool
	PrintPhases                bool
	Push                       bool
	NoOutput                   bool
	OnlyFinalTargetImages      bool
	OnlyArtifact               *domain.Artifact
	OnlyArtifactDestPath       string
	EnableGatewayClientLogging bool
	BuiltinArgs                variables.DefaultArgs
}

// Builder executes Earthly builds.
type Builder struct {
	s         *solver
	opt       Opt
	resolver  *buildcontext.Resolver
	builtMain bool

	outDirOnce sync.Once
	outDir     string
}

// NewBuilder returns a new earthly Builder.
func NewBuilder(ctx context.Context, opt Opt) (*Builder, error) {
	b := &Builder{
		s: &solver{
			sm:              outmon.NewSolverMonitor(opt.Console, opt.Verbose, opt.DisableNoOutputUpdates),
			bkClient:        opt.BkClient,
			cacheImports:    opt.CacheImports,
			cacheExport:     opt.CacheExport,
			maxCacheExport:  opt.MaxCacheExport,
			attachables:     opt.Attachables,
			enttlmnts:       opt.Enttlmnts,
			saveInlineCache: opt.SaveInlineCache,
		},
		opt:      opt,
		resolver: nil, // initialized below
	}
	b.resolver = buildcontext.NewResolver(opt.SessionID, opt.CleanCollection, opt.GitLookup, opt.Console, opt.FeatureFlagOverrides)
	return b, nil
}

// BuildTarget executes the build of a given Earthly target.
func (b *Builder) BuildTarget(ctx context.Context, target domain.Target, opt BuildOpt) (*states.MultiTarget, error) {
	mts, err := b.convertAndBuild(ctx, target, opt)
	if err != nil {
		return nil, err
	}
	return mts, nil
}

// MakeImageAsTarBuilderFun returns a function which can be used to build an image as a tar.
func (b *Builder) MakeImageAsTarBuilderFun() states.DockerBuilderFun {
	return func(ctx context.Context, mts *states.MultiTarget, dockerTag string, outFile string, printOutput bool) error {
		return b.buildOnlyLastImageAsTar(ctx, mts, dockerTag, outFile, BuildOpt{}, printOutput)
	}
}

func (b *Builder) convertAndBuild(ctx context.Context, target domain.Target, opt BuildOpt) (*states.MultiTarget, error) {
	sharedLocalStateCache := earthfile2llb.NewSharedLocalStateCache()

	featureFlagOverrides := b.opt.FeatureFlagOverrides

	destPathWhitelist := make(map[string]bool)
	manifestLists := make(map[string][]manifest) // parent image -> child images
	platformImgNames := make(map[string]bool)    // ensure that these are unique
	singPlatImgNames := make(map[string]bool)    // ensure that these are unique
	var mts *states.MultiTarget
	depIndex := 0
	imageIndex := 0
	dirIndex := 0
	localImages := make(map[string]string) // local reg pull name -> final name
	bf := func(childCtx context.Context, gwClient gwclient.Client) (*gwclient.Result, error) {
		if opt.EnableGatewayClientLogging {
			gwClient = gwclientlogger.New(gwClient)
		}
		var err error
		if !b.builtMain {
			opt := earthfile2llb.ConvertOpt{
				GwClient:             gwClient,
				Resolver:             b.resolver,
				ImageResolveMode:     b.opt.ImageResolveMode,
				DockerBuilderFun:     b.MakeImageAsTarBuilderFun(),
				CleanCollection:      b.opt.CleanCollection,
				PlatformResolver:     opt.PlatformResolver.SubResolver(opt.PlatformResolver.Current()),
				OverridingVars:       b.opt.OverridingVars,
				BuildContextProvider: b.opt.BuildContextProvider,
				CacheImports:         b.opt.CacheImports,
				UseInlineCache:       b.opt.UseInlineCache,
				UseFakeDep:           b.opt.UseFakeDep,
				AllowLocally:         !b.opt.Strict,
				AllowInteractive:     !b.opt.Strict,
				AllowPrivileged:      opt.AllowPrivileged,
				ParallelConversion:   b.opt.ParallelConversion,
				Parallelism:          b.opt.Parallelism,
				Console:              b.opt.Console,
				GitLookup:            b.opt.GitLookup,
				FeatureFlagOverrides: featureFlagOverrides,
				LocalStateCache:      sharedLocalStateCache,
				BuiltinArgs:          opt.BuiltinArgs,
				NoCache:              b.opt.NoCache,
				ContainerFrontend:    b.opt.ContainerFrontend,
			}
			mts, err = earthfile2llb.Earthfile2LLB(childCtx, target, opt, true)
			if err != nil {
				return nil, err
			}
		}
		res := gwclient.NewResult()
		if !b.builtMain {
			ref, err := b.stateToRef(childCtx, gwClient, mts.Final.MainState, mts.Final.PlatformResolver)
			if err != nil {
				return nil, err
			}
			res.AddRef("main", ref)
		}
		if !opt.NoOutput && opt.OnlyArtifact != nil && !opt.OnlyFinalTargetImages {
			ref, err := b.stateToRef(childCtx, gwClient, mts.Final.ArtifactsState, mts.Final.PlatformResolver)
			if err != nil {
				return nil, err
			}
			refKey := "final-artifact"
			refPrefix := fmt.Sprintf("ref/%s", refKey)
			res.AddRef(refKey, ref)
			res.AddMeta(fmt.Sprintf("%s/export-dir", refPrefix), []byte("true"))
			res.AddMeta(fmt.Sprintf("%s/final-artifact", refPrefix), []byte("true"))
		}

		isMultiPlatform := make(map[string]bool) // DockerTag -> bool
		for _, sts := range mts.All() {
			if sts.PlatformResolver.Current() != platutil.DefaultPlatform {
				for _, saveImage := range b.targetPhaseImages(sts) {
					if saveImage.DockerTag != "" && saveImage.DoSave {
						isMultiPlatform[saveImage.DockerTag] = true
					}
				}
			}
		}

		for _, sts := range mts.All() {
			if (sts.HasDangling && !b.opt.UseFakeDep) || (b.builtMain && sts.RunPush.HasState) {
				depRef, err := b.stateToRef(childCtx, gwClient, b.targetPhaseState(sts), sts.PlatformResolver)
				if err != nil {
					return nil, err
				}
				refKey := fmt.Sprintf("dep-%d", depIndex)
				res.AddRef(refKey, depRef)
				depIndex++
			}

			for _, saveImage := range b.targetPhaseImages(sts) {
				shouldPush := opt.Push && saveImage.Push && !sts.Target.IsRemote() && saveImage.DockerTag != "" && saveImage.DoSave
				shouldExport := !opt.NoOutput && opt.OnlyArtifact == nil && !(opt.OnlyFinalTargetImages && sts != mts.Final) && saveImage.DockerTag != "" && saveImage.DoSave
				useCacheHint := saveImage.CacheHint && b.opt.CacheExport != ""
				if (!shouldPush && !shouldExport && !useCacheHint) || (!shouldPush && saveImage.HasPushDependencies) {
					// Short-circuit.
					continue
				}
				ref, err := b.stateToRef(childCtx, gwClient, saveImage.State, sts.PlatformResolver)
				if err != nil {
					return nil, err
				}
				config, err := json.Marshal(saveImage.Image)
				if err != nil {
					return nil, errors.Wrapf(err, "marshal save image config")
				}

				if !isMultiPlatform[saveImage.DockerTag] {
					if saveImage.CheckDuplicate && saveImage.DockerTag != "" {
						if _, found := singPlatImgNames[saveImage.DockerTag]; found {
							return nil, errors.Errorf(
								"image %s is defined multiple times for the same default platform",
								saveImage.DockerTag)
						}
						singPlatImgNames[saveImage.DockerTag] = true
					}

					refKey := fmt.Sprintf("image-%d", imageIndex)
					refPrefix := fmt.Sprintf("ref/%s", refKey)
					imageIndex++

					localRegPullID := fmt.Sprintf("sess-%s/sp:img%d", gwClient.BuildOpts().SessionID, imageIndex)
					localImages[localRegPullID] = saveImage.DockerTag
					if shouldExport {
						if b.opt.LocalRegistryAddr != "" {
							res.AddMeta(fmt.Sprintf("%s/export-image-local-registry", refPrefix), []byte(localRegPullID))
						} else {
							res.AddMeta(fmt.Sprintf("%s/export-image", refPrefix), []byte("true"))
						}
					}
					res.AddMeta(fmt.Sprintf("%s/image.name", refPrefix), []byte(saveImage.DockerTag))
					if shouldPush {
						res.AddMeta(fmt.Sprintf("%s/export-image-push", refPrefix), []byte("true"))
						if saveImage.InsecurePush {
							res.AddMeta(fmt.Sprintf("%s/insecure-push", refPrefix), []byte("true"))
						}
					}
					res.AddMeta(fmt.Sprintf("%s/%s", refPrefix, exptypes.ExporterImageConfigKey), config)
					res.AddMeta(fmt.Sprintf("%s/image-index", refPrefix), []byte(fmt.Sprintf("%d", imageIndex)))
					res.AddRef(refKey, ref)
				} else {
					resolvedPlat := sts.PlatformResolver.Materialize(sts.PlatformResolver.Current())
					platformStr := resolvedPlat.String()
					platformImgName, err := platformSpecificImageName(saveImage.DockerTag, resolvedPlat)
					if err != nil {
						return nil, err
					}
					if saveImage.CheckDuplicate && saveImage.DockerTag != "" {
						if _, found := platformImgNames[platformImgName]; found {
							return nil, errors.Errorf(
								"image %s is defined multiple times for the same platform (%s)",
								saveImage.DockerTag, platformImgName)
						}
						platformImgNames[platformImgName] = true
					}
					// Image has platform set - need to use manifest lists.
					// Need to push as a single multi-manifest image, but output locally as
					// separate images.
					// (docker load does not support tars with manifest lists).

					// For push.
					if shouldPush {
						refKey := fmt.Sprintf("image-%d", imageIndex)
						refPrefix := fmt.Sprintf("ref/%s", refKey)
						imageIndex++

						res.AddMeta(fmt.Sprintf("%s/image.name", refPrefix), []byte(saveImage.DockerTag))
						res.AddMeta(fmt.Sprintf("%s/platform", refPrefix), []byte(platformStr))
						res.AddMeta(fmt.Sprintf("%s/export-image-push", refPrefix), []byte("true"))
						if saveImage.InsecurePush {
							res.AddMeta(fmt.Sprintf("%s/insecure-push", refPrefix), []byte("true"))
						}
						res.AddMeta(fmt.Sprintf("%s/%s", refPrefix, exptypes.ExporterImageConfigKey), config)
						res.AddMeta(fmt.Sprintf("%s/image-index", refPrefix), []byte(fmt.Sprintf("%d", imageIndex)))
						res.AddRef(refKey, ref)
					}

					// For local.
					if shouldExport {
						refKey := fmt.Sprintf("image-%d", imageIndex)
						refPrefix := fmt.Sprintf("ref/%s", refKey)
						imageIndex++

						localRegPullID, err := platformSpecificImageName(
							fmt.Sprintf("sess-%s/mp:img%d", gwClient.BuildOpts().SessionID, imageIndex), resolvedPlat)
						if err != nil {
							return nil, err
						}
						localImages[localRegPullID] = platformImgName
						if b.opt.LocalRegistryAddr != "" {
							res.AddMeta(fmt.Sprintf("%s/export-image-local-registry", refPrefix), []byte(localRegPullID))
						} else {
							res.AddMeta(fmt.Sprintf("%s/export-image", refPrefix), []byte("true"))
						}
						res.AddMeta(fmt.Sprintf("%s/image.name", refPrefix), []byte(platformImgName))
						res.AddMeta(fmt.Sprintf("%s/%s", refPrefix, exptypes.ExporterImageConfigKey), config)
						res.AddMeta(fmt.Sprintf("%s/image-index", refPrefix), []byte(fmt.Sprintf("%d", imageIndex)))
						res.AddRef(refKey, ref)
						manifestLists[saveImage.DockerTag] = append(
							manifestLists[saveImage.DockerTag], manifest{
								imageName: platformImgName,
								platform:  resolvedPlat,
							})
					}
				}
			}
			performSaveLocals := (!opt.NoOutput &&
				!opt.OnlyFinalTargetImages &&
				opt.OnlyArtifact == nil)

			if performSaveLocals {
				for _, saveLocal := range b.targetPhaseArtifacts(sts) {
					ref, err := b.artifactStateToRef(
						childCtx, gwClient, sts.SeparateArtifactsState[saveLocal.Index],
						sts.PlatformResolver)
					if err != nil {
						return nil, err
					}
					refKey := fmt.Sprintf("dir-%d", dirIndex)
					refPrefix := fmt.Sprintf("ref/%s", refKey)
					res.AddRef(refKey, ref)
					artifact := domain.Artifact{
						Target:   sts.Target,
						Artifact: saveLocal.ArtifactPath,
					}
					res.AddMeta(fmt.Sprintf("%s/artifact", refPrefix), []byte(artifact.String()))
					res.AddMeta(fmt.Sprintf("%s/src-path", refPrefix), []byte(saveLocal.ArtifactPath))
					res.AddMeta(fmt.Sprintf("%s/dest-path", refPrefix), []byte(saveLocal.DestPath))
					res.AddMeta(fmt.Sprintf("%s/export-dir", refPrefix), []byte("true"))
					res.AddMeta(fmt.Sprintf("%s/dir-index", refPrefix), []byte(fmt.Sprintf("%d", dirIndex)))
					destPathWhitelist[saveLocal.DestPath] = true
					dirIndex++
				}
			}

			targetInteractiveSession := b.targetPhaseInteractiveSession(sts)
			if targetInteractiveSession.Initialized && targetInteractiveSession.Kind == states.SessionEphemeral {
				ref, err := b.stateToRef(ctx, gwClient, targetInteractiveSession.State, sts.PlatformResolver)
				res.AddRef("ephemeral", ref)
				if err != nil {
					return nil, err
				}
			}
		}
		return res, nil
	}
	onImage := func(childCtx context.Context, eg *errgroup.Group, imageName string) (io.WriteCloser, error) {
		pipeR, pipeW := io.Pipe()
		eg.Go(func() error {
			defer pipeR.Close()
			err := loadDockerTar(childCtx, b.opt.ContainerFrontend, pipeR)
			if err != nil {
				return errors.Wrapf(err, "load docker tar")
			}
			return nil
		})
		return pipeW, nil
	}
	onArtifact := func(childCtx context.Context, index int, artifact domain.Artifact, artifactPath string, destPath string) (string, error) {
		if !destPathWhitelist[destPath] {
			return "", errors.Errorf("dest path %s is not in the whitelist: %+v", destPath, destPathWhitelist)
		}
		outDir, err := b.tempEarthlyOutDir()
		if err != nil {
			return "", err
		}
		artifactDir := filepath.Join(outDir, fmt.Sprintf("index-%d", index))
		err = os.MkdirAll(artifactDir, 0755)
		if err != nil {
			return "", errors.Wrapf(err, "create dir %s", artifactDir)
		}
		return artifactDir, nil
	}
	onFinalArtifact := func(childCtx context.Context) (string, error) {
		return b.tempEarthlyOutDir()
	}
	onPull := func(childCtx context.Context, imagesToPull []string) error {
		if b.opt.LocalRegistryAddr == "" {
			return nil
		}
		pullMap := make(map[string]string)
		for _, imgToPull := range imagesToPull {
			finalName, ok := localImages[imgToPull]
			if !ok {
				return errors.Errorf("unrecognized image to pull %s", imgToPull)
			}
			pullMap[imgToPull] = finalName
		}
		return dockerPullLocalImages(childCtx, b.opt.ContainerFrontend, b.opt.LocalRegistryAddr, pullMap)
	}
	if opt.PrintPhases {
		b.opt.Console.PrintPhaseHeader(PhaseBuild, false, "")
	}
	err := b.s.buildMainMulti(ctx, bf, onImage, onArtifact, onFinalArtifact, onPull, PhaseBuild)
	if err != nil {
		return nil, errors.Wrapf(err, "build main")
	}
	if opt.PrintPhases {
		b.opt.Console.PrintPhaseFooter(PhaseBuild, false, "")
	}
	b.builtMain = true

	if opt.PrintPhases {
		b.opt.Console.PrintPhaseHeader(PhasePush, !opt.Push, "")
		if !opt.Push {
			b.opt.Console.Printf("To enable pushing use\n\n\t\tearthly --push ...\n\n")
		}
	}
	if opt.Push && opt.OnlyArtifact == nil && !opt.OnlyFinalTargetImages {
		hasRunPush := false
		for _, sts := range mts.All() {
			if sts.RunPush.HasState {
				hasRunPush = true
				break
			}
		}
		if hasRunPush {
			err = b.s.buildMainMulti(ctx, bf, onImage, onArtifact, onFinalArtifact, onPull, PhasePush)
			if err != nil {
				return nil, errors.Wrapf(err, "build push")
			}
		}
	}

	pushConsole := conslogging.NewBufferedLogger(&b.opt.Console)
	outputConsole := conslogging.NewBufferedLogger(&b.opt.Console)
	outputPhaseSpecial := ""

	if opt.NoOutput {
		// Nothing.
	} else if opt.OnlyArtifact != nil {
		outputPhaseSpecial = "single artifact"
		outDir, err := b.tempEarthlyOutDir()
		if err != nil {
			return nil, err
		}
		err = b.saveArtifactLocally(
			ctx, outputConsole, *opt.OnlyArtifact, outDir, opt.OnlyArtifactDestPath,
			mts.Final.ID, opt, false)
		if err != nil {
			return nil, err
		}
	} else if opt.OnlyFinalTargetImages {
		outputPhaseSpecial = "single image"
		for _, saveImage := range mts.Final.SaveImages {
			shouldPush := opt.Push && saveImage.Push && saveImage.DockerTag != "" && saveImage.DoSave
			shouldExport := !opt.NoOutput && saveImage.DockerTag != "" && saveImage.DoSave
			if !shouldPush && !shouldExport {
				continue
			}
			targetStr := b.opt.Console.PrefixColor().Sprintf("%s", mts.Final.Target.StringCanonical())
			if shouldPush {
				pushConsole.Printf("Pushed image %s as %s\n", targetStr, saveImage.DockerTag)
			}
			if saveImage.Push && !opt.Push {
				pushConsole.Printf("Did not push image %s\n", saveImage.DockerTag)
			}
			outputConsole.Printf("Image %s output as %s\n", targetStr, saveImage.DockerTag)
		}
	} else {
		// This needs to match with the same index used during output.
		// TODO: This is a little brittle to future code changes.
		dirIndex := 0
		for _, sts := range mts.All() {
			console := b.opt.Console.WithPrefixAndSalt(sts.Target.String(), sts.ID)
			for _, saveImage := range sts.SaveImages {
				shouldPush := opt.Push && saveImage.Push && !sts.Target.IsRemote() && saveImage.DockerTag != "" && saveImage.DoSave
				shouldExport := !opt.NoOutput && saveImage.DockerTag != "" && saveImage.DoSave
				if !shouldPush && !shouldExport {
					continue
				}
				targetStr := console.PrefixColor().Sprintf("%s", sts.Target.StringCanonical())
				if shouldPush {
					pushConsole.Printf("Pushed image %s as %s\n", targetStr, saveImage.DockerTag)
				}
				if saveImage.Push && !opt.Push && !sts.Target.IsRemote() {
					pushConsole.Printf("Did not push image %s\n", saveImage.DockerTag)
				}
				outputConsole.Printf("Image %s output as %s\n", targetStr, saveImage.DockerTag)
			}
			for _, saveLocal := range sts.SaveLocals {
				outDir, err := b.tempEarthlyOutDir()
				if err != nil {
					return nil, err
				}
				artifactDir := filepath.Join(outDir, fmt.Sprintf("index-%d", dirIndex))
				artifact := domain.Artifact{
					Target:   sts.Target,
					Artifact: saveLocal.ArtifactPath,
				}
				err = b.saveArtifactLocally(
					ctx, outputConsole, artifact, artifactDir, saveLocal.DestPath,
					sts.ID, opt, saveLocal.IfExists)
				if err != nil {
					return nil, err
				}
				dirIndex++
			}

			if sts.RunPush.HasState {
				if opt.Push {
					for _, saveLocal := range sts.RunPush.SaveLocals {
						outDir, err := b.tempEarthlyOutDir()
						if err != nil {
							return nil, err
						}
						artifactDir := filepath.Join(outDir, fmt.Sprintf("index-%d", dirIndex))
						artifact := domain.Artifact{
							Target:   sts.Target,
							Artifact: saveLocal.ArtifactPath,
						}
						err = b.saveArtifactLocally(
							ctx, outputConsole, artifact, artifactDir, saveLocal.DestPath,
							sts.ID, opt, saveLocal.IfExists)
						if err != nil {
							return nil, err
						}
						dirIndex++
					}
				} else {
					for _, commandStr := range sts.RunPush.CommandStrs {
						pushConsole.Printf("Did not execute push command %s\n", commandStr)
					}

					for _, saveImage := range sts.RunPush.SaveImages {
						pushConsole.Printf(
							"Did not push image %s as evaluating the image would "+
								"have caused a RUN --push to execute", saveImage.DockerTag)
						outputConsole.Printf("Did not output image %s locally, "+
							"as evaluating the image would have caused a "+
							"RUN --push to execute", saveImage.DockerTag)
					}

					if sts.RunPush.InteractiveSession.Initialized {
						pushConsole.Printf("Did not start an %s interactive session "+
							"with command %s\n", sts.RunPush.InteractiveSession.Kind,
							sts.RunPush.InteractiveSession.CommandStr)
					}
				}
			}
		}
	}
	pushConsole.Flush()
	if opt.PrintPhases {
		b.opt.Console.PrintPhaseFooter(PhasePush, !opt.Push, "")
		b.opt.Console.PrintPhaseHeader(PhaseOutput, opt.NoOutput, outputPhaseSpecial)
	}
	outputConsole.Flush()
	for parentImageName, children := range manifestLists {
		err = loadDockerManifest(ctx, b.opt.Console, b.opt.ContainerFrontend, parentImageName, children)
		if err != nil {
			return nil, err
		}
	}
	if opt.PrintPhases {
		b.opt.Console.PrintPhaseFooter(PhaseOutput, false, "")
		b.opt.Console.PrintSuccess()
	}
	return mts, nil
}

func (b *Builder) targetPhaseState(sts *states.SingleTarget) pllb.State {
	if b.builtMain {
		return sts.RunPush.State
	}
	return sts.MainState
}

func (b *Builder) targetPhaseArtifacts(sts *states.SingleTarget) []states.SaveLocal {
	if b.builtMain {
		return sts.RunPush.SaveLocals
	}
	return sts.SaveLocals
}

func (b *Builder) targetPhaseImages(sts *states.SingleTarget) []states.SaveImage {
	if b.builtMain {
		return sts.RunPush.SaveImages
	}
	return sts.SaveImages
}

func (b *Builder) targetPhaseInteractiveSession(sts *states.SingleTarget) states.InteractiveSession {
	if b.builtMain {
		return sts.RunPush.InteractiveSession
	}
	return sts.InteractiveSession
}

func (b *Builder) stateToRef(ctx context.Context, gwClient gwclient.Client, state pllb.State, platr *platutil.Resolver) (gwclient.Reference, error) {
	noCache := b.opt.NoCache && !b.builtMain
	return llbutil.StateToRef(
		ctx, gwClient, state, noCache,
		platr, b.opt.CacheImports.AsMap())
}

func (b *Builder) artifactStateToRef(ctx context.Context, gwClient gwclient.Client, state pllb.State, platr *platutil.Resolver) (gwclient.Reference, error) {
	noCache := b.opt.NoCache || b.builtMain
	return llbutil.StateToRef(
		ctx, gwClient, state, noCache,
		platr, b.opt.CacheImports.AsMap())
}

<<<<<<< HEAD
func (b *Builder) buildOnlyLastImageAsTar(ctx context.Context, mts *states.MultiTarget, dockerTag string, outFile string, opt BuildOpt) error {
	platform := mts.Final.PlatformResolver.ToLLBPlatform(mts.Final.PlatformResolver.Current())
	saveImage := mts.Final.LastSaveImage()
	err := b.s.solveDockerTar(ctx, saveImage.State, platform, saveImage.Image, dockerTag, outFile)
=======
func (b *Builder) buildOnlyLastImageAsTar(ctx context.Context, mts *states.MultiTarget, dockerTag string, outFile string, opt BuildOpt, printOutput bool) error {
	platform, err := llbutil.ResolvePlatform(mts.Final.Platform, opt.Platform)
	if err != nil {
		platform = mts.Final.Platform
	}
	plat := llbutil.PlatformWithDefault(platform)
	saveImage := mts.Final.LastSaveImage()
	err = b.s.solveDockerTar(ctx, saveImage.State, plat, saveImage.Image, dockerTag, outFile, printOutput)
>>>>>>> a0cb9359
	if err != nil {
		return errors.Wrapf(err, "solve image tar %s", outFile)
	}
	return nil
}

func (b *Builder) saveArtifactLocally(ctx context.Context, console *conslogging.BufferedLogger, artifact domain.Artifact, indexOutDir string, destPath string, salt string, opt BuildOpt, ifExists bool) error {
	fromPattern := filepath.Join(indexOutDir, filepath.FromSlash(artifact.Artifact))
	// Resolve possible wildcards.
	// TODO: Note that this is not very portable, as the glob is host-platform dependent,
	//       while the pattern is also guest-platform dependent.
	fromGlobMatches, err := filepath.Glob(fromPattern)
	if err != nil {
		return errors.Wrapf(err, "glob")
	} else if !artifact.Target.IsRemote() && len(fromGlobMatches) <= 0 {
		if ifExists {
			return nil
		}
		return errors.Errorf("cannot save artifact %s, since it does not exist", artifact.StringCanonical())
	}
	isWildcard := strings.ContainsAny(fromPattern, `*?[`)
	for _, from := range fromGlobMatches {
		fiSrc, err := os.Stat(from)
		if err != nil {
			return errors.Wrapf(err, "os stat %s", from)
		}
		srcIsDir := fiSrc.IsDir()
		to := destPath
		destIsDir := strings.HasSuffix(to, "/") || to == "."
		if artifact.Target.IsLocalExternal() && !filepath.IsAbs(to) {
			// Place within external dir.
			to = path.Join(artifact.Target.LocalPath, to)
		}
		if destIsDir {
			// Place within dest dir.
			to = path.Join(to, path.Base(from))
		}
		destExists := false
		fiDest, err := os.Stat(to)
		if err != nil {
			// Ignore err. Likely dest path does not exist.
			if isWildcard && !destIsDir {
				return errors.New(
					"artifact is a wildcard, but AS LOCAL destination does not end with /")
			}
			destIsDir = fiSrc.IsDir()
		} else {
			destExists = true
			destIsDir = fiDest.IsDir()
		}
		if srcIsDir && !destIsDir {
			return errors.New(
				"artifact is a directory, but existing AS LOCAL destination is a file")
		}
		if destExists {
			if !srcIsDir {
				// Remove preexisting dest file.
				err = os.Remove(to)
				if err != nil {
					return errors.Wrapf(err, "rm %s", to)
				}
			} else {
				// Remove preexisting dest dir.
				err = os.RemoveAll(to)
				if err != nil {
					return errors.Wrapf(err, "rm -rf %s", to)
				}
			}
		}

		toDir := path.Dir(to)
		err = os.MkdirAll(toDir, 0755)
		if err != nil {
			return errors.Wrapf(err, "mkdir all for artifact %s", toDir)
		}
		err = os.Link(from, to)
		if err != nil {
			// Hard linking did not work. Try recursive copy.
			errCopy := reccopy.Copy(from, to)
			if errCopy != nil {
				return errors.Wrapf(errCopy, "copy artifact %s", from)
			}
		}

		// Write to console about this artifact.
		artifactPath := trimFilePathPrefix(indexOutDir, from, b.opt.Console)
		artifact2 := domain.Artifact{
			Target:   artifact.Target,
			Artifact: artifactPath,
		}
		destPath2 := filepath.FromSlash(destPath)
		if strings.HasSuffix(destPath, "/") {
			destPath2 = filepath.Join(destPath2, filepath.Base(artifactPath))
		}
		if opt.PrintPhases {
			artifactColor := b.opt.Console.WithPrefixAndSalt(artifact.Target.String(), salt).PrefixColor()
			artifactStr := artifactColor.Sprintf("%s", artifact2.StringCanonical())
			console.Printf("Artifact %s output as %s\n", artifactStr, destPath2)
		}
	}
	return nil
}

func (b *Builder) tempEarthlyOutDir() (string, error) {
	var err error
	b.outDirOnce.Do(func() {
		tmpParentDir := ".tmp-earthly-out"
		err = os.MkdirAll(tmpParentDir, 0755)
		if err != nil {
			err = errors.Wrapf(err, "unable to create dir %s", tmpParentDir)
			return
		}
		b.outDir, err = os.MkdirTemp(tmpParentDir, "tmp")
		if err != nil {
			err = errors.Wrap(err, "mk temp dir for artifacts")
			return
		}
		b.opt.CleanCollection.Add(func() error {
			remErr := os.RemoveAll(b.outDir)
			// Remove the parent dir only if it's empty.
			_ = os.Remove(tmpParentDir)
			return remErr
		})
	})
	return b.outDir, err
}

func trimFilePathPrefix(prefix string, thePath string, console conslogging.ConsoleLogger) string {
	ret, err := filepath.Rel(prefix, thePath)
	if err != nil {
		console.Warnf("Warning: Could not compute relative path for %s "+
			"as being relative to %s: %s\n", thePath, prefix, err.Error())
		return thePath
	}
	return ret
}<|MERGE_RESOLUTION|>--- conflicted
+++ resolved
@@ -643,21 +643,10 @@
 		platr, b.opt.CacheImports.AsMap())
 }
 
-<<<<<<< HEAD
-func (b *Builder) buildOnlyLastImageAsTar(ctx context.Context, mts *states.MultiTarget, dockerTag string, outFile string, opt BuildOpt) error {
+func (b *Builder) buildOnlyLastImageAsTar(ctx context.Context, mts *states.MultiTarget, dockerTag string, outFile string, opt BuildOpt, printOutput bool) error {
 	platform := mts.Final.PlatformResolver.ToLLBPlatform(mts.Final.PlatformResolver.Current())
 	saveImage := mts.Final.LastSaveImage()
-	err := b.s.solveDockerTar(ctx, saveImage.State, platform, saveImage.Image, dockerTag, outFile)
-=======
-func (b *Builder) buildOnlyLastImageAsTar(ctx context.Context, mts *states.MultiTarget, dockerTag string, outFile string, opt BuildOpt, printOutput bool) error {
-	platform, err := llbutil.ResolvePlatform(mts.Final.Platform, opt.Platform)
-	if err != nil {
-		platform = mts.Final.Platform
-	}
-	plat := llbutil.PlatformWithDefault(platform)
-	saveImage := mts.Final.LastSaveImage()
-	err = b.s.solveDockerTar(ctx, saveImage.State, plat, saveImage.Image, dockerTag, outFile, printOutput)
->>>>>>> a0cb9359
+	err := b.s.solveDockerTar(ctx, saveImage.State, platform, saveImage.Image, dockerTag, outFile, printOutput)
 	if err != nil {
 		return errors.Wrapf(err, "solve image tar %s", outFile)
 	}
