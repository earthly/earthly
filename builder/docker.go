--- conflicted
+++ resolved
@@ -39,12 +39,7 @@
 	return reference.FamiliarString(r2), nil
 }
 
-<<<<<<< HEAD
-func loadDockerManifest(ctx context.Context, console conslogging.ConsoleLogger, parentImageName string, children []manifest) error {
-=======
 func loadDockerManifest(ctx context.Context, console conslogging.ConsoleLogger, fe containerutil.ContainerFrontend, parentImageName string, children []manifest) error {
-	console = console.WithPrefix(parentImageName)
->>>>>>> 7e52a76a
 	if len(children) == 0 {
 		return errors.Errorf("no images in manifest list for %s", parentImageName)
 	}
