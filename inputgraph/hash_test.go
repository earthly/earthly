--- conflicted
+++ resolved
@@ -32,11 +32,7 @@
 	r.Equal("core", project)
 
 	hex := fmt.Sprintf("%x", hash)
-<<<<<<< HEAD
-	r.Equal("8cf1c171937b425cdc926f17eb8ba99aca8d1fff", hex)
-=======
 	r.Equal("e4ccd01c9eeee569917873921a6e5e531c1e4108", hex)
->>>>>>> 7e43919b
 
 	path := "./testdata/with-docker/Earthfile"
 
@@ -65,11 +61,7 @@
 	r.NoError(err)
 
 	hex = fmt.Sprintf("%x", hash)
-<<<<<<< HEAD
-	r.Equal("b5b21cdbebc6df09ec1dab717cada72cdeecdcb2", hex)
-=======
 	r.Equal("40cac0a443327bdfcfba682fd1d813daa36681ee", hex)
->>>>>>> 7e43919b
 }
 
 func copyFile(src, dst string) error {
@@ -134,9 +126,5 @@
 	r.Equal("core", project)
 
 	hex := fmt.Sprintf("%x", hash)
-<<<<<<< HEAD
-	r.Equal("6aaabf6d323280d4fd23960a4ba2b159dcfb84fd", hex)
-=======
 	r.Equal("39bffc98d13240836efb8ae777eb2451e7f5574e", hex)
->>>>>>> 7e43919b
 }