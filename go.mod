module github.com/earthly/earthly

go 1.21.0

require (
	git.sr.ht/~nelsam/hel v0.6.2
	github.com/adrg/xdg v0.4.0
	github.com/alessio/shellescape v1.4.2
	github.com/alexcb/binarystream v0.0.0-20231130184431-f2f7a7543c6d
	github.com/aws/aws-sdk-go-v2 v1.26.1
	github.com/aws/aws-sdk-go-v2/config v1.18.16
	github.com/awslabs/amazon-ecr-credential-helper/ecr-login v0.0.0-20230227212328-9f4511cd144a
	github.com/containerd/containerd v1.7.8
	github.com/containerd/go-runc v1.1.0
	github.com/creack/pty v1.1.21
	github.com/docker/cli v24.0.5+incompatible
	github.com/docker/distribution v2.8.2+incompatible
	github.com/docker/go-connections v0.4.0
	github.com/docker/go-units v0.5.0
	github.com/dustin/go-humanize v1.0.1
	github.com/earthly/cloud-api v1.0.1-0.20240326154259-86278fcedef8
	github.com/earthly/earthly/ast v0.0.0-00010101000000-000000000000
	github.com/earthly/earthly/util/deltautil v0.0.0-20231221211955-0fd4ae2cc257
	github.com/elastic/go-sysinfo v1.9.0
	github.com/fatih/color v1.16.0
	github.com/gofrs/flock v0.8.1
	github.com/google/uuid v1.6.0
	github.com/grpc-ecosystem/go-grpc-middleware v1.4.0
	github.com/hako/durafmt v0.0.0-20210608085754-5c1018a4e16b
	github.com/hashicorp/go-multierror v1.1.1
	github.com/hashicorp/go-retryablehttp v0.7.5
	github.com/iancoleman/strcase v0.3.0
	github.com/jdxcode/netrc v1.0.0
	github.com/jessevdk/go-flags v1.5.0
	github.com/joho/godotenv v1.5.1
	github.com/kylelemons/godebug v1.1.0
	github.com/mattn/go-colorable v0.1.13
	github.com/mattn/go-isatty v0.0.20
	github.com/mitchellh/hashstructure/v2 v2.0.2
	github.com/moby/buildkit v0.8.2-0.20210129065303-6b9ea0c202cf
	github.com/moby/patternmatcher v0.6.0
	github.com/opencontainers/go-digest v1.0.0
	github.com/opencontainers/image-spec v1.1.0-rc5
	github.com/otiai10/copy v1.14.0
	github.com/pkg/browser v0.0.0-20240102092130-5ac0b6a4141c
	github.com/pkg/errors v0.9.1
	github.com/poy/onpar v0.3.2
	github.com/sirupsen/logrus v1.9.3
	github.com/stretchr/testify v1.9.0
	github.com/tonistiigi/fsutil v0.0.0-20230825212630-f09800878302
	github.com/urfave/cli/v2 v2.27.1
	go.etcd.io/bbolt v1.3.7
	golang.org/x/crypto v0.21.0
	golang.org/x/exp v0.0.0-20240325151524-a685a6edb6d8
	golang.org/x/oauth2 v0.18.0
	golang.org/x/sync v0.6.0
	golang.org/x/term v0.18.0
	golang.org/x/text v0.14.0
<<<<<<< HEAD
	google.golang.org/grpc v1.59.0
=======
	google.golang.org/grpc v1.62.1
>>>>>>> 795cefde
	google.golang.org/protobuf v1.33.0
	gopkg.in/yaml.v3 v3.0.1
)

require (
	cloud.google.com/go/compute v1.23.3 // indirect
	cloud.google.com/go/compute/metadata v0.2.3 // indirect
	github.com/AdaLogics/go-fuzz-headers v0.0.0-20230811130428-ced1acdcaa24 // indirect
	github.com/Microsoft/go-winio v0.6.1 // indirect
	github.com/Microsoft/hcsshim v0.11.1 // indirect
	github.com/agext/levenshtein v1.2.3 // indirect
	github.com/antlr/antlr4/runtime/Go/antlr/v4 v4.0.0-20230219212500-1f9a474cc2dc // indirect
	github.com/aws/aws-sdk-go-v2/credentials v1.13.16 // indirect
	github.com/aws/aws-sdk-go-v2/feature/ec2/imds v1.12.24 // indirect
	github.com/aws/aws-sdk-go-v2/internal/configsources v1.2.8 // indirect
	github.com/aws/aws-sdk-go-v2/internal/endpoints/v2 v2.5.8 // indirect
	github.com/aws/aws-sdk-go-v2/internal/ini v1.3.31 // indirect
	github.com/aws/aws-sdk-go-v2/service/ecr v1.24.3 // indirect
	github.com/aws/aws-sdk-go-v2/service/ecrpublic v1.15.1 // indirect
	github.com/aws/aws-sdk-go-v2/service/internal/presigned-url v1.9.24 // indirect
	github.com/aws/aws-sdk-go-v2/service/sso v1.12.5 // indirect
	github.com/aws/aws-sdk-go-v2/service/ssooidc v1.14.5 // indirect
	github.com/aws/aws-sdk-go-v2/service/sts v1.18.6 // indirect
	github.com/aws/smithy-go v1.20.2 // indirect
	github.com/containerd/console v1.0.3 // indirect
	github.com/containerd/continuity v0.4.2 // indirect
	github.com/containerd/log v0.1.0 // indirect
	github.com/containerd/ttrpc v1.2.2 // indirect
	github.com/containerd/typeurl/v2 v2.1.1 // indirect
	github.com/cpuguy83/go-md2man/v2 v2.0.2 // indirect
	github.com/davecgh/go-spew v1.1.1 // indirect
	github.com/distribution/reference v0.5.0 // indirect
	github.com/docker/docker v24.0.0-rc.2.0.20230905130451-032797ea4bcb+incompatible // indirect
	github.com/docker/docker-credential-helpers v0.7.0 // indirect
	github.com/elastic/go-windows v1.0.0 // indirect
	github.com/go-logr/logr v1.2.3 // indirect
	github.com/go-logr/stdr v1.2.2 // indirect
	github.com/gogo/googleapis v1.4.1 // indirect
	github.com/gogo/protobuf v1.3.2 // indirect
	github.com/golang/protobuf v1.5.4 // indirect
	github.com/google/go-cmp v0.6.0 // indirect
	github.com/google/shlex v0.0.0-20191202100458-e7afc7fbc510 // indirect
	github.com/grpc-ecosystem/grpc-gateway/v2 v2.19.1 // indirect
	github.com/hashicorp/errwrap v1.1.0 // indirect
	github.com/hashicorp/go-cleanhttp v0.5.2 // indirect
	github.com/in-toto/in-toto-golang v0.5.0 // indirect
	github.com/jmespath/go-jmespath v0.4.0 // indirect
	github.com/joeshaw/multierror v0.0.0-20140124173710-69b34d4ec901 // indirect
	github.com/klauspost/compress v1.17.2 // indirect
	github.com/kr/text v0.2.0 // indirect
	github.com/mitchellh/go-homedir v1.1.0 // indirect
	github.com/moby/locker v1.0.1 // indirect
	github.com/moby/sys/signal v0.7.0 // indirect
	github.com/morikuni/aec v1.0.0 // indirect
	github.com/opencontainers/runc v1.1.9 // indirect
	github.com/opencontainers/runtime-spec v1.1.0-rc.2 // indirect
	github.com/pmezard/go-difflib v1.0.0 // indirect
	github.com/prometheus/procfs v0.9.0 // indirect
	github.com/rogpeppe/go-internal v1.12.0 // indirect
	github.com/russross/blackfriday/v2 v2.1.0 // indirect
	github.com/secure-systems-lab/go-securesystemslib v0.4.0 // indirect
	github.com/shibumi/go-pathspec v1.3.0 // indirect
	github.com/tonistiigi/units v0.0.0-20180711220420-6950e57a87ea // indirect
	github.com/tonistiigi/vt100 v0.0.0-20230623042737-f9a4f7ef6531 // indirect
	github.com/vbatts/tar-split v0.11.3 // indirect
	github.com/xrash/smetrics v0.0.0-20201216005158-039620a65673 // indirect
	go.opentelemetry.io/contrib/instrumentation/google.golang.org/grpc/otelgrpc v0.40.0 // indirect
	go.opentelemetry.io/otel v1.14.0 // indirect
	go.opentelemetry.io/otel/exporters/otlp/otlptrace v1.14.0 // indirect
	go.opentelemetry.io/otel/metric v0.37.0 // indirect
	go.opentelemetry.io/otel/sdk v1.14.0 // indirect
	go.opentelemetry.io/otel/trace v1.14.0 // indirect
	go.opentelemetry.io/proto/otlp v0.19.0 // indirect
	golang.org/x/mod v0.16.0 // indirect
	golang.org/x/net v0.22.0 // indirect
	golang.org/x/sys v0.18.0 // indirect
	golang.org/x/time v0.3.0 // indirect
	golang.org/x/tools v0.19.0 // indirect
	google.golang.org/appengine v1.6.8 // indirect
	google.golang.org/genproto v0.0.0-20240123012728-ef4313101c80 // indirect
	google.golang.org/genproto/googleapis/api v0.0.0-20240401170217-c3f982113cda // indirect
	google.golang.org/genproto/googleapis/rpc v0.0.0-20240401170217-c3f982113cda // indirect
	gotest.tools/v3 v3.4.0 // indirect
	howett.net/plist v0.0.0-20181124034731-591f970eefbb // indirect
)

replace (
	github.com/earthly/earthly/ast => ./ast
	github.com/earthly/earthly/util/deltautil => ./util/deltautil
	github.com/jdxcode/netrc => github.com/mikejholly/netrc v0.0.0-20221121193719-a154cb29ec2a
	github.com/jessevdk/go-flags => github.com/alexcb/go-flags v0.0.0-20210722203016-f11d7ecb5ee5

	github.com/moby/buildkit => github.com/earthly/buildkit v0.0.0-20240319224128-422af4977207
	github.com/tonistiigi/fsutil => github.com/earthly/fsutil v0.0.0-20231030221755-644b08355b65
)<|MERGE_RESOLUTION|>--- conflicted
+++ resolved
@@ -56,11 +56,7 @@
 	golang.org/x/sync v0.6.0
 	golang.org/x/term v0.18.0
 	golang.org/x/text v0.14.0
-<<<<<<< HEAD
-	google.golang.org/grpc v1.59.0
-=======
 	google.golang.org/grpc v1.62.1
->>>>>>> 795cefde
 	google.golang.org/protobuf v1.33.0
 	gopkg.in/yaml.v3 v3.0.1
 )
