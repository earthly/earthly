package config

import (
	"fmt"
	"io/ioutil"
	"os"
	"path/filepath"
	"reflect"
	"regexp"
	"strings"

	"github.com/pkg/errors"
	"gopkg.in/yaml.v3"
)

const (
	// DefaultDebuggerPort is the default user-facing port for the debugger.
	DefaultDebuggerPort = 8373

	// DefaultLocalRegistryPort is the default user-facing port for the local registry used for exports.
	DefaultLocalRegistryPort = 8374

	// DefaultBuildkitScheme is the default scheme earthly uses to connect to its buildkitd. tcp or docker-container.
	DefaultBuildkitScheme = "docker-container"

	// DefaultCA is the default path to use when looking for a CA to use for TLS
	DefaultCA = "./certs/ca_cert.pem"

	// DefaultClientTLSCert is the default path to use when looking for the Earthly TLS cert
	DefaultClientTLSCert = "./certs/earthly_cert.pem"

	// DefaultClientTLSKey is the default path to use when looking for the Earthly TLS key
	DefaultClientTLSKey = "./certs/earthly_key.pem"

	// DefaultServerTLSCert is the default path to use when looking for the Buildkit TLS cert
	DefaultServerTLSCert = "./certs/buildkit_cert.pem"

	// DefaultServerTLSKey is the default path to use when looking for the Buildkit TLS key
	DefaultServerTLSKey = "./certs/buildkit_key.pem"
)

var (
	// ErrInvalidTransport occurs when a URL transport type is invalid
	ErrInvalidTransport = errors.Errorf("invalid transport")

	// ErrInvalidAuth occurs when the auth type is invalid
	ErrInvalidAuth = errors.Errorf("invalid auth")
)

// GlobalConfig contains global config values
type GlobalConfig struct {
	DisableAnalytics         bool     `yaml:"disable_analytics"          help:"Controls Earthly telemetry."`
	BuildkitCacheSizeMb      int      `yaml:"cache_size_mb"              help:"Size of the buildkit cache in Megabytes."`
	BuildkitImage            string   `yaml:"buildkit_image"             help:"Choose a specific image for your buildkitd."`
	BuildkitRestartTimeoutS  int      `yaml:"buildkit_restart_timeout_s" help:"How long to wait for buildkit to (re)start, in seconds."`
	BuildkitAdditionalArgs   []string `yaml:"buildkit_additional_args"   help:"Additional args to pass to buildkit when it starts. Useful for custom/self-signed certs, or user namespace complications."`
	BuildkitAdditionalConfig string   `yaml:"buildkit_additional_config" help:"Additional config to use when starting the buildkit container; like using custom/self-signed certificates."`
	CniMtu                   uint16   `yaml:"cni_mtu"                    help:"Override auto-detection of the default interface MTU, for all containers within buildkit"`
	BuildkitScheme           string   `yaml:"buildkit_transport"         help:"Change how Earthly communicates with its buildkit daemon. Valid options are: docker-container, tcp. TCP is experimental."`
	BuildkitHost             string   `yaml:"buildkit_host"              help:"The URL of your buildkit, remote or local."`
<<<<<<< HEAD
	DebuggerHost             string   `yaml:"debugger_host"              help:"The URL of the Earthly debugger, remote or local."`
	LocalRegistryHost        string   `yaml:"local_registry_host"        help:"The URL of the local registry used for image exports to Docker."`
=======
	DebuggerHost             string   `yaml:"debugger_host"              help:"The URL of your debugger, remote or local."`
	TLSCA                    string   `yaml:"tlsca"                      help:"The path to the CA cert for verification. Relative paths are interpreted as relative to ~/.earthly."`
	ClientTLSCert            string   `yaml:"tlscert"                    help:"The path to the client cert for verification. Relative paths are interpreted as relative to ~/.earthly."`
	ClientTLSKey             string   `yaml:"tlskey"                     help:"The path to the client key for verification. Relative paths are interpreted as relative to ~/.earthly."`
	ServerTLSCert            string   `yaml:"buildkitd_tlscert"          help:"The path to the server cert for verification. Relative paths are interpreted as relative to ~/.earthly. Only used when Earthly manages buildkit."`
	ServerTLSKey             string   `yaml:"buildkitd_tlskey"           help:"The path to the server key for verification. Relative paths are interpreted as relative to ~/.earthly. Only used when Earthly manages buildkit."`
	TLSEnabled               bool     `yaml:"tls_enabled"                help:"If TLS should be used to communicate with Buildkit. Only honored when BuildkitScheme is 'tcp'."`
>>>>>>> 7abaeb2f

	// Obsolete.
	CachePath    string `yaml:"cache_path"    help:" *Deprecated* The path to keep Earthly's cache."`
	DebuggerPort int    `yaml:"debugger_port" help:" *Deprecated* What port should the debugger (and other interactive sessions) use to communicate."`
}

// GitConfig contains git-specific config values
type GitConfig struct {
	// these are used for global config
	GitURLInsteadOf string `yaml:"url_instead_of"`

	// these are used for git vendors (e.g. github, gitlab)
	Pattern    string `yaml:"pattern"    help:"A regular expression defined to match git URLs, defaults to the regex: <site>/([^/]+)/([^/]+). For example if the site is github.com, then the default pattern will match github.com/<user>/<repo>."`
	Substitute string `yaml:"substitute" help:"If specified, a regular expression substitution will be preformed to determine which URL is cloned by git. Values like $1, $2, ... will be replaced with matched subgroup data. If no substitute is given, a URL will be created based on the requested SSH authentication mode."`
	Suffix     string `yaml:"suffix"     help:"The git repository suffix, like .git."`                                       // .git
	Auth       string `yaml:"auth"       help:"What authentication method do you use? Valid options are: http, https, ssh."` // http, https, ssh
	User       string `yaml:"user"       help:"The https username to use when auth is set to https. This setting is ignored when auth is ssh."`
	Password   string `yaml:"password"   help:"The https password to use when auth is set to https. This setting is ignored when auth is ssh."`
	KeyScan    string `yaml:"serverkey"  help:"SSH fingerprints, like you would add in your known hosts file, or get from ssh-keyscan."`
}

// Config contains user's configuration values from ~/earthly/config.yml
type Config struct {
	Global GlobalConfig         `yaml:"global" help:"Global configuration object. Requires YAML literal to set directly."`
	Git    map[string]GitConfig `yaml:"git"    help:"Git configuration object. Requires YAML literal to set directly."`
}

// ParseConfigFile parse config data
func ParseConfigFile(yamlData []byte) (*Config, error) {
	// pre-populate defaults
	config := Config{
		Global: GlobalConfig{
			BuildkitCacheSizeMb: 0,
			DebuggerPort:        DefaultDebuggerPort,
			// LocalRegistryHost:       fmt.Sprintf("tcp://127.0.0.1:%d", DefaultLocalRegistryPort), // TODO: Uncomment when feature is ready.
			BuildkitScheme:          DefaultBuildkitScheme,
			BuildkitRestartTimeoutS: 60,
			BuildkitAdditionalArgs:  []string{},
			TLSCA:                   DefaultCA,
			ClientTLSCert:           DefaultClientTLSCert,
			ClientTLSKey:            DefaultClientTLSKey,
			ServerTLSCert:           DefaultServerTLSCert,
			ServerTLSKey:            DefaultServerTLSKey,
		},
	}

	err := yaml.Unmarshal(yamlData, &config)
	if err != nil {
		return nil, err
	}

	return &config, nil
}

func keyAndValueCompatible(key reflect.Type, value *yaml.Node) bool {
	var val interface{}
	switch key.Kind() {
	// add other types as needed as they are introduced in the config struct
	case reflect.Map:
		val = reflect.MakeMap(key).Interface()
	default:
		val = reflect.New(key).Interface()
	}

	err := value.Decode(val)

	return err == nil
}

// UpsertConfig adds or modifies the key to be the specified value.
// This is saved to disk in your earthly config file.
func UpsertConfig(config []byte, path, value string) ([]byte, error) {
	base := &yaml.Node{}
	yaml.Unmarshal(config, base)

	if base.IsZero() {
		// Empty file, or a simple comment results in a null document.
		// Not handled well, so manufacture somewhat acceptable document
		fullDoc := string(config) + "\n---"
		yaml.Unmarshal([]byte(fullDoc), base)
		base.Content = []*yaml.Node{{Kind: yaml.MappingNode}}
	}

	pathParts := splitPath(path)

	t, help, err := validatePath(reflect.TypeOf(Config{}), pathParts)
	if err != nil {
		return []byte{}, errors.Wrap(err, "path is not valid")
	}

	if value == "--help" {
		fmt.Printf("(%s): %s\n", t.Kind(), help)
		return []byte{}, nil
	}

	yamlValue, err := valueToYaml(value)
	if err != nil {
		return []byte{}, errors.Wrap(err, "could not parse value")
	}

	if !keyAndValueCompatible(t, yamlValue) {
		return []byte{}, errors.Errorf("cannot set %s to %v, as the types are incompatible", path, value)
	}

	setYamlValue(base, pathParts, yamlValue)

	newConfig, err := yaml.Marshal(base)
	if err != nil {
		return []byte{}, err
	}

	return newConfig, nil
}

func splitPath(path string) []string {
	// Allow quotes to group keys, since git repos are keys and have periods... this is why we dont just strings.Split
	// If you screw up the quotes you will get a weird invalid path later.
	re := regexp.MustCompile(`[^\."']+|"([^"]*)"|'([^']*)`)
	pathParts := re.FindAllString(path, -1)

	for i := 0; i < len(pathParts); i++ {
		// If we did have a quoted string we need to prune it
		pathParts[i] = strings.Trim(pathParts[i], `"`)
	}

	return pathParts
}

func validatePath(t reflect.Type, path []string) (reflect.Type, string, error) {
	if len(path) == 0 {
		return nil, "", errors.New("No path present")
	}

	if t.Kind() == reflect.Map {
		// Maps are only for git repos. Grab the kind on the other side of the map
		// and advance; to validate the path on the other side of the repo name

		// path is a git."some.repo", so we can't advance
		if len(path) == 1 {
			// base case. I am not happy with this. Will need to change if we get more than one map in the config.
			return t.Elem(), "Git repository. Quote names with dots in them, like this: git.\"github.com\". Requires YAML literal to set directly.", nil
		}

		return validatePath(t.Elem(), path[1:])
	}

	for i := 0; i < t.NumField(); i++ {
		field := t.Field(i)
		yamlTag := field.Tag.Get("yaml")
		helpTag := field.Tag.Get("help")

		if yamlTag == path[0] {
			if len(path) == 1 {
				// base case
				return field.Type, helpTag, nil
			}

			return validatePath(field.Type, path[1:])
		}
	}

	return nil, "", errors.Errorf("no path for %s", strings.Join(path, "."))
}

func valueToYaml(value string) (*yaml.Node, error) {
	valueNode := &yaml.Node{}
	if err := yaml.Unmarshal([]byte(value), valueNode); err != nil {
		return nil, errors.Errorf("%s is not a valid YAML value", value)
	}

	// Unfold all the yaml so its not mixed inline and flow styles in the final document
	var fixStyling func(node *yaml.Node)
	fixStyling = func(node *yaml.Node) {
		node.Style = 0

		for _, n := range node.Content {
			fixStyling(n)
		}
	}
	fixStyling(valueNode)

	return valueNode.Content[0], nil
}

func pathToYaml(path []string, value *yaml.Node) []*yaml.Node {
	yamlNodes := []*yaml.Node{}

	var last *yaml.Node

	for i, seg := range path {
		key := &yaml.Node{
			Kind:  yaml.ScalarNode,
			Value: seg,
		}

		mapping := &yaml.Node{
			Kind: yaml.MappingNode,
		}

		if i == len(path)-1 {
			// Last node should assign path as the value, not another mapping node
			// Otherwise we would need to dig it up again.

			if last == nil {
				// Single depth special case
				yamlNodes = append(yamlNodes, key, value)
				continue
			}

			last.Content = append(last.Content, key, value)
		} else if last == nil {
			// First, top level mapping node
			yamlNodes = append(yamlNodes, key, mapping)
			last = mapping
		} else {
			// Middle of the road regular case
			last.Content = append(last.Content, key, mapping)
			last = mapping
		}
	}

	return yamlNodes
}

func setYamlValue(node *yaml.Node, path []string, value *yaml.Node) []string {
	switch node.Kind {
	case yaml.DocumentNode:
		for _, c := range node.Content {
			path = setYamlValue(c, path, value)
		}

	case yaml.MappingNode:
		for i := 0; i < len(node.Content); i += 2 {
			// Keys/Values are inline. Count by twos to get it right.
			key := node.Content[i]
			val := node.Content[i+1]

			if len(path) > 0 && key.Value == path[0] {
				path = path[1:]

				if len(path) == 0 {
					node.Content[i+1] = value
					return []string{}
				}

				path = setYamlValue(val, path, value)
			}
		}

	default: // Sequence, Scalar nodes get skipped
		return path
	}

	// If we get here, we have consumed all the path possible.
	// Build YAML and add it from where we are at.
	if len(path) > 0 {
		yamlMap := pathToYaml(path, value)
		node.Content = append(node.Content, yamlMap...)
	}

	return []string{}
}

// ReadConfigFile reads in the config file from the disk, into a byte slice.
func ReadConfigFile(configPath string, contextSet bool) ([]byte, error) {
	yamlData, err := ioutil.ReadFile(configPath)
	if os.IsNotExist(err) && !contextSet {
		return []byte{}, nil
	} else if err != nil {
		return []byte{}, errors.Wrapf(err, "failed to read from %s", configPath)
	}

	return yamlData, nil
}

// WriteConfigFile writes the config file to disk with preset permission 0644
func WriteConfigFile(configPath string, data []byte) error {
	err := os.MkdirAll(filepath.Dir(configPath), 0755)
	if err != nil {
		return err
	}

	return ioutil.WriteFile(configPath, data, 0644)
}<|MERGE_RESOLUTION|>--- conflicted
+++ resolved
@@ -58,18 +58,14 @@
 	CniMtu                   uint16   `yaml:"cni_mtu"                    help:"Override auto-detection of the default interface MTU, for all containers within buildkit"`
 	BuildkitScheme           string   `yaml:"buildkit_transport"         help:"Change how Earthly communicates with its buildkit daemon. Valid options are: docker-container, tcp. TCP is experimental."`
 	BuildkitHost             string   `yaml:"buildkit_host"              help:"The URL of your buildkit, remote or local."`
-<<<<<<< HEAD
 	DebuggerHost             string   `yaml:"debugger_host"              help:"The URL of the Earthly debugger, remote or local."`
 	LocalRegistryHost        string   `yaml:"local_registry_host"        help:"The URL of the local registry used for image exports to Docker."`
-=======
-	DebuggerHost             string   `yaml:"debugger_host"              help:"The URL of your debugger, remote or local."`
 	TLSCA                    string   `yaml:"tlsca"                      help:"The path to the CA cert for verification. Relative paths are interpreted as relative to ~/.earthly."`
 	ClientTLSCert            string   `yaml:"tlscert"                    help:"The path to the client cert for verification. Relative paths are interpreted as relative to ~/.earthly."`
 	ClientTLSKey             string   `yaml:"tlskey"                     help:"The path to the client key for verification. Relative paths are interpreted as relative to ~/.earthly."`
 	ServerTLSCert            string   `yaml:"buildkitd_tlscert"          help:"The path to the server cert for verification. Relative paths are interpreted as relative to ~/.earthly. Only used when Earthly manages buildkit."`
 	ServerTLSKey             string   `yaml:"buildkitd_tlskey"           help:"The path to the server key for verification. Relative paths are interpreted as relative to ~/.earthly. Only used when Earthly manages buildkit."`
 	TLSEnabled               bool     `yaml:"tls_enabled"                help:"If TLS should be used to communicate with Buildkit. Only honored when BuildkitScheme is 'tcp'."`
->>>>>>> 7abaeb2f
 
 	// Obsolete.
 	CachePath    string `yaml:"cache_path"    help:" *Deprecated* The path to keep Earthly's cache."`
