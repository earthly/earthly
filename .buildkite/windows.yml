
steps:
  - label: Test
    commands:
      - ./.buildkite/tests.sh
    env:
      EARTHLY_BUILD_ARGS: "DOCKERHUB_USER_SECRET=+secrets/earthly-technologies/dockerhub/user,DOCKERHUB_TOKEN_SECRET=+secrets/earthly-technologies/dockerhub/token"
      GIT_URL_INSTEAD_OF: "https://github.com/=git@github.com:"
      FORCE_COLOR: 1
      EARTH_OS: linux
      EARTHLY_CONFIG: "./.buildkite/earthly-config-win.yml"
<<<<<<< HEAD
      WSLENV: "GIT_URL_INSTEAD_OF:FORCE_COLOR:BUILDKITE_BRANCH:EARTH_OS:EARTHLY_CONFIG:BUILDKITE_BUILD_ID:EARTHLY_TOKEN"
=======
>>>>>>> ebfa997c
    agents:
      os: wsl2<|MERGE_RESOLUTION|>--- conflicted
+++ resolved
@@ -9,9 +9,5 @@
       FORCE_COLOR: 1
       EARTH_OS: linux
       EARTHLY_CONFIG: "./.buildkite/earthly-config-win.yml"
-<<<<<<< HEAD
-      WSLENV: "GIT_URL_INSTEAD_OF:FORCE_COLOR:BUILDKITE_BRANCH:EARTH_OS:EARTHLY_CONFIG:BUILDKITE_BUILD_ID:EARTHLY_TOKEN"
-=======
->>>>>>> ebfa997c
     agents:
       os: wsl2