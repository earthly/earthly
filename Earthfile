FROM golang:1.13-alpine3.11

RUN apk add --update --no-cache \
    bash \
    bash-completion \
    binutils \
    ca-certificates \
    coreutils \
    curl \
    findutils \
    g++ \
    git \
    grep \
    less \
    make \
    openssl \
    shellcheck \
    util-linux

WORKDIR /earthly

deps:
    RUN go get golang.org/x/tools/cmd/goimports
    RUN go get golang.org/x/lint/golint
    RUN go get github.com/gordonklaus/ineffassign
    COPY go.mod go.sum ./
    RUN go mod download
    SAVE ARTIFACT go.mod AS LOCAL go.mod
    SAVE ARTIFACT go.sum AS LOCAL go.sum
    SAVE IMAGE

code:
    FROM +deps
    COPY --dir autocomplete buildcontext builder cleanup cmd config conslogging debugger dockertar \
        domain llbutil logging ./
    COPY --dir buildkitd/buildkitd.go buildkitd/settings.go buildkitd/
    COPY --dir earthfile2llb/antlrhandler earthfile2llb/dedup earthfile2llb/image \
        earthfile2llb/imr earthfile2llb/variables earthfile2llb/*.go earthfile2llb/
    COPY ./earthfile2llb/parser+parser/*.go ./earthfile2llb/parser/
    SAVE IMAGE

lint-scripts:
    FROM +deps
    COPY ./earth ./buildkitd/entrypoint.sh ./earth-buildkitd-wrapper.sh \
<<<<<<< HEAD
        ./buildkitd/dockerd-wrapper.sh ./buildkitd/docker-auto-install.sh \
        ./release/envcredhelper.sh ./.buildkite/*.sh \
=======
        ./buildkitd/dockerd-wrapper.sh ./release/envcredhelper.sh \
        ./contrib/earthfile-syntax-highlighting-vim/install.sh \
        ./.buildkite/*.sh \
>>>>>>> 8629223a
        ./shell_scripts/
    RUN shellcheck shell_scripts/*

lint:
    FROM +code
    RUN output="$(ineffassign . | grep -v '/earthly/earthfile2llb/parser/.*\.go')" ; \
        if [ -n "$output" ]; then \
            echo "$output" ; \
            exit 1 ; \
        fi
    RUN output="$(goimports -d . 2>&1)" ; \
        if [ -n "$output" ]; then \
            echo "$output" ; \
            exit 1 ; \
        fi
    RUN golint -set_exit_status ./...
    RUN output="$(go vet ./... 2>&1)" ; \
        if [ -n "$output" ]; then \
            echo "$output" ; \
            exit 1 ; \
        fi

unit-test:
    FROM +code
    RUN go test ./...

buildkitd:
    BUILD ./buildkitd+buildkitd

shellrepeater:
    FROM +code
    ARG GOCACHE=/go-cache
    ARG EARTHLY_TARGET_TAG
    ARG VERSION=$EARTHLY_TARGET_TAG
    ARG EARTHLY_GIT_HASH
    RUN --mount=type=cache,target=$GOCACHE \
        go build \
            -ldflags "-d -X main.Version=$VERSION $GO_EXTRA_LDFLAGS -X main.GitSha=$EARTHLY_GIT_HASH $GO_EXTRA_LDFLAGS" \
            -tags netgo -installsuffix netgo \
            -o build/shellrepeater \
            cmd/shellrepeater/*.go
    SAVE ARTIFACT build/shellrepeater

debugger:
    FROM +code
    ARG GOCACHE=/go-cache
    ARG EARTHLY_TARGET_TAG
    ARG VERSION=$EARTHLY_TARGET_TAG
    ARG EARTHLY_GIT_HASH
    RUN --mount=type=cache,target=$GOCACHE \
        go build \
            -ldflags "-d -X main.Version=$VERSION $GO_EXTRA_LDFLAGS -X main.GitSha=$EARTHLY_GIT_HASH $GO_EXTRA_LDFLAGS" \
            -tags netgo -installsuffix netgo \
            -o build/earth_debugger \
            cmd/debugger/*.go
    SAVE ARTIFACT build/earth_debugger

earth:
    FROM +code
    ARG GOOS=linux
    ARG GOARCH=amd64
    ARG GO_EXTRA_LDFLAGS="-linkmode external -extldflags -static"
    RUN test -n "$GOOS" && test -n "$GOARCH"
    ARG EARTHLY_TARGET_TAG_DOCKER
    ARG VERSION=$EARTHLY_TARGET_TAG_DOCKER
    ARG EARTHLY_GIT_HASH
    ARG DEFAULT_BUILDKITD_IMAGE=earthly/buildkitd:$VERSION
    ARG BUILD_TAGS=dfrunmount dfrunsecurity dfsecrets dfssh dfrunnetwork
    ARG GOCACHE=/go-cache
    RUN mkdir -p build
    RUN printf "$BUILD_TAGS" > ./build/tags && echo "$(cat ./build/tags)"
    RUN printf '-X main.DefaultBuildkitdImage='"$DEFAULT_BUILDKITD_IMAGE" > ./build/ldflags && \
        printf ' -X main.Version='"$VERSION" >> ./build/ldflags && \
        printf ' -X main.GitSha='"$EARTHLY_GIT_HASH" >> ./build/ldflags && \
        printf ' '"$GO_EXTRA_LDFLAGS" >> ./build/ldflags && \
        echo "$(cat ./build/ldflags)"
    # Important! If you change the go build options, you may need to also change them
    # in https://github.com/Homebrew/homebrew-core/blob/master/Formula/earthly.rb.
    RUN --mount=type=cache,target=$GOCACHE \
        go build \
            -tags "$(cat ./build/tags)" \
            -ldflags "$(cat ./build/ldflags)" \
            -o build/earth \
            cmd/earth/*.go
    SAVE ARTIFACT ./build/tags
    SAVE ARTIFACT ./build/ldflags
    SAVE ARTIFACT build/earth AS LOCAL "build/$GOOS/$GOARCH/earth"

earth-darwin:
    COPY \
        --build-arg GOOS=darwin \
        --build-arg GOARCH=amd64 \
        --build-arg GO_EXTRA_LDFLAGS= \
        +earth/* ./
    SAVE ARTIFACT ./*

earth-all:
    COPY +earth/earth ./earth-linux-amd64
    COPY +earth-darwin/earth ./earth-darwin-amd64
    SAVE ARTIFACT ./*

earth-docker:
    FROM ./buildkitd+buildkitd
    RUN apk add --update --no-cache docker-cli
    ENV ENABLE_LOOP_DEVICE=false
    ENV FORCE_LOOP_DEVICE=false
    COPY earth-buildkitd-wrapper.sh /usr/bin/earth-buildkitd-wrapper.sh
    ENTRYPOINT ["/usr/bin/earth-buildkitd-wrapper.sh"]
    ARG EARTHLY_TARGET_TAG_DOCKER
    ARG TAG=$EARTHLY_TARGET_TAG_DOCKER
    COPY --build-arg VERSION=$TAG +earth/earth /usr/bin/earth
    SAVE IMAGE --push earthly/earth:$TAG

# we abuse docker here to distribute our binaries
prerelease-docker:
    FROM alpine:3.11
    BUILD --build-arg TAG=prerelease ./buildkitd+buildkitd
    COPY --build-arg VERSION=prerelease +earth-all/* ./
    SAVE IMAGE --push earthly/earthlybinaries:prerelease

for-linux:
    BUILD +buildkitd
    COPY +earth/earth ./
    SAVE ARTIFACT ./earth

for-darwin:
    BUILD +buildkitd
    COPY +earth-darwin/earth ./
    SAVE ARTIFACT ./earth

all:
    BUILD +buildkitd
    BUILD +earth-all
    BUILD +earth-docker
    BUILD +prerelease-docker

test:
    BUILD +lint
    BUILD +lint-scripts
    BUILD +unit-test
    BUILD ./examples/tests+ga

test-all:
    BUILD +examples
    BUILD +test

examples:
    BUILD ./examples/go+docker
    BUILD ./examples/java+docker
    BUILD ./examples/js+docker
    BUILD ./examples/cpp+docker
    BUILD ./examples/scala+docker
    BUILD ./examples/dotnet+docker
    BUILD ./examples/python+docker
    BUILD ./examples/ruby+docker
    BUILD ./examples/elixir+docker
    BUILD ./examples/monorepo+all
    BUILD ./examples/multirepo+docker
    BUILD ./examples/integration-test+integration-test
    BUILD ./examples/readme/go1+all
    BUILD ./examples/readme/go2+all
    BUILD ./examples/readme/go3+build
    BUILD ./examples/readme/proto+docker
    BUILD github.com/earthly/hello-world+hello

test-fail:
    RUN false<|MERGE_RESOLUTION|>--- conflicted
+++ resolved
@@ -42,14 +42,9 @@
 lint-scripts:
     FROM +deps
     COPY ./earth ./buildkitd/entrypoint.sh ./earth-buildkitd-wrapper.sh \
-<<<<<<< HEAD
         ./buildkitd/dockerd-wrapper.sh ./buildkitd/docker-auto-install.sh \
+        ./contrib/earthfile-syntax-highlighting-vim/install.sh \
         ./release/envcredhelper.sh ./.buildkite/*.sh \
-=======
-        ./buildkitd/dockerd-wrapper.sh ./release/envcredhelper.sh \
-        ./contrib/earthfile-syntax-highlighting-vim/install.sh \
-        ./.buildkite/*.sh \
->>>>>>> 8629223a
         ./shell_scripts/
     RUN shellcheck shell_scripts/*
 
