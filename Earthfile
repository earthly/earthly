--- conflicted
+++ resolved
@@ -906,7 +906,6 @@
         RUN --no-cache echo -e "${GREEN}No Broken Links were found${NOCOLOR}"
     END
 
-<<<<<<< HEAD
 # open-pr-for-fork creates a new PR based on the given pr_number
 open-pr-for-fork:
     ARG git_repo="earthly/earthly"
@@ -936,7 +935,7 @@
         git push origin && \
         ./bin/gh pr create --title "Run tests for PR $pr_number" --draft \
         --body "Running tests for https://github.com/$git_repo/pull/$pr_number"
-=======
+
 check-broken-links-pr:
     FROM alpine/git
     WORKDIR /tmp
@@ -951,8 +950,6 @@
     ARG VERBOSE
     BUILD --pass-args +check-broken-links --ADDRESS=$(cat url)
 
->>>>>>> 1470510e
-
 # BUILD_AND_FROM will issue a FROM and a BUILD commands for the provided target
 BUILD_AND_FROM:
     FUNCTION
