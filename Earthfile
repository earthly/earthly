VERSION 0.8
PROJECT earthly-technologies/core

# TODO update to 3.18; however currently "podman login" (used under not-a-unit-test.sh) will error with
# "Error: default OCI runtime "crun" not found: invalid argument".
FROM golang:1.21-alpine3.17

RUN apk add --update --no-cache \
    bash \
    bash-completion \
    binutils \
    ca-certificates \
    coreutils \
    curl \
    findutils \
    g++ \
    git \
    grep \
    less \
    make \
    openssl \
    openssh \
    util-linux

WORKDIR /earthly

# deps downloads and caches all dependencies for earthly. When called directly,
# go.mod and go.sum will be updated locally.
deps:
    FROM +base
    RUN curl -sSfL https://raw.githubusercontent.com/golangci/golangci-lint/master/install.sh | sh -s -- -b $(go env GOPATH)/bin v1.54.1
    COPY go.mod go.sum ./
    COPY ./ast/go.mod ./ast/go.sum ./ast
    COPY ./util/deltautil/go.mod ./util/deltautil/go.sum ./util/deltautil
    RUN go mod download
    SAVE ARTIFACT go.mod AS LOCAL go.mod
    SAVE ARTIFACT go.sum AS LOCAL go.sum

# code downloads and caches all dependencies for earthly and then copies the go code
# directories into the image.
# If BUILDKIT_PROJECT or CLOUD_API environment variables are set it will also update the go mods
# for the local versions
code:
    FROM +deps
    # Use BUILDKIT_PROJECT to point go.mod to a buildkit dir being actively developed. Examples:
    #   --BUILDKIT_PROJECT=../buildkit
    #   --BUILDKIT_PROJECT=github.com/earthly/buildkit:<git-ref>
    ARG BUILDKIT_PROJECT
    IF [ "$BUILDKIT_PROJECT" != "" ]
        COPY --dir "$BUILDKIT_PROJECT"+code/buildkit /buildkit
        RUN go mod edit -replace github.com/moby/buildkit=/buildkit
        RUN go mod download
    END
    # Use CLOUD_API to point go.mod to a cloud API dir being actively developed. Examples:
    #   --CLOUD_API=../cloud/api+proto/api/public/'*'
    #   --CLOUD_API=github.com/earthly/cloud/api:<git-ref>+proto/api/public/'*'
    #   --CLOUD_API=github.com/earthly/cloud-api:<git-ref>+code/'*'
    ARG CLOUD_API
    IF [ "$CLOUD_API" != "" ]
        COPY --dir "$CLOUD_API" /cloud-api/
        RUN go mod edit -replace github.com/earthly/cloud-api=/cloud-api
        RUN go mod download
    END
    COPY ./ast/parser+parser/*.go ./ast/parser/
    COPY --dir analytics autocomplete billing buildcontext builder logbus cleanup cloud cmd config conslogging debugger \
        dockertar docker2earthly domain features internal outmon slog states util variables regproxy ./
    COPY --dir buildkitd/buildkitd.go buildkitd/settings.go buildkitd/certificates.go buildkitd/
    COPY --dir earthfile2llb/*.go earthfile2llb/
    COPY --dir ast/antlrhandler ast/spec ast/hint ast/command ast/commandflag ast/*.go ast/
    COPY --dir inputgraph/*.go inputgraph/testdata inputgraph/

# update-buildkit updates earthly's buildkit dependency.
update-buildkit:
    FROM +code # if we use deps, go mod tidy will remove a bunch of requirements since it won't have access to our codebase.
    ARG BUILDKIT_GIT_SHA
    ARG BUILDKIT_GIT_BRANCH=earthly-main
    ARG BUILDKIT_GIT_ORG=earthly
    ARG BUILDKIT_GIT_REPO=buildkit
    COPY (./buildkitd+buildkit-sha/buildkit_sha --BUILDKIT_GIT_ORG="$BUILDKIT_GIT_ORG" --BUILDKIT_GIT_SHA="$BUILDKIT_GIT_SHA" --BUILDKIT_GIT_BRANCH="$BUILDKIT_GIT_BRANCH") buildkit_sha
    BUILD  ./buildkitd+update-buildkit-earthfile --BUILDKIT_GIT_ORG="$BUILDKIT_GIT_ORG" --BUILDKIT_GIT_SHA="$(cat buildkit_sha)" --BUILDKIT_GIT_REPO="$BUILDKIT_GIT_REPO"
    RUN --no-cache go mod edit -replace "github.com/moby/buildkit=github.com/$BUILDKIT_GIT_ORG/$BUILDKIT_GIT_REPO@$(cat buildkit_sha)"
    RUN --no-cache go mod tidy
    SAVE ARTIFACT go.mod AS LOCAL go.mod
    SAVE ARTIFACT go.sum AS LOCAL go.sum

lint-scripts-base:
    FROM alpine:3.18

    ARG TARGETARCH

    IF [ $TARGETARCH == "arm64" ]
        RUN echo "Downloading, and manually installing shellcheck for ARM" && \
            wget https://github.com/koalaman/shellcheck/releases/download/stable/shellcheck-stable.linux.aarch64.tar.xz && \
            tar -xf shellcheck-stable.linux.aarch64.tar.xz && \
            mv shellcheck-stable/shellcheck /usr/bin/shellcheck
    ELSE
        RUN echo "Installing shellcheck from Alpine repos" && \
            apk add --update --no-cache shellcheck
    END

    WORKDIR /shell_scripts

lint-scripts-misc:
    FROM +lint-scripts-base
    COPY ./earthly ./scripts/install-all-versions.sh ./buildkitd/entrypoint.sh ./earthly-entrypoint.sh \
        ./buildkitd/dockerd-wrapper.sh ./buildkitd/docker-auto-install.sh ./buildkitd/oom-adjust.sh.template \
        ./.buildkite/*.sh \
        ./scripts/tests/*.sh \
        ./scripts/tests/docker-build/*.sh \
        ./scripts/*.sh \
        ./shell_scripts/
    # some scripts need to source /etc/os-release for operating system release information,
    # so -x is needed to let shellcheck read that file.
    RUN shellcheck -x shell_scripts/*

lint-scripts-auth-test:
    FROM +lint-scripts-base
    COPY ./scripts/tests/auth/*.sh ./
    # the auth test script make use of a common setup.sh which contain unused variables
    # when run directly; so we must exclude checking this directly, and make use of the -x
    # flag to source setup.sh during analysis.
    RUN shellcheck -x test-*.sh

# lint-scripts runs the shellcheck package to detect potential errors in shell scripts
lint-scripts:
    BUILD +lint-scripts-auth-test
    BUILD +lint-scripts-misc

# earthly-script-no-stdout validates the ./earthly script doesn't print anything to stdout (stderr only)
# This is to ensure commands such as: MYSECRET="$(./earthly secrets get -n /user/my-secret)" work
earthly-script-no-stdout:
    # This validates the ./earthly script doesn't print anything to stdout (it should print to stderr)
    # This is to ensure commands such as: MYSECRET="$(./earthly secrets get -n /user/my-secret)" work
    FROM earthly/dind:alpine-3.19-docker-25.0.2-r0
    RUN apk add --no-cache --update bash
    COPY earthly .earthly_version_flag_overrides .

    # This script performs an explicit "docker pull earthlybinaries:prerelease" which can cause rate-limiting
    # to work-around this, we will copy an earthly binary in, and disable auto-updating (and therefore don't require a WITH DOCKER)
    COPY +earthly/earthly /root/.earthly/earthly-prerelease
    RUN EARTHLY_DISABLE_FRONTEND_DETECTION=true EARTHLY_DISABLE_AUTO_UPDATE=true ./earthly --version > earthly-version-output

    RUN test "$(cat earthly-version-output | wc -l)" = "1"
    RUN grep '^earthly version.*$' earthly-version-output # only --version info should go to stdout

# lint runs basic go linters against the earthly project.
lint:
    FROM +code
    COPY ./.golangci.yaml ./
    RUN golangci-lint run

lint-newline-ending:
    FROM alpine:3.18
    WORKDIR /everything
    COPY . .
    # test that line endings are unix-style
    RUN set -e; \
        code=0; \
        for f in $(find . -not -path "./.git/*" -type f \( -iname '*.go' -o -iname 'Earthfile' -o -iname '*.earth' -o -iname '*.md' -o -iname '*.json' \) | grep -v "ast/tests/empty-targets.earth" ); do \
            if ! dos2unix < "$f" | cmp - "$f"; then \
                echo "$f contains windows-style newlines and must be converted to unix-style (use dos2unix to fix)"; \
                code=1; \
            fi; \
        done; \
        exit $code
    # test file ends with a single newline
    RUN set -e; \
        code=0; \
        for f in $(find . -not -path "./.git/*" -type f \( -iname '*.yml' -o -iname '*.go' -o -iname '*.sh' -o -iname '*.template' -o -iname 'Earthfile' -o -iname '*.earth' -o -iname '*.md' -o -iname '*.json' \) | grep -v "ast/tests/empty-targets.earth" | grep -v "tests/version/version-only.earth" | grep -v "examples/mkdocs" ); do \
            if [ "$(tail -c 1 $f)" != "$(printf '\n')" ]; then \
                echo "$f does not end with a newline"; \
                code=1; \
            fi; \
        done; \
        exit $code
    RUN export f=ast/tests/empty-targets.earth && \
    if [ "$(tail -c 1 $f)" = "$(printf '\n')" ]; then \
            echo "$f is a special-case test which must not end with a newline."; \
            exit 1; \
        fi
    # check for files with trailing newlines
    RUN set -e; \
        code=0; \
        for f in $(find . -not -path "./.git/*" -type f \( -iname '*.go' -o -iname 'Earthfile' -o -iname '*.earth' -o -iname '*.md' -o -iname '*.json' \) | grep -v "ast/tests/empty-targets.earth" | grep -v "ast/parser/earth_parser.go" | grep -v "ast/parser/earth_lexer.go" ); do \
            if [ "$(tail -c 2 $f)" == "$(printf '\n\n')" ]; then \
                echo "$f has trailing newlines"; \
                code=1; \
            fi; \
        done; \
        exit $code

vale:
    WORKDIR /
    RUN curl -sfL https://install.goreleaser.com/github.com/ValeLint/vale.sh | sh -s v2.10.3
    WORKDIR /etc/vale
    COPY .vale/ .

# markdown-spellcheck runs vale against md files
markdown-spellcheck:
    FROM --platform=linux/amd64 +vale
    WORKDIR /everything
    COPY . .
    # TODO figure out a way to ignore this pattern in vale (doesn't seem to be working under spelling's filter option)
    RUN find . -type f -iname '*.md' | xargs -n 1 sed -i 's/{[^}]*}//g'
    # TODO remove the greps once the corresponding markdown files have spelling fixed (or techterms added to .vale/styles/HouseStyle/tech-terms/...
    RUN find . -type f -iname '*.md' | xargs vale --config /etc/vale/vale.ini --output line --minAlertLevel error

# mocks runs 'go generate' against this module and saves generated mock files
# locally.
mocks:
    FROM +code
    RUN go install git.sr.ht/~nelsam/hel@latest && go install golang.org/x/tools/cmd/goimports@latest
    RUN go generate ./...
    FOR mockfile IN $(find . -name 'helheim*_test.go')
        SAVE ARTIFACT $mockfile AS LOCAL $mockfile
    END

# unit-test runs unit tests (and some integration tests).
unit-test:
    FROM +code
    RUN apk add --no-cache --update podman fuse-overlayfs
    COPY not-a-unit-test.sh .

    ARG testname # when specified, only run specific unit-test, otherwise run all.

    # pkgname determines the package name (or names) that will be tested. The go
    # submodules must be specified explicitly or they will not be run, as
    # "./..." does not match submodules.
    ARG pkgname = ./...

    ARG DOCKERHUB_MIRROR
    ARG DOCKERHUB_MIRROR_INSECURE=false
    ARG DOCKERHUB_MIRROR_HTTP=false
    ARG DOCKERHUB_MIRROR_AUTH=false
    ARG DOCKERHUB_MIRROR_AUTH_FROM_CLOUD_SECRETS=false

    IF [ -n "$DOCKERHUB_MIRROR" ]
        RUN mkdir -p /etc/docker
        RUN echo "{\"registry-mirrors\": [\"http://$DOCKERHUB_MIRROR\"]" > /etc/docker/daemon.json
        IF [ "$DOCKERHUB_MIRROR_INSECURE" = "true" ] || [ "$DOCKERHUB_MIRROR_HTTP" = "true" ]
          RUN echo ", \"insecure-registries\": [\"$DOCKERHUB_MIRROR\"]" >> /etc/docker/daemon.json
        END
        RUN echo "}" >> /etc/docker/daemon.json
    END
    IF [ "$DOCKERHUB_MIRROR_AUTH_FROM_CLOUD_SECRETS" = "true" ]
        RUN if [ "$DOCKERHUB_MIRROR_AUTH" = "true" ]; then echo "ERROR: DOCKERHUB_MIRROR_AUTH_FROM_CLOUD_SECRETS and DOCKERHUB_MIRROR_AUTH are mutually exclusive" && exit 1; fi
        WITH DOCKER
            RUN --secret DOCKERHUB_MIRROR_USER=dockerhub-mirror/user \
                --secret DOCKERHUB_MIRROR_PASS=dockerhub-mirror/pass \
                USE_EARTHLY_MIRROR=true ./not-a-unit-test.sh
        END
    ELSE IF [ "$DOCKERHUB_MIRROR_AUTH" = "true" ]
        WITH DOCKER
            RUN --secret DOCKERHUB_MIRROR_USER \
                --secret DOCKERHUB_MIRROR_PASS \
                ./not-a-unit-test.sh
        END
    ELSE
        RUN ./not-a-unit-test.sh
    END

    # The following are separate go modules and need to be tested separately.
    # The not-a-unit-test.sh script above actually DOES run unit-tests as well
    BUILD ./ast+unit-test
    BUILD ./util/deltautil+unit-test

# offline-test runs offline tests with network set to none
offline-test:
    FROM +code
    RUN --network=none go test -run TestOffline ./...

# submodule-decouple-check checks that go submodules within earthly do not
# depend on the core earthly project.
submodule-decouple-check:
    FROM +code
    RUN for submodule in github.com/earthly/earthly/ast github.com/earthly/earthly/util/deltautil; \
    do \
        for dep in $(go list -f '{{range .Deps}}{{.}} {{end}}' $submodule/...); \
        do \
            if [ "$(go list -f '{{if .Module}}{{.Module}}{{end}}' $dep)" == "github.com/earthly/earthly" ]; \
            then \
               echo "FAIL: submodule $submodule imports $dep, which is in the core 'github.com/earthly/earthly' module"; \
               exit 1; \
            fi; \
        done; \
    done

# changelog saves the CHANGELOG.md as an artifact
changelog:
    FROM scratch
    SAVE ARTIFACT CHANGELOG.md

changelog-parser:
    FROM python:3
    RUN pip install packaging
    COPY release/changelogparser.py /usr/bin/changelogparser
    WORKDIR /changelog
    COPY CHANGELOG.md .

lint-changelog:
    FROM +changelog-parser
    RUN changelogparser --changelog CHANGELOG.md

# debugger builds the earthly debugger and saves the artifact in build/earth_debugger
debugger:
    FROM +code
    ENV CGO_ENABLED=0
    ARG GOCACHE=/go-cache
    ARG GO_EXTRA_LDFLAGS="-linkmode external -extldflags -static"
    ARG EARTHLY_TARGET_TAG
    ARG VERSION=$EARTHLY_TARGET_TAG
    ARG EARTHLY_GIT_HASH
    RUN --mount=type=cache,target=$GOCACHE \
        go build \
            -ldflags "-X main.Version=$VERSION -X main.GitSha=$EARTHLY_GIT_HASH $GO_EXTRA_LDFLAGS" \
            -tags netgo -installsuffix netgo \
            -o build/earth_debugger \
            cmd/debugger/*.go
    SAVE ARTIFACT build/earth_debugger

# earthly builds the earthly CLI and docker image.
earthly:
    FROM +code
    ENV CGO_ENABLED=0
    ARG GOOS=linux
    ARG TARGETARCH
    ARG TARGETVARIANT
    ARG GOARCH=$TARGETARCH
    ARG VARIANT=$TARGETVARIANT
    ARG GO_EXTRA_LDFLAGS="-linkmode external -extldflags -static"
    # GO_GCFLAGS may be used to set the -gcflags parameter to 'go build'. This
    # is particularly useful for disabling optimizations to make the binary work
    # with delve. To disable optimizations:
    #
    #     --GO_GCFLAGS='all=-N -l'
    ARG GO_GCFLAGS
    ARG EXECUTABLE_NAME="earthly"
    ARG DEFAULT_INSTALLATION_NAME="earthly-dev"
    RUN test -n "$GOOS" && test -n "$GOARCH"
    RUN test "$GOARCH" != "arm" || test -n "$VARIANT"
    ARG EARTHLY_TARGET_TAG_DOCKER
    ARG VERSION="dev-$EARTHLY_TARGET_TAG_DOCKER"
    ARG EARTHLY_GIT_HASH
    ARG DEFAULT_BUILDKITD_IMAGE=docker.io/earthly/buildkitd:$VERSION # The image needs to be fully qualified for alternative frontend support.
    ARG BUILD_TAGS=dfrunmount dfrunsecurity dfsecrets dfssh dfrunnetwork dfheredoc forceposix
    ARG GOCACHE=/go-cache
    RUN mkdir -p build
    RUN printf "$BUILD_TAGS" > ./build/tags && echo "$(cat ./build/tags)"
    RUN printf '-X main.DefaultBuildkitdImage='"$DEFAULT_BUILDKITD_IMAGE" > ./build/ldflags && \
        printf ' -X main.Version='"$VERSION" >> ./build/ldflags && \
        printf ' -X main.GitSha='"$EARTHLY_GIT_HASH" >> ./build/ldflags && \
        printf ' -X main.DefaultInstallationName='"$DEFAULT_INSTALLATION_NAME" >> ./build/ldflags && \
        printf ' '"$GO_EXTRA_LDFLAGS" >> ./build/ldflags && \
        echo "$(cat ./build/ldflags)"
    # Important! If you change the go build options, you may need to also change them
    # in https://github.com/earthly/homebrew-earthly/blob/main/Formula/earthly.rb
    # as well as https://github.com/Homebrew/homebrew-core/blob/master/Formula/earthly.rb
    RUN --mount=type=cache,target=$GOCACHE \
        GOARM=${VARIANT#v} go build \
            -tags "$(cat ./build/tags)" \
            -ldflags "$(cat ./build/ldflags)" \
            -gcflags="${GO_GCFLAGS}" \
            -o build/$EXECUTABLE_NAME \
            cmd/earthly/*.go
    SAVE ARTIFACT ./build/tags
    SAVE ARTIFACT ./build/ldflags
    SAVE ARTIFACT build/$EXECUTABLE_NAME AS LOCAL "build/$GOOS/$GOARCH$VARIANT/$EXECUTABLE_NAME"
    SAVE IMAGE --cache-from=earthly/earthly:main

# earthly-linux-amd64 builds the earthly artifact  for linux amd64
earthly-linux-amd64:
    ARG GO_GCFLAGS
    COPY --platform=linux/amd64 (+earthly/* \
        --GOARCH=amd64 \
        --VARIANT= \
        --GO_GCFLAGS="${GO_GCFLAGS}" \
        ) ./
    SAVE ARTIFACT ./*

# earthly-linux-arm64 builds the earthly artifact  for linux arm64
earthly-linux-arm64:
    ARG GO_GCFLAGS
    COPY (+earthly/* \
        --GOARCH=arm64 \
        --VARIANT= \
        --GO_EXTRA_LDFLAGS= \
        --GO_GCFLAGS="${GO_GCFLAGS}" \
        ) ./
    SAVE ARTIFACT ./*

# earthly-darwin-amd64 builds the earthly artifact  for darwin amd64
earthly-darwin-amd64:
    ARG GO_GCFLAGS=""
    COPY --platform=linux/amd64 (+earthly/* \
        --GOOS=darwin \
        --GOARCH=amd64 \
        --VARIANT= \
        --GO_EXTRA_LDFLAGS= \
        --GO_GCFLAGS="${GO_GCFLAGS}" \
        ) ./
    SAVE ARTIFACT ./*

# earthly-darwin-arm64 builds the earthly artifact for darwin arm64
earthly-darwin-arm64:
    ARG GO_GCFLAGS
    COPY (+earthly/* \
        --GOOS=darwin \
        --GOARCH=arm64 \
        --VARIANT= \
        --GO_EXTRA_LDFLAGS= \
        --GO_GCFLAGS="${GO_GCFLAGS}" \
        ) ./
    SAVE ARTIFACT ./*

# earthly-windows-arm64 builds the earthly artifact  for windows arm64
earthly-windows-amd64:
    ARG GO_GCFLAGS
    COPY --platform=linux/amd64 (+earthly/* \
        --GOOS=windows \
        --GOARCH=amd64 \
        --VARIANT= \
        --GO_EXTRA_LDFLAGS= \
        --GO_GCFLAGS="${GO_GCFLAGS}" \
        --EXECUTABLE_NAME=earthly.exe \
        ) ./
    SAVE ARTIFACT ./*

# earthly-all builds earthly for all supported environments
# This includes:
# linux amd64 and linux arm64
# Darwin amd64 and arm64
# Windows amd64
earthly-all:
    COPY +earthly-linux-amd64/earthly ./earthly-linux-amd64
    COPY +earthly-linux-arm64/earthly ./earthly-linux-arm64
    COPY +earthly-darwin-amd64/earthly ./earthly-darwin-amd64
    COPY +earthly-darwin-arm64/earthly ./earthly-darwin-arm64
    COPY +earthly-windows-amd64/earthly.exe ./earthly-windows-amd64.exe
    SAVE ARTIFACT ./*

# earthly-docker builds earthly as a docker image and pushes
earthly-docker:
    ARG EARTHLY_TARGET_TAG_DOCKER
    ARG TAG="dev-$EARTHLY_TARGET_TAG_DOCKER"
    ARG BUILDKIT_PROJECT
    ARG PUSH_LATEST_TAG="false"
    ARG PUSH_PRERELEASE_TAG="false"
    FROM ./buildkitd+buildkitd --BUILDKIT_PROJECT="$BUILDKIT_PROJECT" --TAG="$TAG"
    RUN apk add --update --no-cache docker-cli libcap-ng-utils git
    ENV EARTHLY_IMAGE=true
    # When Earthly is run from a container, the registry proxy networking setup
    # will fail as the registry is meant to be run on a dynamic localhost port
    # (which won't be exposed by the container). Let's fall back to tar-based
    # image transfer until this can be addressed further.
    ENV EARTHLY_DISABLE_REMOTE_REGISTRY_PROXY=true
    COPY earthly-entrypoint.sh /usr/bin/earthly-entrypoint.sh
    ENTRYPOINT ["/usr/bin/earthly-entrypoint.sh"]
    WORKDIR /workspace
    COPY (+earthly/earthly --VERSION=$TAG --DEFAULT_INSTALLATION_NAME="earthly") /usr/bin/earthly
    ARG DOCKERHUB_USER="earthly"
    ARG DOCKERHUB_IMG="earthly"
    # Multiple SAVE IMAGE's lead to differing image digests, but multiple
    # arguments to the save SAVE IMAGE do not. Using variables here doesn't work
    # either, unfortunately, as the names are quoted and treated as a single arg.
    IF [ "$PUSH_LATEST_TAG" == "true" ]
       SAVE IMAGE --push --cache-from=earthly/earthly:main $DOCKERHUB_USER/$DOCKERHUB_IMG:$TAG $DOCKERHUB_USER/$DOCKERHUB_IMG:latest
    ELSE IF [ "$PUSH_PRERELEASE_TAG" == "true" ]
       SAVE IMAGE --push --cache-from=earthly/earthly:main $DOCKERHUB_USER/$DOCKERHUB_IMG:$TAG $DOCKERHUB_USER/$DOCKERHUB_IMG:prerelease
    ELSE
       SAVE IMAGE --push --cache-from=earthly/earthly:main $DOCKERHUB_USER/$DOCKERHUB_IMG:$TAG
    END

# earthly-integration-test-base builds earthly docker and then
# if no dockerhub mirror is not set it will attempt to login to dockerhub using the provided docker hub username and token.
# Otherwise, it will attempt to login to the docker hub mirror using the provided username and password
earthly-integration-test-base:
    FROM +earthly-docker
    RUN apk update && apk add pcre-tools curl python3 bash perl findutils expect yq && apk add --upgrade sed
    COPY scripts/acbtest/acbtest scripts/acbtest/acbgrep /bin/
    ENV NO_DOCKER=1
    ENV NETWORK_MODE=host # Note that this breaks access to embedded registry in WITH DOCKER.
    ENV EARTHLY_VERSION_FLAG_OVERRIDES=no-use-registry-for-with-docker # Use tar-based due to above.
    WORKDIR /test

    # The inner buildkit requires Docker hub creds to prevent rate-limiting issues.
    ARG DOCKERHUB_MIRROR
    ARG DOCKERHUB_MIRROR_INSECURE=false
    ARG DOCKERHUB_MIRROR_HTTP=false
    ARG DOCKERHUB_MIRROR_AUTH=false
    ARG DOCKERHUB_MIRROR_AUTH_FROM_CLOUD_SECRETS=false

    # DOCKERHUB_AUTH will login to docker hub (and pull from docker hub rather than a mirror)
    ARG DOCKERHUB_AUTH=false

    COPY setup-registry.sh .
    IF [ "$DOCKERHUB_MIRROR_AUTH_FROM_CLOUD_SECRETS" = "true" ]
        RUN if [ "$DOCKERHUB_MIRROR_AUTH" = "true" ]; then echo "ERROR: DOCKERHUB_MIRROR_AUTH_FROM_CLOUD_SECRETS and DOCKERHUB_MIRROR_AUTH are mutually exclusive" && exit 1; fi
        RUN --secret DOCKERHUB_MIRROR_USER=dockerhub-mirror/user --secret DOCKERHUB_MIRROR_PASS=dockerhub-mirror/pass USE_EARTHLY_MIRROR=true ./setup-registry.sh
    ELSE IF [ "$DOCKERHUB_MIRROR_AUTH" = "true" ]
        RUN --secret DOCKERHUB_MIRROR_USER --secret DOCKERHUB_MIRROR_PASS ./setup-registry.sh
    ELSE IF [ "$DOCKERHUB_AUTH" = "true" ]
        RUN --secret DOCKERHUB_USER --secret DOCKERHUB_PASS ./setup-registry.sh
    ELSE
        RUN ./setup-registry.sh
    END
    RUN rm ./setup-registry.sh

    # pull out buildkit_additional_config from the earthly config, for the special case of earthly-in-earthly testing
    # which runs earthly-entrypoint.sh, which calls buildkitd/entrypoint, which requires EARTHLY_VERSION_FLAG_OVERRIDES to be set
    # NOTE: yq will print out `null` if the key does not exist, this will cause a literal null to be inserted into /etc/buildkit.toml, which will
    # cause buildkit to crash -- this is why we first assign it to a tmp variable, followed by an if.
    ENV EARTHLY_ADDITIONAL_BUILDKIT_CONFIG="$(export tmp=$(cat /etc/.earthly/config.yml | yq .global.buildkit_additional_config); if [ "$tmp" != "null" ]; then echo "$tmp"; fi)"

# prerelease builds and pushes the prerelease version of earthly.
# Tagged as prerelease
prerelease:
    FROM alpine:3.18
    ARG BUILDKIT_PROJECT
    BUILD \
        --platform=linux/amd64 \
        --platform=linux/arm64 \
        ./buildkitd+buildkitd --TAG=prerelease  --BUILDKIT_PROJECT="$BUILDKIT_PROJECT"
    COPY (+earthly-all/* --VERSION=prerelease --DEFAULT_INSTALLATION_NAME=earthly) ./
    SAVE IMAGE --push earthly/earthlybinaries:prerelease

# prerelease-script copies the earthly folder and saves it as an artifact
prerelease-script:
    FROM alpine:3.18
    COPY ./earthly ./
    # This script is useful in other repos too.
    SAVE ARTIFACT ./earthly

# ci-release builds earthly for linux/amd64 in a container and pushes wtth the tag
# EARTHLY_GIT_HASH-TAG_SUFFIX Where TAG_SUFFIX must be provided
ci-release:
    # TODO: this was multiplatform, but that skyrocketed our build times. #2979
    # may help.
    FROM alpine:3.18
    ARG BUILDKIT_PROJECT
    ARG EARTHLY_GIT_HASH
    ARG --required TAG_SUFFIX
    BUILD \
        --platform=linux/amd64 \
        ./buildkitd+buildkitd --TAG=${EARTHLY_GIT_HASH}-${TAG_SUFFIX} --BUILDKIT_PROJECT="$BUILDKIT_PROJECT" --DOCKERHUB_BUILDKIT_IMG="buildkitd-staging"
    COPY (+earthly/earthly --DEFAULT_BUILDKITD_IMAGE="docker.io/earthly/buildkitd-staging:${EARTHLY_GIT_HASH}-${TAG_SUFFIX}" --VERSION=${EARTHLY_GIT_HASH}-${TAG_SUFFIX} --DEFAULT_INSTALLATION_NAME=earthly) ./earthly-linux-amd64
    SAVE IMAGE --push earthly/earthlybinaries:${EARTHLY_GIT_HASH}-${TAG_SUFFIX}

# dind builds both the alpine and ubuntu dind containers for earthly
dind:
    # OS_IMAGE is the base image to use, e.g. alpine, ubuntu
    ARG --required OS_IMAGE
    # OS_VERSION is the version of the base OS to use, e.g. 3.18.0, 23.04
    ARG --required OS_VERSION
    # DOCKER_VERSION is the version of docker to use, e.g. 20.10.14
    ARG --required DOCKER_VERSION
    FROM $OS_IMAGE:$OS_VERSION
    COPY ./buildkitd/docker-auto-install.sh /usr/local/bin/docker-auto-install.sh
    RUN docker-auto-install.sh
    LET DOCKER_VERSION_TAG=$DOCKER_VERSION
    IF [ "$OS_IMAGE" = "ubuntu" ]
        # the docker ce repo contains packages such as "5:24.0.4-1~ubuntu.20.04~focal", we will remove the the epoch and debian-revision values,
        # in order to display the upstream-version, e.g. "24.0.5-1".
        SET DOCKER_VERSION_TAG="$(echo $DOCKER_VERSION | sed 's/^[0-9]*:\([^~]*\).*$/\1/')"
        RUN if echo $DOCKER_VERSION_TAG | grep "[^0-9.-]"; then echo "DOCKER_VERSION_TAG looks bad; got $DOCKER_VERSION_TAG" && exit 1; fi
    ELSE IF [ "$OS_IMAGE" = "alpine" ]
        RUN apk add iptables-legacy # required for older kernels
    END
    LET TAG=$OS_IMAGE-$OS_VERSION-docker-$DOCKER_VERSION_TAG
    ARG INCLUDE_TARGET_TAG_DOCKER=true
    IF [ "$INCLUDE_TARGET_TAG_DOCKER" = "true" ]
      ARG EARTHLY_TARGET_TAG_DOCKER
      SET TAG=$TAG-$EARTHLY_TARGET_TAG_DOCKER
    END
    ARG DOCKERHUB_USER=earthly
    IF [ "$LATEST" = "true" ]
      # latest means the version is ommitted (for historical reasons we initially just called it earthly/dind:alpine or earthly/dind:ubuntu)
      SAVE IMAGE --push --cache-from=earthly/dind:$OS_IMAGE-main $DOCKERHUB_USER/dind:$OS_IMAGE
    END
    ARG DATETIME="$(date --utc +%Y%m%d%H%M%S)" # note this must be overriden when building a multi-platform image (otherwise the values wont match)
    SAVE IMAGE --push --cache-from=earthly/dind:$OS_IMAGE-main $DOCKERHUB_USER/dind:$TAG "$DOCKERHUB_USER/dind:$TAG-$DATETIME"


# for-own builds earthly-buildkitd and the earthly CLI for the current system
# and saves the final CLI binary locally at ./build/own/earthly
for-own:
    ARG BUILDKIT_PROJECT
    # GO_GCFLAGS may be used to set the -gcflags parameter to 'go build'. See
    # the documentation on +earthly for extra detail about this option.
    ARG GO_GCFLAGS
    BUILD ./buildkitd+buildkitd --BUILDKIT_PROJECT="$BUILDKIT_PROJECT"
    COPY (+earthly/earthly --GO_GCFLAGS="${GO_GCFLAGS}") ./
    SAVE ARTIFACT ./earthly AS LOCAL ./build/own/earthly

# for-linux builds earthly-buildkitd and the earthly CLI for the a linux amd64 system
# and saves the final CLI binary locally in the ./build/linux folder.
for-linux:
    ARG BUILDKIT_PROJECT
    ARG GO_GCFLAGS
    BUILD --platform=linux/amd64 ./buildkitd+buildkitd --BUILDKIT_PROJECT="$BUILDKIT_PROJECT"
    BUILD ./ast/parser+parser
    COPY (+earthly-linux-amd64/earthly --GO_GCFLAGS="${GO_GCFLAGS}") ./
    SAVE ARTIFACT ./earthly AS LOCAL ./build/linux/amd64/earthly

# for-linux-arm64 builds earthly-buildkitd and the earthly CLI for the a linux arm64 system
# and saves the final CLI binary locally in the ./build/linux folder.
for-linux-arm64:
    ARG BUILDKIT_PROJECT
    ARG GO_GCFLAGS
    BUILD --platform=linux/arm64 ./buildkitd+buildkitd --BUILDKIT_PROJECT="$BUILDKIT_PROJECT"
    BUILD ./ast/parser+parser
    COPY (+earthly-linux-arm64/earthly --GO_GCFLAGS="${GO_GCFLAGS}") ./
    SAVE ARTIFACT ./earthly AS LOCAL ./build/linux/arm64/earthly

# for-darwin builds earthly-buildkitd and the earthly CLI for the a darwin amd64 system
# and saves the final CLI binary locally in the ./build/darwin folder.
# For arm64 use +for-darwin-m1
for-darwin:
    ARG BUILDKIT_PROJECT
    ARG GO_GCFLAGS
    BUILD --platform=linux/amd64 ./buildkitd+buildkitd --BUILDKIT_PROJECT="$BUILDKIT_PROJECT"
    BUILD ./ast/parser+parser
    COPY (+earthly-darwin-amd64/earthly --GO_GCFLAGS="${GO_GCFLAGS}") ./
    SAVE ARTIFACT ./earthly AS LOCAL ./build/darwin/amd64/earthly

# for-darwin-m1 builds earthly-buildkitd and the earthly CLI for the a darwin m1 system
# and saves the final CLI binary locally.
for-darwin-m1:
    ARG BUILDKIT_PROJECT
    ARG GO_GCFLAGS
    BUILD --platform=linux/arm64 ./buildkitd+buildkitd --BUILDKIT_PROJECT="$BUILDKIT_PROJECT"
    BUILD ./ast/parser+parser
    COPY (+earthly-darwin-arm64/earthly --GO_GCFLAGS="${GO_GCFLAGS}") ./
    SAVE ARTIFACT ./earthly AS LOCAL ./build/darwin/arm64/earthly

# for-windows builds earthly-buildkitd and the earthly CLI for the a windows system
# and saves the final CLI binary locally in the ./build/windows folder.
for-windows:
    ARG GO_GCFLAGS
    # BUILD --platform=linux/amd64 ./buildkitd+buildkitd
    BUILD ./ast/parser+parser
    COPY (+earthly-windows-amd64/earthly.exe --GO_GCFLAGS="${GO_GCFLAGS}") ./
    SAVE ARTIFACT ./earthly.exe AS LOCAL ./build/windows/amd64/earthly.exe

# all-buildkitd builds buildkitd for both linux amd64 and linux arm64
all-buildkitd:
    ARG BUILDKIT_PROJECT
    BUILD \
        --platform=linux/amd64 \
        --platform=linux/arm64 \
        ./buildkitd+buildkitd --BUILDKIT_PROJECT="$BUILDKIT_PROJECT"

dind-alpine:
    DO --pass-args +BUILD_AND_FROM --TARGET=dind --OS_IMAGE=alpine --OS_VERSION=3.19 --DOCKER_VERSION=25.0.3-r0

dind-ubuntu-20.04:
    DO --pass-args +BUILD_AND_FROM --TARGET=dind --OS_IMAGE=ubuntu --OS_VERSION=20.04 --DOCKER_VERSION=5:24.0.5-1~ubuntu.20.04~focal

dind-ubuntu-23.04:
    DO --pass-args +BUILD_AND_FROM --TARGET=dind --OS_IMAGE=ubuntu --OS_VERSION=23.04 --DOCKER_VERSION=5:24.0.5-1~ubuntu.23.04~lunar

# all-dind builds alpine and ubuntu dind containers for both linux amd64 and linux arm64
all-dind:
    RUN --no-cache date --utc +%Y%m%d%H%M%S > datetime
    ARG DATETIME="$(cat datetime)"
    BUILD \
        --pass-args \
        --platform=linux/amd64 \
        --platform=linux/arm64 \
        +dind-alpine --DATETIME=$DATETIME
    BUILD \
        --pass-args \
        --platform=linux/amd64 \
        --platform=linux/arm64 \
        +dind-ubuntu-20.04 --DATETIME=$DATETIME
    BUILD \
        --pass-args \
        --platform=linux/amd64 \
        --platform=linux/arm64 \
        +dind-ubuntu-23.04 --DATETIME=$DATETIME

# all builds all of the following:
# - Buildkitd for both linux amd64 and linux arm64
# - Earthly for all supported environments linux amd64 and linux arm64, Darwin amd64 and arm64, and Windos amd64
# - Earthly as a container image
# - Prerelease version of earthly as a container image
# - Dind alpine and ubuntu for both linux amd64 and linux arm64 as container images
all:
    BUILD +all-buildkitd
    BUILD +earthly-all
    BUILD +earthly-docker
    BUILD +prerelease
    BUILD +all-dind

# lint-all runs all linting checks against the earthly project.
lint-all:
    BUILD +lint
    BUILD +lint-scripts
    BUILD +lint-docs
    BUILD +submodule-decouple-check

# lint-docs runs lint against changelog and checks that line endings are unix style and files end
# with a single newline.
lint-docs:
    BUILD +lint-newline-ending
    BUILD +lint-changelog

# test-no-qemu runs tests without qemu virtualization by passing in dockerhub authentication and
# using secure docker hub mirror configurations
test-no-qemu:
    BUILD --pass-args +test-quick
    BUILD --pass-args +test-no-qemu-group1
    BUILD --pass-args +test-no-qemu-group2
    BUILD --pass-args +test-no-qemu-group3
    BUILD --pass-args +test-no-qemu-group4
    BUILD --pass-args +test-no-qemu-slow

# test-quick runs the unit, offline, and go tests and ensures the earthly script does not write to stdout
test-quick:
    BUILD +unit-test
    BUILD +offline-test
    BUILD +earthly-script-no-stdout
    BUILD --pass-args ./ast/tests+all

# test-no-qemu-group1 runs the tests from ./tests+ga-no-qemu-group1
test-no-qemu-group1:
    BUILD --pass-args ./tests+ga-no-qemu-group1 \
        --GLOBAL_WAIT_END="$GLOBAL_WAIT_END"

# test-no-qemu-group2 runs the tests from ./tests+ga-no-qemu-group2
test-no-qemu-group2:
    BUILD --pass-args ./tests+ga-no-qemu-group2 \
        --GLOBAL_WAIT_END="$GLOBAL_WAIT_END"

# test-no-qemu-group3 runs the tests from ./tests+ga-no-qemu-group3
test-no-qemu-group3:
    BUILD --pass-args ./tests+ga-no-qemu-group3 \
        --GLOBAL_WAIT_END="$GLOBAL_WAIT_END"

# test-no-qemu-group4 runs the tests from ./tests+ga-no-qemu-group4
test-no-qemu-group4:
    BUILD --pass-args ./tests+ga-no-qemu-group4 \
        --GLOBAL_WAIT_END="$GLOBAL_WAIT_END"

# test-no-qemu-slow runs the tests from ./tests+ga-no-qemu-slow
test-no-qemu-slow:
    BUILD --pass-args ./tests+ga-no-qemu-slow \
        --GLOBAL_WAIT_END="$GLOBAL_WAIT_END"

# test-no-qemu-kind runs the tests from ./tests+ga-no-qemu-kind
test-no-qemu-kind:
    BUILD --pass-args ./tests+ga-no-qemu-kind \
        --GLOBAL_WAIT_END="$GLOBAL_WAIT_END"

# test-qemu runs the tests from ./tests+ga-qemu
test-qemu:
    ARG GLOBAL_WAIT_END="false"
    BUILD --pass-args ./tests+ga-qemu \
        --GLOBAL_WAIT_END="$GLOBAL_WAIT_END"

# test runs both no-qemu tests and qemu tests
test:
    BUILD --pass-args +test-no-qemu
    BUILD --pass-args +test-qemu

# smoke-test is used by circleci, and aims to be a medium-weight test which covers some WITH DOCKER and multi-platform tests
smoke-test:
    BUILD ./tests/with-docker-kind+alpine-kind
    BUILD ./tests/platform+test

# test runs examples, no-qemu, qemu, and experimental tests
test-all:
    BUILD +examples
    BUILD --pass-args +test-no-qemu
    BUILD --pass-args +test-qemu
    BUILD --pass-args ./tests+experimental

examples:
    BUILD +examples-1
    BUILD +examples-2
    BUILD +examples-3

examples-1:
    ARG TARGETARCH
    BUILD ./examples/c+docker
    BUILD ./examples/cpp+docker
    IF [ "$TARGETARCH" = "amd64" ]
        # This only works on amd64 for now.
        BUILD ./examples/dotnet+docker
    END
    BUILD ./examples/elixir+docker
    BUILD ./examples/go+docker
    BUILD ./examples/grpc+test
    IF [ "$TARGETARCH" = "amd64" ]
        # This only works on amd64 for now.
        BUILD ./examples/integration-test+integration-test
    END
    BUILD ./examples/java+docker
    BUILD ./examples/js+docker
    BUILD ./examples/monorepo+all
    BUILD ./examples/multirepo+docker
    BUILD ./examples/python+docker
    BUILD ./examples/react+docker
    BUILD ./examples/cutoff-optimization+run
    BUILD ./examples/import+build
    BUILD ./examples/secrets+base
    BUILD ./examples/cloud-secrets+base

examples-2:
    BUILD ./examples/readme/go1+all
    BUILD ./examples/readme/go2+build
    BUILD ./examples/readme/proto+docker
    # TODO: This example is flaky for some reason.
    #BUILD ./examples/terraform+localstack
    BUILD ./examples/ruby+docker
    BUILD ./examples/ruby-on-rails+docker
    IF [ "$TARGETARCH" = "amd64" ]
        # This crashes randomly on arm.
        BUILD ./examples/scala+docker
    END
    BUILD ./examples/clojure+docker
    BUILD ./examples/cobol+docker
    BUILD ./examples/rust+docker
    BUILD ./examples/multiplatform+all
    BUILD ./examples/multiplatform-cross-compile+build-all-platforms
    BUILD github.com/earthly/hello-world:main+hello
    BUILD ./examples/cache-command/npm+docker
    BUILD ./examples/cache-command/mvn+docker

examples-3:
    BUILD ./examples/typescript-node+docker
    BUILD ./examples/bazel+run
    BUILD ./examples/bazel+image
    BUILD ./examples/aws-sso+base
    BUILD ./examples/mkdocs+build
    BUILD ./examples/zig+docker

# license copies the license file and saves it as an artifact
license:
    COPY LICENSE ./
    SAVE ARTIFACT LICENSE

# npm-update-all helps keep all node package-lock.json files up to date.
npm-update-all:
    FROM node:16.16.0-alpine3.15
    COPY . /code
    WORKDIR /code
    FOR nodepath IN \
            examples/cache-command/npm \
            examples/js \
            examples/react \
            examples/ruby-on-rails \
            examples/tutorial/js/part3 \
            examples/tutorial/js/part4 \
            examples/tutorial/js/part5/services/service-one \
            examples/tutorial/js/part6/api \
            examples/tutorial/js/part6/app \
            tests/remote-cache/test2
        RUN cd $nodepath && npm update
        SAVE ARTIFACT --if-exists $nodepath/package-lock.json AS LOCAL $nodepath/package-lock.json
    END

# merge-main-to-docs merges the main branch into docs-0.8
merge-main-to-docs:
    FROM alpine/git
    ARG git_repo="earthly/earthly"
    ARG git_url="git@github.com:$git_repo"
    ARG to_branch="docs-0.8"
    ARG from_branch="main"
    ARG earthly_lib_version=2.2.2
    DO github.com/earthly/lib/ssh:$earthly_lib_version+ADD_KNOWN_HOSTS --target_file=~/.ssh/known_hosts
    RUN git config --global user.name "littleredcorvette" && \
        git config --global user.email "littleredcorvette@users.noreply.github.com"
    GIT CLONE "$git_url" earthly
    WORKDIR earthly
    ARG git_hash=$(git rev-parse HEAD)
    RUN --mount=type=secret,id=littleredcorvette-id_rsa,mode=0400,target=/root/.ssh/id_rsa \
        git fetch --unshallow
    RUN --push --mount=type=secret,id=littleredcorvette-id_rsa,mode=0400,target=/root/.ssh/id_rsa \
        git checkout $to_branch && \
        git merge $from_branch && \
        git push

# check-broken-links checks for broken links in our docs website
check-broken-links:
    FROM node:20-alpine3.18
    RUN npm install broken-link-checker -g
    WORKDIR /report
    ARG ADDRESS=https://docs.earthly.dev
    ARG VERBOSE=false
    LET REPORT_FILE_NAME=report.txt
    LET BLC_COMMAND="blc $ADDRESS -rog --exclude https://twitter.com/EarthlyTech --exclude http://localhost:8080/"
    IF [ $VERBOSE = "true" ]
        RUN --no-cache $BLC_COMMAND |tee $REPORT_FILE_NAME
    ELSE
        RUN --no-cache $BLC_COMMAND &> $REPORT_FILE_NAME || true
    END
    LET RESULT=$(grep -qE '^├─BROKEN─' $REPORT_FILE_NAME; echo $?)
    LET NOCOLOR='\033[0m'
    LET RED='\033[0;31m'
    LET GREEN='\033[0;32m'
    IF [ $RESULT = "0" ]
        RUN --no-cache echo -e "${RED}Final Broken Links Report:${NOCOLOR}"
        RUN --no-cache grep --color=always -E '^(Getting links from|├─BROKEN─|Finished!|Elapsed)' $REPORT_FILE_NAME
        RUN exit 1
    ELSE
        RUN --no-cache echo -e "${GREEN}No Broken Links were found${NOCOLOR}"
    END

# open-pr-for-fork creates a new PR based on the given pr_number
open-pr-for-fork:
    ARG git_repo="earthly/earthly"
    ARG git_url="git@github.com:$git_repo"
    ARG earthly_lib_version=2.2.2
    DO github.com/earthly/lib/ssh:$earthly_lib_version+ADD_KNOWN_HOSTS --target_file=~/.ssh/known_hosts
    RUN git config --global user.name "littleredcorvette" && \
        git config --global user.email "littleredcorvette@users.noreply.github.com"
    GIT CLONE "$git_url" earthly
    WORKDIR earthly
    ARG git_hash=$(git rev-parse HEAD)
    RUN --mount=type=secret,id=littleredcorvette-id_rsa,mode=0400,target=/root/.ssh/id_rsa \
        git fetch --unshallow
    ARG TARGETARCH
    # renovate: datasource=github-releases depName=cli/cli
<<<<<<< HEAD
    ARG gh_version=v2.40.1
=======
    ARG gh_version=v2.36.0
>>>>>>> b7fca9a0
    RUN curl -Lo ghlinux.tar.gz \
      https://github.com/cli/cli/releases/download/$gh_version/gh_${gh_version#v}_linux_${TARGETARCH}.tar.gz \
      && tar --strip-components=1 -xf ghlinux.tar.gz \
      && rm ghlinux.tar.gz
    ARG --required pr_number
    RUN --no-cache --mount=type=secret,id=littleredcorvette-id_rsa,mode=0400,target=/root/.ssh/id_rsa \
        --secret GH_TOKEN=littleredcorvette-github-token \
        ./bin/gh pr checkout $pr_number --branch "test-pr-$pr_number" && \
        git merge origin/main && \
        git commit --allow-empty -m "please run the test" && \
        git push origin && \
        ./bin/gh pr create --title "Run tests for PR $pr_number" --draft \
        --body "Running tests for https://github.com/$git_repo/pull/$pr_number"

<<<<<<< HEAD
=======
check-broken-links-pr:
    FROM alpine/git
    WORKDIR /tmp
    RUN apk add github-cli
    ARG BRANCH
    ARG EARTHLY_GIT_BRANCH
    LET branch=$BRANCH
    IF [ -z $branch ]
        SET branch=$EARTHLY_GIT_BRANCH
    END
    RUN --secret GH_TOKEN=littleredcorvette-github-token gh pr checks $branch --repo earthly/earthly | grep GitBook|awk '{print $4}' > url
    ARG VERBOSE
    BUILD --pass-args +check-broken-links --ADDRESS=$(cat url)

>>>>>>> b7fca9a0
# BUILD_AND_FROM will issue a FROM and a BUILD commands for the provided target
BUILD_AND_FROM:
    FUNCTION
    ARG --required TARGET
    FROM --pass-args +$TARGET
    BUILD --pass-args +$TARGET<|MERGE_RESOLUTION|>--- conflicted
+++ resolved
@@ -921,11 +921,7 @@
         git fetch --unshallow
     ARG TARGETARCH
     # renovate: datasource=github-releases depName=cli/cli
-<<<<<<< HEAD
     ARG gh_version=v2.40.1
-=======
-    ARG gh_version=v2.36.0
->>>>>>> b7fca9a0
     RUN curl -Lo ghlinux.tar.gz \
       https://github.com/cli/cli/releases/download/$gh_version/gh_${gh_version#v}_linux_${TARGETARCH}.tar.gz \
       && tar --strip-components=1 -xf ghlinux.tar.gz \
@@ -940,8 +936,6 @@
         ./bin/gh pr create --title "Run tests for PR $pr_number" --draft \
         --body "Running tests for https://github.com/$git_repo/pull/$pr_number"
 
-<<<<<<< HEAD
-=======
 check-broken-links-pr:
     FROM alpine/git
     WORKDIR /tmp
@@ -956,7 +950,6 @@
     ARG VERBOSE
     BUILD --pass-args +check-broken-links --ADDRESS=$(cat url)
 
->>>>>>> b7fca9a0
 # BUILD_AND_FROM will issue a FROM and a BUILD commands for the provided target
 BUILD_AND_FROM:
     FUNCTION
