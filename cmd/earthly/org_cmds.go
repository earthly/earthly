--- conflicted
+++ resolved
@@ -142,11 +142,7 @@
 		return errors.New("invalid number of arguments provided")
 	}
 	org := cliCtx.Args().Get(0)
-<<<<<<< HEAD
-	cloudClient, err := cloud.NewClient(app.cloudHTTPAddr, app.cloudGRPCAddr, app.sshAuthSock, app.authToken, app.requestID, app.console.Warnf)
-=======
-	cloudClient, err := app.newCloudClient()
->>>>>>> d2073122
+	cloudClient, err := app.newCloudClient()
 	if err != nil {
 		return err
 	}
@@ -159,11 +155,7 @@
 
 func (app *earthlyApp) actionOrgList(cliCtx *cli.Context) error {
 	app.commandName = "orgList"
-<<<<<<< HEAD
-	cloudClient, err := cloud.NewClient(app.cloudHTTPAddr, app.cloudGRPCAddr, app.sshAuthSock, app.authToken, app.requestID, app.console.Warnf)
-=======
-	cloudClient, err := app.newCloudClient()
->>>>>>> d2073122
+	cloudClient, err := app.newCloudClient()
 	if err != nil {
 		return err
 	}
@@ -196,11 +188,7 @@
 	if !strings.HasSuffix(path, "/") {
 		path += "/"
 	}
-<<<<<<< HEAD
-	cloudClient, err := cloud.NewClient(app.cloudHTTPAddr, app.cloudGRPCAddr, app.sshAuthSock, app.authToken, app.requestID, app.console.Warnf)
-=======
-	cloudClient, err := app.newCloudClient()
->>>>>>> d2073122
+	cloudClient, err := app.newCloudClient()
 	if err != nil {
 		return err
 	}
@@ -235,11 +223,7 @@
 		return errors.New("invite code is required")
 	}
 
-<<<<<<< HEAD
-	cloudClient, err := cloud.NewClient(app.cloudHTTPAddr, app.cloudGRPCAddr, app.sshAuthSock, app.authToken, app.requestID, app.console.Warnf)
-=======
-	cloudClient, err := app.newCloudClient()
->>>>>>> d2073122
+	cloudClient, err := app.newCloudClient()
 	if err != nil {
 		return err
 	}
@@ -257,11 +241,7 @@
 func (app *earthlyApp) actionOrgInviteList(cliCtx *cli.Context) error {
 	app.commandName = "orgInviteList"
 
-<<<<<<< HEAD
-	cloudClient, err := cloud.NewClient(app.cloudHTTPAddr, app.cloudGRPCAddr, app.sshAuthSock, app.authToken, app.requestID, app.console.Warnf)
-=======
-	cloudClient, err := app.newCloudClient()
->>>>>>> d2073122
+	cloudClient, err := app.newCloudClient()
 	if err != nil {
 		return err
 	}
@@ -301,11 +281,7 @@
 	}
 	emails := cliCtx.Args().Slice()
 
-<<<<<<< HEAD
-	cloudClient, err := cloud.NewClient(app.cloudHTTPAddr, app.cloudGRPCAddr, app.sshAuthSock, app.authToken, app.requestID, app.console.Warnf)
-=======
-	cloudClient, err := app.newCloudClient()
->>>>>>> d2073122
+	cloudClient, err := app.newCloudClient()
 	if err != nil {
 		return err
 	}
@@ -371,11 +347,7 @@
 		return errors.New("revoked paths must end with a slash (/)")
 	}
 
-<<<<<<< HEAD
-	cloudClient, err := cloud.NewClient(app.cloudHTTPAddr, app.cloudGRPCAddr, app.sshAuthSock, app.authToken, app.requestID, app.console.Warnf)
-=======
-	cloudClient, err := app.newCloudClient()
->>>>>>> d2073122
+	cloudClient, err := app.newCloudClient()
 	if err != nil {
 		return err
 	}
@@ -394,11 +366,7 @@
 		return errors.New("expected no arguments")
 	}
 
-<<<<<<< HEAD
-	cloudClient, err := cloud.NewClient(app.cloudHTTPAddr, app.cloudGRPCAddr, app.sshAuthSock, app.authToken, app.requestID, app.console.Warnf)
-=======
-	cloudClient, err := app.newCloudClient()
->>>>>>> d2073122
+	cloudClient, err := app.newCloudClient()
 	if err != nil {
 		return err
 	}
@@ -438,11 +406,7 @@
 		return errors.New("too many arguments provided")
 	}
 
-<<<<<<< HEAD
-	cloudClient, err := cloud.NewClient(app.cloudHTTPAddr, app.cloudGRPCAddr, app.sshAuthSock, app.authToken, app.requestID, app.console.Warnf)
-=======
-	cloudClient, err := app.newCloudClient()
->>>>>>> d2073122
+	cloudClient, err := app.newCloudClient()
 	if err != nil {
 		return err
 	}
@@ -478,11 +442,7 @@
 		return errors.New("member email required")
 	}
 
-<<<<<<< HEAD
-	cloudClient, err := cloud.NewClient(app.cloudHTTPAddr, app.cloudGRPCAddr, app.sshAuthSock, app.authToken, app.requestID, app.console.Warnf)
-=======
-	cloudClient, err := app.newCloudClient()
->>>>>>> d2073122
+	cloudClient, err := app.newCloudClient()
 	if err != nil {
 		return err
 	}
