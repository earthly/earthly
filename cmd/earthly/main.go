--- conflicted
+++ resolved
@@ -1180,7 +1180,6 @@
 			Name: "preview",
 			Subcommands: []*cli.Command{
 				{
-<<<<<<< HEAD
 					Name:        "org",
 					Aliases:     []string{"orgs"},
 					Usage:       "Earthly organization administration *experimental*",
@@ -1224,10 +1223,6 @@
 					Name:        "project",
 					Description: "Create and manage Earthly projects",
 					Usage:       "Create and manage Earthly projects",
-=======
-					Name:        "project",
-					Description: "Create and manage Earthly projects",
->>>>>>> d72ee28a
 					UsageText:   "earthly project (ls|rm|create|member)",
 					Flags: []cli.Flag{
 						&cli.StringFlag{
@@ -1261,12 +1256,8 @@
 						},
 						{
 							Name:        "member",
-<<<<<<< HEAD
-							Description: "Manage project members",
-=======
 							Usage:       "Create, list, and edit project members",
 							Description: "Create, list, and edit project members",
->>>>>>> d72ee28a
 							UsageText:   "earthly project member (ls|rm|add|update)",
 							Subcommands: []*cli.Command{
 								{
@@ -3905,11 +3896,7 @@
 func (app *earthlyApp) actionProjectRemove(cliCtx *cli.Context) error {
 
 	if cliCtx.NArg() != 1 {
-<<<<<<< HEAD
-		return errors.New("1 argument required")
-=======
 		return errors.New("project name is required")
->>>>>>> d72ee28a
 	}
 
 	cloudClient, err := cloud.NewClient(app.apiServer, app.sshAuthSock, app.authToken, app.console.Warnf)
@@ -3938,11 +3925,7 @@
 func (app *earthlyApp) actionProjectCreate(cliCtx *cli.Context) error {
 
 	if cliCtx.NArg() != 1 {
-<<<<<<< HEAD
-		return errors.New("1 argument required")
-=======
 		return errors.New("project name is required")
->>>>>>> d72ee28a
 	}
 
 	projectName := cliCtx.Args().Get(0)
@@ -3971,11 +3954,7 @@
 func (app *earthlyApp) actionProjectMemberList(cliCtx *cli.Context) error {
 
 	if cliCtx.NArg() != 1 {
-<<<<<<< HEAD
-		return errors.New("1 argument required")
-=======
 		return errors.New("project name is required")
->>>>>>> d72ee28a
 	}
 
 	cloudClient, err := cloud.NewClient(app.apiServer, app.sshAuthSock, app.authToken, app.console.Warnf)
@@ -4010,11 +3989,7 @@
 func (app *earthlyApp) actionProjectMemberRemove(cliCtx *cli.Context) error {
 
 	if cliCtx.NArg() != 2 {
-<<<<<<< HEAD
-		return errors.New("2 arguments required")
-=======
 		return errors.New("project name and user ID are required")
->>>>>>> d72ee28a
 	}
 
 	cloudClient, err := cloud.NewClient(app.apiServer, app.sshAuthSock, app.authToken, app.console.Warnf)
@@ -4047,11 +4022,7 @@
 
 func (app *earthlyApp) actionProjectMemberAdd(cliCtx *cli.Context) error {
 	if cliCtx.NArg() != 3 {
-<<<<<<< HEAD
-		return errors.New("3 arguments required")
-=======
 		return errors.New("project name, user ID, and permission arguments are required")
->>>>>>> d72ee28a
 	}
 
 	cloudClient, err := cloud.NewClient(app.apiServer, app.sshAuthSock, app.authToken, app.console.Warnf)
@@ -4090,11 +4061,7 @@
 func (app *earthlyApp) actionProjectMemberUpdate(cliCtx *cli.Context) error {
 
 	if cliCtx.NArg() != 3 {
-<<<<<<< HEAD
-		return errors.New("3 arguments required")
-=======
 		return errors.New("project name, user ID, and permission arguments are required")
->>>>>>> d72ee28a
 	}
 
 	cloudClient, err := cloud.NewClient(app.apiServer, app.sshAuthSock, app.authToken, app.console.Warnf)
