--- conflicted
+++ resolved
@@ -1094,11 +1094,7 @@
 func (app *earthlyApp) run(ctx context.Context, args []string) int {
 	err := app.cliApp.RunContext(ctx, args)
 
-<<<<<<< HEAD
 	rpcRegex := regexp.MustCompile(`(?U)rpc error: code = .+ desc = `)
-=======
-	rpcRegex := regexp.MustCompile(`(?U)rpc error: code = .+ desc =\s`)
->>>>>>> e8e67558
 	if err != nil {
 		ie, isInterpereterError := earthfile2llb.GetInterpreterError(err)
 		if strings.Contains(err.Error(), "security.insecure is not allowed") {
@@ -1112,8 +1108,7 @@
 		} else if !app.verbose && rpcRegex.MatchString(err.Error()) {
 			baseErr := errors.Cause(err)
 			baseErrMsg := rpcRegex.ReplaceAll([]byte(baseErr.Error()), []byte(""))
-<<<<<<< HEAD
-			app.console.Warnf("Error: %v\n", string(baseErrMsg))
+			app.console.Warnf("Error: %s\n", string(baseErrMsg))
 			if bytes.Contains(baseErrMsg, []byte("transport is closing")) {
 				app.console.Warnf(
 					"It seems that buildkitd is shutting down or it has crashed. " +
@@ -1122,11 +1117,8 @@
 				buildkitd.PrintLogs(ctx)
 				return 7
 			}
-=======
-			app.console.Warnf("Error: %s\n", string(baseErrMsg))
 		} else if isInterpereterError {
 			app.console.Warnf("Error: %s\n", ie.Error())
->>>>>>> e8e67558
 		} else {
 			app.console.Warnf("Error: %v\n", err)
 		}
