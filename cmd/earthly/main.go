package main

import (
	"bufio"
	"bytes"
	"context"
	"crypto/rand"
	"encoding/base64"
	"encoding/json"
	"flag"
	"fmt"
	"io"
	"net"
	"net/http"
	_ "net/http/pprof" // enable pprof handlers on net/http listener
	"net/url"
	"os"
	"os/signal"
	"os/user"
	"path"
	"path/filepath"
	"regexp"
	"runtime"
	"runtime/debug"
	"sort"
	"strconv"
	"strings"
	"syscall"
	"text/tabwriter"
	"time"

	"github.com/dustin/go-humanize"
	"github.com/fatih/color"
	"github.com/joho/godotenv"
	"github.com/moby/buildkit/client"
	_ "github.com/moby/buildkit/client/connhelper/dockercontainer" // Load "docker-container://" helper.
	"github.com/moby/buildkit/client/llb"
	gwclient "github.com/moby/buildkit/frontend/gateway/client"
	"github.com/moby/buildkit/session"
	"github.com/moby/buildkit/session/auth/authprovider"
	"github.com/moby/buildkit/session/localhost/localhostprovider"
	"github.com/moby/buildkit/session/sshforward/sshprovider"
	"github.com/moby/buildkit/util/entitlements"
	specs "github.com/opencontainers/image-spec/specs-go/v1"
	"github.com/pkg/errors"
	"github.com/sirupsen/logrus"
	"github.com/urfave/cli/v2"
	"github.com/wille/osutil"
	"golang.org/x/crypto/ssh"
	"golang.org/x/crypto/ssh/agent"
	"golang.org/x/sync/errgroup"
	"golang.org/x/sync/semaphore"
	"golang.org/x/term"
	"google.golang.org/grpc/codes"
	"google.golang.org/grpc/status"

	"github.com/earthly/earthly/analytics"
	"github.com/earthly/earthly/ast"
	"github.com/earthly/earthly/autocomplete"
	"github.com/earthly/earthly/buildcontext"
	"github.com/earthly/earthly/buildcontext/provider"
	"github.com/earthly/earthly/builder"
	"github.com/earthly/earthly/buildkitd"
	"github.com/earthly/earthly/cleanup"
	"github.com/earthly/earthly/cloud"
	"github.com/earthly/earthly/config"
	"github.com/earthly/earthly/conslogging"
	debuggercommon "github.com/earthly/earthly/debugger/common"
	"github.com/earthly/earthly/debugger/terminal"
	"github.com/earthly/earthly/docker2earthly"
	"github.com/earthly/earthly/domain"
	"github.com/earthly/earthly/earthfile2llb"
	"github.com/earthly/earthly/states"
	"github.com/earthly/earthly/util/cliutil"
	"github.com/earthly/earthly/util/containerutil"
	"github.com/earthly/earthly/util/fileutil"
	"github.com/earthly/earthly/util/llbutil"
	"github.com/earthly/earthly/util/reflectutil"
	"github.com/earthly/earthly/util/termutil"
	"github.com/earthly/earthly/variables"
)

const (
	// DefaultBuildkitdContainerName is the name of the buildkitd container.
	DefaultBuildkitdContainerName = "earthly-buildkitd"
	// DefaultBuildkitdVolumeName is the name of the docker volume used for storing the cache.
	DefaultBuildkitdVolumeName = "earthly-cache"

	defaultEnvFile = ".env"
	envFileFlag    = "env-file"
)

type earthlyApp struct {
	cliApp      *cli.App
	console     conslogging.ConsoleLogger
	cfg         *config.Config
	sessionID   string
	commandName string
	cliFlags
}

type cliFlags struct {
	platformsStr              cli.StringSlice
	buildArgs                 cli.StringSlice
	secrets                   cli.StringSlice
	secretFiles               cli.StringSlice
	artifactMode              bool
	imageMode                 bool
	pull                      bool
	push                      bool
	ci                        bool
	output                    bool
	noOutput                  bool
	noCache                   bool
	pruneAll                  bool
	pruneReset                bool
	buildkitdSettings         buildkitd.Settings
	allowPrivileged           bool
	enableProfiler            bool
	buildkitHost              string
	buildkitdImage            string
	containerName             string
	volumeName                string
	remoteCache               string
	maxRemoteCache            bool
	saveInlineCache           bool
	useInlineCache            bool
	configPath                string
	gitUsernameOverride       string
	gitPasswordOverride       string
	interactiveDebugging      bool
	sshAuthSock               string
	verbose                   bool
	debug                     bool
	homebrewSource            string
	bootstrapNoBuildkit       bool
	bootstrapWithAutocomplete bool
	email                     string
	token                     string
	password                  string
	disableNewLine            bool
	secretFile                string
	secretStdin               bool
	apiServer                 string
	writePermission           bool
	registrationPublicKey     string
	dockerfilePath            string
	earthfilePath             string
	earthfileFinalImage       string
	expiry                    string
	termsConditionsPrivacy    bool
	authToken                 string
	noFakeDep                 bool
	enableSourceMap           bool
	configDryRun              bool
	strict                    bool
	conversionParllelism      int
	debuggerHost              string
	certPath                  string
	keyPath                   string
	disableAnalytics          bool
	featureFlagOverrides      string
	localRegistryHost         string
	envFile                   string
	lsShowLong                bool
	lsShowArgs                bool
	containerFrontend         containerutil.ContainerFrontend
}

var (
	// DefaultBuildkitdImage is the default buildkitd image to use.
	DefaultBuildkitdImage string

	// Version is the version of this CLI app.
	Version string

	// GitSha contains the git sha used to build this app
	GitSha string
)

func profhandler() {
	addr := "127.0.0.1:6060"
	fmt.Printf("listening for pprof on %s\n", addr)
	http.ListenAndServe(addr, nil)
}

func main() {
	startTime := time.Now()
	ctx := context.Background()
	ctx, cancel := context.WithCancel(ctx)
	c := make(chan os.Signal, 1)
	signal.Notify(c, syscall.SIGINT, syscall.SIGTERM)
	defer func() {
		signal.Stop(c)
		cancel()
	}()
	go func() {
		receivedSignal := false
		for sig := range c {
			cancel()
			if receivedSignal {
				// This is the second time we have received a signal. Quit immediately.
				fmt.Printf("Received second signal %s. Forcing exit.\n", sig.String())
				os.Exit(9)
			}
			receivedSignal = true
			fmt.Printf("Received signal %s. Cleaning up before exiting...\n", sig.String())
			go func() {
				// Wait for 30 seconds before forcing an exit.
				time.Sleep(30 * time.Second)
				fmt.Printf("Timed out cleaning up. Forcing exit.\n")
				os.Exit(9)
			}()
		}
	}()
	// Occasional spurious warnings show up - these are coming from imported libraries. Discard them.
	logrus.StandardLogger().Out = io.Discard

	// Load .env into current global env's. This is mainly for applying Earthly settings.
	// Separate call is made for build args and secrets.
	envFile := defaultEnvFile
	envFileOverride := false
	if envFileFromEnv, ok := os.LookupEnv("EARTHLY_ENV_FILE"); ok {
		envFile = envFileFromEnv
		envFileOverride = true
	}
	envFileFromArgOK := true
	flagSet := flag.NewFlagSet(getBinaryName(), flag.ContinueOnError)
	flagSet.SetOutput(io.Discard)
	for _, f := range newEarthlyApp(ctx, conslogging.ConsoleLogger{}).cliApp.Flags {
		if err := f.Apply(flagSet); err != nil {
			envFileFromArgOK = false
			break
		}
	}
	if envFileFromArgOK {
		if err := flagSet.Parse(os.Args[1:]); err == nil {
			if envFileFlag := flagSet.Lookup(envFileFlag); envFileFlag != nil {
				envFile = envFileFlag.Value.String()
				envFileOverride = envFile != defaultEnvFile // flag lib doesn't expose if a value was set or not
			}
		}
	}
	err := godotenv.Load(envFile)
	if err != nil {
		// ignore ErrNotExist when using default .env file
		if envFileOverride || !errors.Is(err, os.ErrNotExist) {
			fmt.Printf("Error loading dot-env file %s: %s\n", envFile, err.Error())
			os.Exit(1)
		}
	}

	colorMode := conslogging.AutoColor
	_, forceColor := os.LookupEnv("FORCE_COLOR")
	if forceColor {
		colorMode = conslogging.ForceColor
		color.NoColor = false
	}
	_, noColor := os.LookupEnv("NO_COLOR")
	if noColor {
		colorMode = conslogging.NoColor
		color.NoColor = true
	}

	padding := conslogging.DefaultPadding
	customPadding, ok := os.LookupEnv("EARTHLY_TARGET_PADDING")
	if ok {
		targetPadding, err := strconv.Atoi(customPadding)
		if err == nil {
			padding = targetPadding
		}
	}

	_, fullTarget := os.LookupEnv("EARTHLY_FULL_TARGET")
	if fullTarget {
		padding = conslogging.NoPadding
	}

	app := newEarthlyApp(ctx, conslogging.Current(colorMode, padding, false))
	app.unhideFlags(ctx)
	app.autoComplete(ctx)

	exitCode := app.run(ctx, os.Args)
	// app.cfg will be nil when a user runs `earthly --version`;
	// however in all other regular commands app.cfg will be set in app.Before
	if !app.disableAnalytics && app.cfg != nil && !app.cfg.Global.DisableAnalytics {
		ctxTimeout, cancel := context.WithTimeout(ctx, time.Millisecond*500)
		defer cancel()
		displayErrors := app.verbose
		analytics.CollectAnalytics(ctxTimeout, app.apiServer, displayErrors, Version, getPlatform(), GitSha, app.commandName, exitCode, time.Since(startTime))
	}
	os.Exit(exitCode)
}

func getVersionPlatform() string {
	var isRelease = regexp.MustCompile(`^v[0-9]+\.[0-9]+\.[0-9]+$`)
	v := Version
	if !isRelease.MatchString(Version) {
		v = fmt.Sprintf("%s-%s", Version, GitSha)
	}
	return fmt.Sprintf("%s %s", v, getPlatform())
}

func getPlatform() string {
	return fmt.Sprintf("%s/%s; %s", runtime.GOOS, runtime.GOARCH, osutil.GetDisplay())
}

func getBinaryName() string {
	if len(os.Args) == 0 {
		return "earthly"
	}
	binPath := os.Args[0] // can't use os.Executable() here; because it will give us earthly if executed via the earth symlink
	baseName := path.Base(binPath)
	return baseName
}

func newEarthlyApp(ctx context.Context, console conslogging.ConsoleLogger) *earthlyApp {
	sessionIDBytes := make([]byte, 64)
	_, err := rand.Read(sessionIDBytes)
	if err != nil {
		panic(err)
	}
	app := &earthlyApp{
		cliApp:    cli.NewApp(),
		console:   console,
		sessionID: base64.StdEncoding.EncodeToString(sessionIDBytes),
		cliFlags: cliFlags{
			buildkitdSettings: buildkitd.Settings{},
		},
	}

	earthly := getBinaryName()

	app.cliApp.Usage = "A build automation tool for the container era"
	app.cliApp.UsageText = "\t" + earthly + " [options] <target-ref>\n" +
		"\n" +
		"   \t" + earthly + " [options] --image <target-ref>\n" +
		"\n" +
		"   \t" + earthly + " [options] --artifact <target-ref>/<artifact-path> [<dest-path>]\n" +
		"\n" +
		"   \t" + earthly + " [options] command [command options]\n" +
		"\n" +
		"Executes Earthly builds. For more information see https://docs.earthly.dev/earthly-command.\n" +
		"To get started with using Earthly, check out the getting started guide at https://docs.earthly.dev/guides/basics."
	app.cliApp.UseShortOptionHandling = true
	app.cliApp.Action = app.actionBuild
	app.cliApp.Version = getVersionPlatform()
	app.cliApp.Flags = []cli.Flag{
		&cli.StringSliceFlag{
			Name:    "platform",
			EnvVars: []string{"EARTHLY_PLATFORMS"},
			Usage:   "Specify the target platform to build for",
			Value:   &app.platformsStr,
		},
		&cli.StringSliceFlag{
			Name:    "build-arg",
			EnvVars: []string{"EARTHLY_BUILD_ARGS"},
			Usage:   "A build arg override, specified as <key>=[<value>]",
			Value:   &app.buildArgs,
		},
		&cli.StringSliceFlag{
			Name:    "secret",
			Aliases: []string{"s"},
			EnvVars: []string{"EARTHLY_SECRETS"},
			Usage:   "A secret override, specified as <key>=[<value>]",
			Value:   &app.secrets,
		},
		&cli.StringSliceFlag{
			Name:    "secret-file",
			EnvVars: []string{"EARTHLY_SECRET_FILES"},
			Usage:   "A secret override, specified as <key>=<path>",
			Value:   &app.secretFiles,
		},
		&cli.BoolFlag{
			Name:        "artifact",
			Aliases:     []string{"a"},
			Usage:       "Output specified artifact; a wildcard (*) can be used to output all artifacts",
			Destination: &app.artifactMode,
		},
		&cli.BoolFlag{
			Name:        "image",
			Usage:       "Output only docker image of the specified target",
			Destination: &app.imageMode,
		},
		&cli.BoolFlag{
			Name:        "pull",
			EnvVars:     []string{"EARTHLY_PULL"},
			Usage:       "Force pull any referenced Docker images",
			Destination: &app.pull,
		},
		&cli.BoolFlag{
			Name:        "push",
			EnvVars:     []string{"EARTHLY_PUSH"},
			Usage:       "Push docker images and execute RUN --push commands",
			Destination: &app.push,
		},
		&cli.BoolFlag{
			Name:        "ci",
			EnvVars:     []string{"EARTHLY_CI"},
			Usage:       "Execute in CI mode (implies --use-inline-cache --save-inline-cache --no-output --strict)",
			Destination: &app.ci,
		},
		&cli.BoolFlag{
			Name:        "output",
			EnvVars:     []string{"EARTHLY_OUTPUT"},
			Usage:       "Allow artifacts or images to be output, even when running under --ci mode",
			Destination: &app.output,
		},
		&cli.BoolFlag{
			Name:        "no-output",
			EnvVars:     []string{"EARTHLY_NO_OUTPUT"},
			Usage:       wrap("Do not output artifacts or images", "(using --push is still allowed)"),
			Destination: &app.noOutput,
		},
		&cli.BoolFlag{
			Name:        "no-cache",
			EnvVars:     []string{"EARTHLY_NO_CACHE"},
			Usage:       "Do not use cache while building",
			Destination: &app.noCache,
		},
		&cli.StringFlag{
			Name:        "config",
			Value:       defaultConfigPath(),
			EnvVars:     []string{"EARTHLY_CONFIG"},
			Usage:       "Path to config file",
			Destination: &app.configPath,
		},
		&cli.StringFlag{
			Name:        "ssh-auth-sock",
			Value:       os.Getenv("SSH_AUTH_SOCK"),
			EnvVars:     []string{"EARTHLY_SSH_AUTH_SOCK"},
			Usage:       wrap("The SSH auth socket to use for ssh-agent forwarding", ""),
			Destination: &app.sshAuthSock,
		},
		&cli.StringFlag{
			Name:        "auth-token",
			EnvVars:     []string{"EARTHLY_TOKEN"},
			Usage:       "Force Earthly account login to authenticate with supplied token",
			Destination: &app.authToken,
		},
		&cli.StringFlag{
			Name:        "git-username",
			EnvVars:     []string{"GIT_USERNAME"},
			Usage:       "The git username to use for git HTTPS authentication",
			Destination: &app.gitUsernameOverride,
		},
		&cli.StringFlag{
			Name:        "git-password",
			EnvVars:     []string{"GIT_PASSWORD"},
			Usage:       "The git password to use for git HTTPS authentication",
			Destination: &app.gitPasswordOverride,
		},
		&cli.BoolFlag{
			Name:        "allow-privileged",
			Aliases:     []string{"P"},
			EnvVars:     []string{"EARTHLY_ALLOW_PRIVILEGED"},
			Usage:       "Allow build to use the --privileged flag in RUN commands",
			Destination: &app.allowPrivileged,
		},
		&cli.BoolFlag{
			Name:        "profiler",
			EnvVars:     []string{"EARTHLY_PROFILER"},
			Usage:       "Enable the profiler",
			Destination: &app.enableProfiler,
			Hidden:      true, // Dev purposes only.
		},
		&cli.StringFlag{
			Name:        "buildkit-host",
			Value:       "",
			EnvVars:     []string{"EARTHLY_BUILDKIT_HOST"},
			Usage:       wrap("The URL to use for connecting to a buildkit host. ", "If empty, earthly will attempt to start a buildkitd instance via docker run"),
			Destination: &app.buildkitHost,
		},
		&cli.StringFlag{
			Name:        "debugger-host",
			EnvVars:     []string{"EARTHLY_DEBUGGER_HOST"},
			Usage:       wrap("The URL to use for connecting to a debugger host. ", "If empty, earthly uses the default debugger port, combined with the desired buildkit host."),
			Destination: &app.debuggerHost,
			Hidden:      true,
		},
		&cli.StringFlag{
			Name:        "tlscert",
			Value:       "./certs/earthly_cert.pem",
			EnvVars:     []string{"EARTHLY_TLS_CERT"},
			Usage:       wrap("The path to the client TLS cert", "If relative, will be interpreted as relative to the ~/.earthly folder."),
			Destination: &app.certPath,
			Hidden:      true,
		},
		&cli.StringFlag{
			Name:        "tlskey",
			Value:       "./certs/earthly_key.pem",
			EnvVars:     []string{"EARTHLY_TLS_KEY"},
			Usage:       wrap("The path to the client TLS key.", "If relative, will be interpreted as relative to the ~/.earthly folder."),
			Destination: &app.keyPath,
			Hidden:      true,
		},
		&cli.IntFlag{
			Name:        "buildkit-cache-size-mb",
			Value:       10000,
			EnvVars:     []string{"EARTHLY_BUILDKIT_CACHE_SIZE_MB"},
			Usage:       "The total size of the buildkit cache, in MB",
			Destination: &app.buildkitdSettings.CacheSizeMb,
		},
		&cli.StringFlag{
			Name:        "buildkit-image",
			Value:       DefaultBuildkitdImage,
			EnvVars:     []string{"EARTHLY_BUILDKIT_IMAGE"},
			Usage:       "The docker image to use for the buildkit daemon",
			Destination: &app.buildkitdImage,
		},
		&cli.StringFlag{
			Name:        "buildkit-container-name",
			Value:       DefaultBuildkitdContainerName,
			EnvVars:     []string{"EARTHLY_CONTAINER_NAME"},
			Usage:       "The docker container name to use for the buildkit daemon",
			Destination: &app.containerName,
			Hidden:      true,
		},
		&cli.StringFlag{
			Name:        "buildkit-volume-name",
			Value:       DefaultBuildkitdVolumeName,
			EnvVars:     []string{"EARTHLY_VOLUME_NAME"},
			Usage:       "The docker volume name to use for the buildkit daemon cache",
			Destination: &app.buildkitdSettings.VolumeName,
			Hidden:      true,
		},
		&cli.StringFlag{
			Name:        "remote-cache",
			EnvVars:     []string{"EARTHLY_REMOTE_CACHE"},
			Usage:       "A remote docker image tag use as explicit cache",
			Destination: &app.remoteCache,
		},
		&cli.BoolFlag{
			Name:        "max-remote-cache",
			EnvVars:     []string{"EARTHLY_MAX_REMOTE_CACHE"},
			Usage:       "Saves all intermediate images too in the remote cache",
			Destination: &app.maxRemoteCache,
		},
		&cli.BoolFlag{
			Name:        "save-inline-cache",
			EnvVars:     []string{"EARTHLY_SAVE_INLINE_CACHE"},
			Usage:       "Enable cache inlining when pushing images",
			Destination: &app.saveInlineCache,
		},
		&cli.BoolFlag{
			Name:        "use-inline-cache",
			EnvVars:     []string{"EARTHLY_USE_INLINE_CACHE"},
			Usage:       wrap("Attempt to use any inline cache that may have been previously pushed ", "uses image tags referenced by SAVE IMAGE --push or SAVE IMAGE --cache-from"),
			Destination: &app.useInlineCache,
		},
		&cli.BoolFlag{
			Name:        "interactive",
			Aliases:     []string{"i"},
			EnvVars:     []string{"EARTHLY_INTERACTIVE"},
			Usage:       "Enable interactive debugging",
			Destination: &app.interactiveDebugging,
		},
		&cli.BoolFlag{
			Name:        "verbose",
			Aliases:     []string{"V"},
			EnvVars:     []string{"EARTHLY_VERBOSE"},
			Usage:       "Enable verbose logging",
			Destination: &app.verbose,
		},
		&cli.BoolFlag{
			Name:        "debug",
			Aliases:     []string{"D"},
			EnvVars:     []string{"EARTHLY_DEBUG"},
			Usage:       "Enable debug mode. This flag also turns on the debug mode of buildkitd, which may cause it to restart",
			Destination: &app.debug,
			Hidden:      true, // For development purposes only.
		},
		&cli.StringFlag{
			Name:        "server",
			Value:       "https://api.earthly.dev",
			EnvVars:     []string{"EARTHLY_SERVER"},
			Usage:       "API server override for dev purposes",
			Destination: &app.apiServer,
			Hidden:      true, // Internal.
		},
		&cli.BoolFlag{
			Name:        "no-fake-dep",
			EnvVars:     []string{"EARTHLY_NO_FAKE_DEP"},
			Usage:       "Internal feature flag for fake-dep",
			Destination: &app.noFakeDep,
			Hidden:      true, // Internal.
		},
		&cli.BoolFlag{
			Name:        "strict",
			EnvVars:     []string{"EARTHLY_STRICT"},
			Usage:       "Disallow usage of features that may create unrepeatable builds",
			Destination: &app.strict,
		},
		// TODO: completely remove conversion-parallelism in some future release
		&cli.IntFlag{
			Name:        "conversion-parallelism",
			EnvVars:     []string{"EARTHLY_CONVERSION_PARALLELISM"},
			Usage:       "This flag is obsolete, use 'earthly config global.conversion_parallelism <parallelism>' instead'",
			Destination: &app.conversionParllelism,
			Hidden:      true, // obsolete in favor of config
		},
		&cli.BoolFlag{
			EnvVars:     []string{"EARTHLY_DISABLE_ANALYTICS", "DO_NOT_TRACK"},
			Usage:       "Disable collection of analytics",
			Destination: &app.disableAnalytics,
		},
		&cli.StringFlag{
			Name:        "version-flag-overrides",
			EnvVars:     []string{"EARTHLY_VERSION_FLAG_OVERRIDES"},
			Usage:       "Apply additional flags after each VERSION command across all Earthfiles, multiple flags can be seperated by commas",
			Destination: &app.featureFlagOverrides,
			Hidden:      true, // used for feature-flipping from ./earthly dev script
		},
		&cli.StringFlag{
			Name:        envFileFlag,
			EnvVars:     []string{"EARTHLY_ENV_FILE"},
			Usage:       "Use values from this file as earthly environment variables, buildargs, or secrets",
			Value:       defaultEnvFile,
			Destination: &app.envFile,
		},
	}

	app.cliApp.Commands = []*cli.Command{
		{
			Name:        "bootstrap",
			Usage:       "Bootstraps earthly installation including shell autocompletion and buildkit image download",
			Description: "Bootstraps earthly installation including shell autocompletion and buildkit image download",
			Action:      app.actionBootstrap,
			Flags: []cli.Flag{
				&cli.StringFlag{
					Name:        "source",
					Usage:       "Output source file (for use in homebrew install)",
					Hidden:      true, // only meant for use with homebrew formula
					Destination: &app.homebrewSource,
				},
				&cli.BoolFlag{
					Name:        "no-buildkit",
					Usage:       "Do not bootstrap buildkit",
					Destination: &app.bootstrapNoBuildkit,
				},
				&cli.BoolFlag{
					Name:        "with-autocomplete",
					Usage:       "Add earthly autocompletions",
					Destination: &app.bootstrapWithAutocomplete,
				},
			},
		},
		{
			Name:        "docker",
			Usage:       "Build a Dockerfile without converting to an Earthfile *experimental*",
			Description: "Builds a dockerfile",
			Hidden:      true, // Experimental.
			Action:      app.actionDocker,
			Flags: []cli.Flag{
				&cli.StringFlag{
					Name:        "dockerfile",
					Usage:       "Path to dockerfile input, or - for stdin",
					Value:       "Dockerfile",
					Destination: &app.dockerfilePath,
				},
				&cli.StringFlag{
					Name:        "tag",
					Usage:       "Name and tag for the built image; formatted as 'name:tag'",
					Destination: &app.earthfileFinalImage,
				},
			},
		},
		{
			Name:        "docker2earthly",
			Usage:       "Convert a Dockerfile into Earthfile",
			Description: "Converts an existing dockerfile into an Earthfile",
			Hidden:      true, // Experimental.
			Action:      app.actionDocker2Earthly,
			Flags: []cli.Flag{
				&cli.StringFlag{
					Name:        "dockerfile",
					Usage:       "Path to dockerfile input, or - for stdin",
					Value:       "Dockerfile",
					Destination: &app.dockerfilePath,
				},
				&cli.StringFlag{
					Name:        "earthfile",
					Usage:       "Path to Earthfile output, or - for stdout",
					Value:       "Earthfile",
					Destination: &app.earthfilePath,
				},
				&cli.StringFlag{
					Name:        "tag",
					Usage:       "Name and tag for the built image; formatted as 'name:tag'",
					Destination: &app.earthfileFinalImage,
				},
			},
		},
		{
			Name:  "org",
			Usage: "Earthly organization administration *experimental*",
			Subcommands: []*cli.Command{
				{
					Name:      "create",
					Usage:     "Create a new organization",
					UsageText: "earthly [options] org create <org-name>",
					Action:    app.actionOrgCreate,
				},
				{
					Name:      "list",
					Usage:     "List organizations you belong to",
					UsageText: "earthly [options] org list",
					Action:    app.actionOrgList,
				},
				{
					Name:      "list-permissions",
					Usage:     "List permissions and membership of an organization",
					UsageText: "earthly [options] org list-permissions <org-name>",
					Action:    app.actionOrgListPermissions,
				},
				{
					Name:      "invite",
					Usage:     "Invite accounts to your organization",
					UsageText: "earthly [options] org invite [options] <path> <email> [<email> ...]",
					Action:    app.actionOrgInvite,
					Flags: []cli.Flag{
						&cli.BoolFlag{
							Name:        "write",
							Usage:       "Grant write permissions in addition to read",
							Destination: &app.writePermission,
						},
					},
				},
				{
					Name:      "revoke",
					Usage:     "Remove accounts from your organization",
					UsageText: "earthly [options] org revoke <path> <email> [<email> ...]",
					Action:    app.actionOrgRevoke,
				},
			},
		},
		{
			Name:      "ls",
			Usage:     "List targets from an Earthfile *experimental*",
			UsageText: "earthly [options] ls [<project-ref>]",
			Action:    app.actionListTargets,
			Flags: []cli.Flag{
				&cli.BoolFlag{
					Name:        "args",
					Aliases:     []string{"a"},
					Usage:       "Show Arguments",
					Destination: &app.lsShowArgs,
				},
				&cli.BoolFlag{
					Name:        "long",
					Aliases:     []string{"l"},
					Usage:       "Show full target-ref",
					Destination: &app.lsShowLong,
				},
			},
		},
		{
			Name:        "secrets",
			Usage:       "Earthly secrets",
			Description: "Manage cloud secrets *experimental*",
			Subcommands: []*cli.Command{
				{
					Name:  "set",
					Usage: "Stores a secret in the secrets store",
					UsageText: "earthly [options] secrets set <path> <value>\n" +
						"   earthly [options] secrets set --file <local-path> <path>\n" +
						"   earthly [options] secrets set --file <local-path> <path>",
					Action: app.actionSecretsSet,
					Flags: []cli.Flag{
						&cli.StringFlag{
							Name:        "file",
							Aliases:     []string{"f"},
							Usage:       "Stores secret stored in file",
							Destination: &app.secretFile,
						},
						&cli.BoolFlag{
							Name:        "stdin",
							Aliases:     []string{"i"},
							Usage:       "Stores secret read from stdin",
							Destination: &app.secretStdin,
						},
					},
				},
				{
					Name:      "get",
					Action:    app.actionSecretsGet,
					Usage:     "Retrieve a secret from the secrets store",
					UsageText: "earthly [options] secrets get [options] <path>",
					Flags: []cli.Flag{
						&cli.BoolFlag{
							Aliases:     []string{"n"},
							Usage:       "Disable newline at the end of the secret",
							Destination: &app.disableNewLine,
						},
					},
				},
				{
					Name:      "ls",
					Usage:     "List secrets in the secrets store",
					UsageText: "earthly [options] secrets ls [<path>]",
					Action:    app.actionSecretsList,
				},
				{
					Name:      "rm",
					Usage:     "Removes a secret from the secrets store",
					UsageText: "earthly [options] secrets rm <path>",
					Action:    app.actionSecretsRemove,
				},
			},
		},
		{
			Name:  "account",
			Usage: "Create or manage an Earthly account *experimental*",
			Subcommands: []*cli.Command{
				{
					Name:        "register",
					Usage:       "Register for an Earthly account",
					Description: "Register for an Earthly account",
					UsageText: "first, request a token with:\n" +
						"     earthly [options] account register --email <email>\n" +
						"\n" +
						"   then check your email to retrieve the token, then continue by running:\n" +
						"     earthly [options] account register --email <email> --token <token> [options]",
					Action: app.actionRegister,
					Flags: []cli.Flag{
						&cli.StringFlag{
							Name:        "email",
							Usage:       "Email address",
							Destination: &app.email,
						},
						&cli.StringFlag{
							Name:        "token",
							Usage:       "Email verification token",
							Destination: &app.token,
						},
						&cli.StringFlag{
							Name:        "password",
							EnvVars:     []string{"EARTHLY_PASSWORD"},
							Usage:       "Specify password on the command line instead of interactively being asked",
							Destination: &app.password,
						},
						&cli.StringFlag{
							Name:        "public-key",
							EnvVars:     []string{"EARTHLY_PUBLIC_KEY"},
							Usage:       "Path to public key to register",
							Destination: &app.registrationPublicKey,
						},
						&cli.BoolFlag{
							Name:        "accept-terms-of-service-privacy",
							EnvVars:     []string{"EARTHLY_ACCEPT_TERMS_OF_SERVICE_PRIVACY"},
							Usage:       "Accept the Terms & Conditions, and Privacy Policy",
							Destination: &app.termsConditionsPrivacy,
						},
					},
				},
				{
					Name:        "login",
					Usage:       "Login to an Earthly account",
					Description: "Login to an Earthly account",
					UsageText: "earthly [options] account login\n" +
						"   earthly [options] account login --email <email>\n" +
						"   earthly [options] account login --email <email> --password <password>\n" +
						"   earthly [options] account login --token <token>\n",
					Action: app.actionAccountLogin,
					Flags: []cli.Flag{
						&cli.StringFlag{
							Name:        "email",
							Usage:       "Email address",
							Destination: &app.email,
						},
						&cli.StringFlag{
							Name:        "token",
							Usage:       "Authentication token",
							Destination: &app.token,
						},
						&cli.StringFlag{
							Name:        "password",
							EnvVars:     []string{"EARTHLY_PASSWORD"},
							Usage:       "Specify password on the command line instead of interactively being asked",
							Destination: &app.password,
						},
					},
				},
				{
					Name:        "logout",
					Usage:       "Logout of an Earthly account",
					Description: "Logout of an Earthly account; this has no effect for ssh-based authentication",
					Action:      app.actionAccountLogout,
				},
				{
					Name:      "list-keys",
					Usage:     "List associated public keys used for authentication",
					UsageText: "earthly [options] account list-keys",
					Action:    app.actionAccountListKeys,
				},
				{
					Name:      "add-key",
					Usage:     "Associate a new public key with your account",
					UsageText: "earthly [options] add-key [<key>]",
					Action:    app.actionAccountAddKey,
				},
				{
					Name:      "remove-key",
					Usage:     "Removes an existing public key from your account",
					UsageText: "earthly [options] remove-key <key>",
					Action:    app.actionAccountRemoveKey,
				},
				{
					Name:      "list-tokens",
					Usage:     "List associated tokens used for authentication",
					UsageText: "earthly [options] account list-tokens",
					Action:    app.actionAccountListTokens,
				},
				{
					Name:      "create-token",
					Usage:     "Create a new authentication token for your account",
					UsageText: "earthly [options] account create-token [options] <token name>",
					Action:    app.actionAccountCreateToken,
					Flags: []cli.Flag{
						&cli.BoolFlag{
							Name:        "write",
							Usage:       "Grant write permissions in addition to read",
							Destination: &app.writePermission,
						},
						&cli.StringFlag{
							Name:        "expiry",
							Usage:       "Set token expiry date in the form YYYY-MM-DD or never (default 1year)",
							Destination: &app.expiry,
						},
					},
				},
				{
					Name:      "remove-token",
					Usage:     "Remove an authentication token from your account",
					UsageText: "earthly [options] account remove-token <token>",
					Action:    app.actionAccountRemoveToken,
				},
			},
		},
		{
			Name:        "debug",
			Usage:       "Print debug information about an Earthfile",
			Description: "Print debug information about an Earthfile",
			ArgsUsage:   "[<path>]",
			Hidden:      true, // Dev purposes only.
			Subcommands: []*cli.Command{
				{
					Name:      "ast",
					Usage:     "Output the AST",
					UsageText: "earthly [options] debug ast",
					Action:    app.actionDebugAst,
					Flags: []cli.Flag{
						&cli.BoolFlag{
							Name:        "source-map",
							Usage:       "Enable outputting inline sourcemap",
							Destination: &app.enableSourceMap,
						},
					},
				},
			},
		},
		{
			Name:        "prune",
			Usage:       "Prune Earthly build cache",
			Description: "Prune Earthly build cache",
			Action:      app.actionPrune,
			Flags: []cli.Flag{
				&cli.BoolFlag{
					Name:        "all",
					Aliases:     []string{"a"},
					EnvVars:     []string{"EARTHLY_PRUNE_ALL"},
					Usage:       "Prune all cache",
					Destination: &app.pruneAll,
				},
				&cli.BoolFlag{
					Name:        "reset",
					EnvVars:     []string{"EARTHLY_PRUNE_RESET"},
					Usage:       "Reset cache entirely by wiping cache dir",
					Destination: &app.pruneReset,
				},
			},
		},
		{
			Name:   "config",
			Usage:  "Edits your Earthly configuration file",
			Action: app.actionConfig,
			UsageText: `This command takes a path, and a value and sets it in your configuration file.

	 As the configuration file is YAML, the key must be a valid key within the file. You can specify sub-keys by using "." to separate levels.
	 If the sub-key you wish to use has a "." in it, you can quote that subsection, like this: git."github.com".

	 Values must be valid YAML, and also be deserializable into the key you wish to assign them to.
	 This means you can set higher level objects using a compact style, or single values with simple values.

	 Only one key/value can be set per invocation.

	 To get help with a specific key, do "config [key] --help". Or, visit https://docs.earthly.dev/earthly-config for more details.`,
			Description: `Set your cache size:

	config global.cache_size_mb 1234

Set additional buildkit args, using a YAML array:

	config global.buildkit_additional_args '["userns", "--host"]'

Set a key containing a period:

	config 'git."example.com".password' hunter2

Set up a whole custom git repository for a server called example.com, using a single-line YAML literal:
	* which stores git repos under /var/git/repos/name-of-repo.git
	* allows access over ssh
	* using port 2222
	* sets the username to git
	* is recognized to earthly as example.com/name-of-repo

	config git "{example: {pattern: 'example.com/([^/]+)', substitute: 'ssh://git@example.com:2222/var/git/repos/\$1.git', auth: ssh}}"
			`,
			Flags: []cli.Flag{
				&cli.BoolFlag{
					Name:        "dry-run",
					Usage:       "Print the changed config file to the console instead of writing it out",
					Destination: &app.configDryRun,
				},
			},
		},
	}

	app.cliApp.Before = app.before
	return app
}

func wrap(s ...string) string {
	return strings.Join(s, "\n\t")
}

func (app *earthlyApp) before(context *cli.Context) error {
	if app.enableProfiler {
		go profhandler()
	}

	if app.verbose {
		app.console = app.console.WithVerbose(true)
	}

	if context.IsSet("config") {
		app.console.Printf("loading config values from %q\n", app.configPath)
	}

	if app.containerName != DefaultBuildkitdContainerName {
		// TODO remove this once the debugger port value is randomly supplied by the OS
		// which is required to run multiple instances in parallel. Currently it attempts to bind the same
		// port and fails.
		return fmt.Errorf("buildkit-container-name is not currently supported")
	}

	var yamlData []byte
	var err error
	if app.configPath != "" {
		yamlData, err = config.ReadConfigFile(app.configPath)
		if err != nil {
			if context.IsSet("config") || !errors.Is(err, os.ErrNotExist) {
				return errors.Wrapf(err, "read config")
			}
		}
	}

	app.cfg, err = config.ParseConfigFile(yamlData)
	if err != nil {
		return errors.Wrapf(err, "failed to parse %s", app.configPath)
	}

	if app.cfg.Git == nil {
		app.cfg.Git = map[string]config.GitConfig{}
	}

	err = app.processDeprecatedCommandOptions(context, app.cfg)
	if err != nil {
		return err
	}

	fe, err := containerutil.FrontendForSetting(context.Context, app.cfg.Global.ContainerFrontend)
	if err != nil {
		app.console.Warnf("%s frontend initialization failed due to %s; but will try anyway", app.cfg.Global.ContainerFrontend, err.Error())
		fe, _ = containerutil.NewStubFrontend(context.Context)
	}
	app.containerFrontend = fe

	// command line option overrides the config which overrides the default value
	if !context.IsSet("buildkit-image") && app.cfg.Global.BuildkitImage != "" {
		app.buildkitdImage = app.cfg.Global.BuildkitImage
	}

	err = app.setupAndValidateAddresses(context)
	if err != nil {
		return err
	}

	bkURL, err := parseAndvalidateURL(app.buildkitHost)
	if err != nil {
		return errors.Wrapf(err, "invalid buildkit_host: %s", app.buildkitHost)
	}

	if bkURL.Scheme == "tcp" {
		app.handleTLSCertificateSettings(context)
	}

	app.buildkitdSettings.AdditionalArgs = app.cfg.Global.BuildkitAdditionalArgs
	app.buildkitdSettings.AdditionalConfig = app.cfg.Global.BuildkitAdditionalConfig
	app.buildkitdSettings.Timeout = time.Duration(app.cfg.Global.BuildkitRestartTimeoutS) * time.Second
	app.buildkitdSettings.Debug = app.debug
	app.buildkitdSettings.BuildkitAddress = app.buildkitHost
	app.buildkitdSettings.DebuggerAddress = app.debuggerHost
	app.buildkitdSettings.LocalRegistryAddress = app.localRegistryHost
	app.buildkitdSettings.UseTCP = bkURL.Scheme == "tcp"
	app.buildkitdSettings.UseTLS = app.cfg.Global.TLSEnabled
	app.buildkitdSettings.MaxParallelism = app.cfg.Global.BuildkitMaxParallelism

	// ensure the MTU is something allowable in IPv4, cap enforced by type. Zero is autodetect.
	if app.cfg.Global.CniMtu != 0 && app.cfg.Global.CniMtu < 68 {
		return errors.New("invalid overridden MTU size")
	}
	app.buildkitdSettings.CniMtu = app.cfg.Global.CniMtu

	if app.cfg.Global.IPTables != "" && app.cfg.Global.IPTables != "iptables-legacy" && app.cfg.Global.IPTables != "iptables-nft" {
		return errors.New(`invalid overridden iptables name. Valid values are "iptables-legacy" or "iptables-nft"`)
	}
	app.buildkitdSettings.IPTables = app.cfg.Global.IPTables

	// Make a small attempt to check if we are not bootstrapped. If not, then do that before we do anything else.
	isBootstrapCmd := false
	for _, f := range context.Args().Slice() {
		isBootstrapCmd = f == "bootstrap"

		if isBootstrapCmd {
			break
		}
	}

	if !isBootstrapCmd && !cliutil.IsBootstrapped() {
		app.bootstrapNoBuildkit = true // Docker may not be available, for instance... like our integration tests.
		err = app.bootstrap(context)
		if err != nil {
			return errors.Wrap(err, "bootstrap unbootstrapped installation")
		}
	}

	return nil
}

func (app *earthlyApp) setupAndValidateAddresses(context *cli.Context) error {
	if !context.IsSet("buildkit-host") {
		if app.cfg.Global.BuildkitHost != "" {
			app.buildkitHost = app.cfg.Global.BuildkitHost
		} else {
			var err error
			feConfig := app.containerFrontend.Config()
			app.buildkitHost, err = buildkitd.DefaultAddressForSetting(feConfig.Setting)
			if err != nil {
				return errors.Wrap(err, "could not validate default address")
			}

		}
	}

	bkURL, err := parseAndvalidateURL(app.buildkitHost)
	if err != nil {
		return err
	}

	if !context.IsSet("debugger-host") {
		if app.cfg.Global.DebuggerHost != "" {
			app.debuggerHost = app.cfg.Global.DebuggerHost
		} else {
			if app.cfg.Global.DebuggerPort == config.DefaultDebuggerPort && bkURL.Scheme == "tcp" {
				app.debuggerHost = fmt.Sprintf("tcp://%s:%v", bkURL.Hostname(), config.DefaultDebuggerPort)
			} else {
				app.debuggerHost = fmt.Sprintf("tcp://127.0.0.1:%v", app.cfg.Global.DebuggerPort)
			}
		}
	}

	dbURL, err := parseAndvalidateURL(app.debuggerHost)
	if err != nil {
		return err
	}

	if buildkitd.IsLocal(app.buildkitHost) && app.cfg.Global.LocalRegistryHost != "" {
		// Local registry only matters when local, and specified.
		lrURL, err := parseAndvalidateURL(app.cfg.Global.LocalRegistryHost)
		if err != nil {
			return err
		}
		if bkURL.Scheme == dbURL.Scheme && bkURL.Hostname() != lrURL.Hostname() {
			app.console.Warnf("Buildkit and Local Registry URLs are pointed at different hosts (%s vs. %s)", bkURL.Hostname(), lrURL.Hostname())
		}
		app.localRegistryHost = app.cfg.Global.LocalRegistryHost
	} else {
		app.localRegistryHost = ""
		if app.cfg.Global.LocalRegistryHost != "" {
			app.console.VerbosePrintf("Local registry host is specified while using remote buildkit. Local registry will not be used.")
		}
	}

	if bkURL.Scheme == dbURL.Scheme && bkURL.Hostname() != dbURL.Hostname() {
		app.console.Warnf("Buildkit and Debugger URLs are pointed at different hosts (%s vs. %s)", bkURL.Hostname(), dbURL.Hostname())
	}

	if bkURL.Hostname() == dbURL.Hostname() && bkURL.Port() == dbURL.Port() {
		return fmt.Errorf("debugger and Buildkit ports are the same: %w", errURLValidationFailure)
	}

	return nil
}

func (app *earthlyApp) handleTLSCertificateSettings(context *cli.Context) {
	if !app.cfg.Global.TLSEnabled {
		return
	}

	app.buildkitdSettings.TLSCA = app.cfg.Global.TLSCA

	if !context.IsSet("tlscert") && app.cfg.Global.ClientTLSCert != "" {
		app.certPath = app.cfg.Global.ClientTLSCert
	}

	if !context.IsSet("tlskey") && app.cfg.Global.ClientTLSKey != "" {
		app.keyPath = app.cfg.Global.ClientTLSKey
	}

	app.buildkitdSettings.ClientTLSCert = app.certPath
	app.buildkitdSettings.ClientTLSKey = app.keyPath

	app.buildkitdSettings.ServerTLSCert = app.cfg.Global.ServerTLSCert
	app.buildkitdSettings.ServerTLSKey = app.cfg.Global.ServerTLSKey
}

var errURLParseFailure = errors.New("Invalid URL")
var errURLValidationFailure = errors.New("URL did not pass validation")

func parseAndvalidateURL(addr string) (*url.URL, error) {
	parsed, err := url.Parse(addr)
	if err != nil {
		return nil, fmt.Errorf("%s: %w", addr, errURLParseFailure)
	}

	if parsed.Scheme != "tcp" && parsed.Scheme != "docker-container" && parsed.Scheme != "podman-container" {
		return nil, fmt.Errorf("%s is not a valid scheme. Only tcp or docker-container is allowed at this time: %w", parsed.Scheme, errURLValidationFailure)
	}

	if parsed.Port() == "" && parsed.Scheme == "tcp" {
		return nil, fmt.Errorf("%s does not contain a port number: %w", addr, errURLValidationFailure)
	}

	return parsed, nil
}

func (app *earthlyApp) warnIfEarth() {
	if len(os.Args) == 0 {
		return
	}
	binPath := os.Args[0] // can't use os.Executable() here; because it will give us earthly if executed via the earth symlink

	baseName := path.Base(binPath)
	if baseName == "earth" {
		app.console.Warnf("Warning: the earth binary has been renamed to earthly; the earth command is currently symlinked, but is deprecated and will one day be removed.")

		absPath, err := filepath.Abs(binPath)
		if err != nil {
			return
		}
		earthlyPath := path.Join(path.Dir(absPath), "earthly")
		earthlyPathExists, _ := fileutil.FileExists(earthlyPath)
		if earthlyPathExists {
			app.console.Warnf("Once you are ready to switch over to earthly, you can `rm %s`", absPath)
		}
	}
}

func (app *earthlyApp) processDeprecatedCommandOptions(context *cli.Context, cfg *config.Config) error {
	app.warnIfEarth()

	if cfg.Global.CachePath != "" {
		app.console.Warnf("Warning: the setting cache_path is now obsolete and will be ignored")
	}

	if app.conversionParllelism != 0 {
		app.console.Warnf("Warning: --conversion-parallelism and EARTHLY_CONVERSION_PARALLELISM is obsolete, please use 'earthly config global.conversion_parallelism <parallelism>' instead")
	}

	// command line overrides the config file
	if app.gitUsernameOverride != "" || app.gitPasswordOverride != "" {
		app.console.Warnf("Warning: the --git-username and --git-password command flags are deprecated and are now configured in the ~/.earthly/config.yml file under the git section; see https://docs.earthly.dev/earthly-config for reference.\n")
		if _, ok := cfg.Git["github.com"]; !ok {
			cfg.Git["github.com"] = config.GitConfig{}
		}
		if _, ok := cfg.Git["gitlab.com"]; !ok {
			cfg.Git["gitlab.com"] = config.GitConfig{}
		}

		for k, v := range cfg.Git {
			v.Auth = "https"
			if app.gitUsernameOverride != "" {
				v.User = app.gitUsernameOverride
			}
			if app.gitPasswordOverride != "" {
				v.Password = app.gitPasswordOverride
			}
			cfg.Git[k] = v
		}
	}

	if context.IsSet("buildkit-cache-size-mb") {
		app.console.Warnf("Warning: the --buildkit-cache-size-mb command flag is deprecated and is now configured in the ~/.earthly/config.yml file under the buildkit_cache_size setting; see https://docs.earthly.dev/earthly-config for reference.\n")
	} else {
		app.buildkitdSettings.CacheSizeMb = cfg.Global.BuildkitCacheSizeMb
	}

	if cfg.Global.DebuggerPort != config.DefaultDebuggerPort {
		app.console.Warnf("Warning: specifying the port using the debugger-port setting is deprecated. Set it in ~/.earthly/config.yml as part of the debugger_host variable; see https://docs.earthly.dev/earthly-config for reference.\n")
	}

	return nil
}

func (app *earthlyApp) unhideFlags(ctx context.Context) error {
	var err error
	if os.Getenv("EARTHLY_AUTOCOMPLETE_HIDDEN") != "" && os.Getenv("COMP_POINT") == "" { // TODO delete this check after 2022-03-01
		// only display warning when NOT under complete mode (otherwise we break auto completion)
		app.console.Warnf("Warning: EARTHLY_AUTOCOMPLETE_HIDDEN has been renamed to EARTHLY_SHOW_HIDDEN\n")
	}
	showHidden := false
	showHiddenStr := os.Getenv("EARTHLY_SHOW_HIDDEN")
	if showHiddenStr != "" {
		showHidden, err = strconv.ParseBool(showHiddenStr)
		if err != nil {
			return err
		}
	}
	if !showHidden {
		return nil
	}

	for _, fl := range app.cliApp.Flags {
		reflectutil.SetBool(fl, "Hidden", false)
	}

	unhideFlagsCommands(ctx, app.cliApp.Commands)

	return nil
}

func unhideFlagsCommands(ctx context.Context, cmds []*cli.Command) {
	for _, cmd := range cmds {
		reflectutil.SetBool(cmd, "Hidden", false)
		for _, flg := range cmd.Flags {
			reflectutil.SetBool(flg, "Hidden", false)
		}
		unhideFlagsCommands(ctx, cmd.Subcommands)
	}
}

// to enable autocomplete, enter
// complete -o nospace -C "/path/to/earthly" earthly
func (app *earthlyApp) autoComplete(ctx context.Context) {
	_, found := os.LookupEnv("COMP_LINE")
	if !found {
		return
	}

	err := app.autoCompleteImp(ctx)
	if err != nil {
		errToLog := err
		logDir, err := cliutil.GetOrCreateEarthlyDir()
		if err != nil {
			os.Exit(1)
		}
		logFile := filepath.Join(logDir, "autocomplete.log")
		err = os.MkdirAll(logDir, 0755)
		if err != nil {
			os.Exit(1)
		}
		f, err := os.OpenFile(logFile, os.O_APPEND|os.O_CREATE|os.O_WRONLY, 0755)
		if err != nil {
			os.Exit(1)
		}
		fmt.Fprintf(f, "error during autocomplete: %s\n", errToLog)
		os.Exit(1)
	}
	os.Exit(0)
}

func (app *earthlyApp) autoCompleteImp(ctx context.Context) (err error) {
	defer func() {
		if r := recover(); r != nil {
			err = errors.Errorf("recovered panic in autocomplete %s: %s", r, debug.Stack())
		}
	}()

	compLine := os.Getenv("COMP_LINE")   // full command line
	compPoint := os.Getenv("COMP_POINT") // where the cursor is

	compPointInt, err := strconv.ParseUint(compPoint, 10, 64)
	if err != nil {
		return err
	}

	gitLookup := buildcontext.NewGitLookup(app.console, app.sshAuthSock)
	resolver := buildcontext.NewResolver("", nil, gitLookup, app.console, "")
	var gwClient gwclient.Client // TODO this is a nil pointer which causes a panic if we try to expand a remotely referenced earthfile
	// it's expensive to create this gwclient, so we need to implement a lazy eval which returns it when required.

	potentials, err := autocomplete.GetPotentials(ctx, resolver, gwClient, compLine, int(compPointInt), app.cliApp)
	if err != nil {
		return err
	}
	for _, p := range potentials {
		fmt.Printf("%s\n", p)
	}

	return err
}
func (app *earthlyApp) insertBashCompleteEntry() error {
	var path string
	if runtime.GOOS == "darwin" {
		path = "/usr/local/etc/bash_completion.d/earthly"
	} else {
		path = "/usr/share/bash-completion/completions/earthly"
	}
	dirPath := filepath.Dir(path)

	dirPathExists, err := fileutil.DirExists(dirPath)
	if err != nil {
		return errors.Wrapf(err, "failed checking if %s exists", dirPath)
	}
	if !dirPathExists {
		fmt.Fprintf(os.Stderr, "Warning: unable to enable bash-completion: %s does not exist\n", dirPath)
		return nil // bash-completion isn't available, silently fail.
	}

	pathExists, err := fileutil.FileExists(path)
	if err != nil {
		return errors.Wrapf(err, "failed checking if %s exists", path)
	}
	if pathExists {
		return nil // file already exists, don't update it.
	}

	// create the completion file
	f, err := os.Create(path)
	if err != nil {
		return err
	}
	defer f.Close()

	bashEntry, err := bashCompleteEntry()
	if err != nil {
		fmt.Fprintf(os.Stderr, "Warning: unable to enable bash-completion: %s\n", err)
		return nil // bash-completion isn't available, silently fail.
	}

	_, err = f.Write([]byte(bashEntry))
	if err != nil {
		return errors.Wrapf(err, "failed writing to %s", path)
	}
	return nil
}

func (app *earthlyApp) deleteZcompdump() error {
	var homeDir string
	sudoUser, found := os.LookupEnv("SUDO_USER")
	if !found {
		var err error
		homeDir, err = os.UserHomeDir()
		if err != nil {
			return errors.Wrapf(err, "failed to lookup current user home dir")
		}
	} else {
		currentUser, err := user.Lookup(sudoUser)
		if err != nil {
			return errors.Wrapf(err, "failed to lookup user %s", sudoUser)
		}
		homeDir = currentUser.HomeDir
	}
	files, err := os.ReadDir(homeDir)
	if err != nil {
		return errors.Wrapf(err, "failed to read dir %s", homeDir)
	}
	for _, f := range files {
		if strings.HasPrefix(f.Name(), ".zcompdump") {
			path := filepath.Join(homeDir, f.Name())
			err := os.Remove(path)
			if err != nil {
				return errors.Wrapf(err, "failed to remove %s", path)
			}
		}
	}
	return nil
}

func bashCompleteEntry() (string, error) {
	template := "complete -o nospace -C '__earthly__' earthly\n"
	return renderEntryTemplate(template)
}

func zshCompleteEntry() (string, error) {
	template := `#compdef _earthly earthly

function _earthly {
    autoload -Uz bashcompinit
    bashcompinit
    complete -o nospace -C '__earthly__' earthly
}
`
	return renderEntryTemplate(template)
}

func renderEntryTemplate(template string) (string, error) {
	earthlyPath, err := os.Executable()
	if err != nil {
		return "", errors.Wrapf(err, "failed to determine earthly path: %s", err)
	}
	return strings.ReplaceAll(template, "__earthly__", earthlyPath), nil
}

// If debugging this, it might be required to run `rm ~/.zcompdump*` to remove the cache
func (app *earthlyApp) insertZSHCompleteEntry() error {
	// should be the same on linux and macOS
	path := "/usr/local/share/zsh/site-functions/_earthly"
	dirPath := filepath.Dir(path)

	dirPathExists, err := fileutil.DirExists(dirPath)
	if err != nil {
		return errors.Wrapf(err, "failed to check if %s exists", dirPath)
	}
	if !dirPathExists {
		fmt.Fprintf(os.Stderr, "Warning: unable to enable zsh-completion: %s does not exist\n", dirPath)
		return nil // zsh-completion isn't available, silently fail.
	}

	pathExists, err := fileutil.FileExists(path)
	if err != nil {
		return errors.Wrapf(err, "failed to check if %s exists", path)
	}
	if pathExists {
		return nil // file already exists, don't update it.
	}

	// create the completion file
	f, err := os.Create(path)
	if err != nil {
		return err
	}
	defer f.Close()

	compEntry, err := zshCompleteEntry()
	if err != nil {
		fmt.Fprintf(os.Stderr, "Warning: unable to enable zsh-completion: %s\n", err)
		return nil // zsh-completion isn't available, silently fail.
	}

	_, err = f.Write([]byte(compEntry))
	if err != nil {
		return errors.Wrapf(err, "failed writing to %s", path)
	}

	return app.deleteZcompdump()
}

func (app *earthlyApp) run(ctx context.Context, args []string) int {
	rpcRegex := regexp.MustCompile(`(?U)rpc error: code = .+ desc = `)
	err := app.cliApp.RunContext(ctx, args)
	if err != nil {
		ie, isInterpereterError := earthfile2llb.GetInterpreterError(err)

		var failedOutput string
		var buildErr *builder.BuildError
		if errors.As(err, &buildErr) {
			failedOutput = buildErr.VertexLog()
		}
		if app.verbose {
			// Get the stack trace from the deepest error that has it and print it.
			type stackTracer interface {
				StackTrace() errors.StackTrace
			}
			errChain := []error{}
			for it := err; it != nil; it = errors.Unwrap(it) {
				errChain = append(errChain, it)
			}
			for index := len(errChain) - 1; index > 0; index-- {
				it := errChain[index]
				errWithStack, ok := it.(stackTracer)
				if ok {
					app.console.Warnf("Error stack trace:%+v\n", errWithStack.StackTrace())
					break
				}
			}
		}

		if strings.Contains(err.Error(), "security.insecure is not allowed") {
			app.console.Warnf("Error: --allow-privileged (-P) flag is required\n")
		} else if strings.Contains(err.Error(), "failed to fetch remote") {
			app.console.Warnf("Error: %v\n", err)
			app.console.Printf(
				"Check your git auth settings.\n" +
					"Did you ssh-add today? Need to configure ~/.earthly/config.yml?\n" +
					"For more information see https://docs.earthly.dev/guides/auth\n")
		} else if strings.Contains(failedOutput, "Invalid ELF image for this architecture") {
			app.console.Warnf("Error: %v\n", err)
			app.console.Printf(
				"Are you using --platform to target a different architecture? You may have to manually install QEMU.\n" +
					"For more information see https://docs.earthly.dev/guides/multi-platform\n")
		} else if !app.verbose && rpcRegex.MatchString(err.Error()) {
			baseErr := errors.Cause(err)
			baseErrMsg := rpcRegex.ReplaceAll([]byte(baseErr.Error()), []byte(""))
			app.console.Warnf("Error: %s\n", string(baseErrMsg))
			if bytes.Contains(baseErrMsg, []byte("transport is closing")) {
				app.console.Warnf(
					"It seems that buildkitd is shutting down or it has crashed. " +
						"You can report crashes at https://github.com/earthly/earthly/issues/new.")
				app.printCrashLogs(ctx)
				return 7
			}
		} else if errors.Is(err, buildkitd.ErrBuildkitCrashed) {
			app.console.Warnf("Error: %v\n", err)
			app.console.Warnf(
				"It seems that buildkitd is shutting down or it has crashed. " +
					"You can report crashes at https://github.com/earthly/earthly/issues/new.")
			app.printCrashLogs(ctx)
			return 7
		} else if errors.Is(err, buildkitd.ErrBuildkitStartFailure) {
			app.console.Warnf("Error: %v\n", err)
			app.console.Warnf(
				"It seems that buildkitd had an issue. " +
					"You can report crashes at https://github.com/earthly/earthly/issues/new.")
			app.printCrashLogs(ctx)
			return 6
		} else if isInterpereterError {
			app.console.Warnf("Error: %s\n", ie.Error())
		} else {
			app.console.Warnf("Error: %v\n", err)
		}
		if errors.Is(err, context.Canceled) {
			app.console.Warnf("Context canceled: %v\n", err)
			return 2
		}
		if status.Code(err) == codes.Canceled {
			app.console.Warnf("Context canceled from buildkitd: %v\n", err)
			app.printCrashLogs(ctx)
			return 2
		}
		return 1
	}
	return 0
}

func (app *earthlyApp) printCrashLogs(ctx context.Context) {
	app.console.PrintBar(color.New(color.FgHiRed), "System Info", "")
	fmt.Fprintf(os.Stderr, "version: %s\n", Version)
	fmt.Fprintf(os.Stderr, "build-sha: %s\n", GitSha)
	fmt.Fprintf(os.Stderr, "platform: %s\n", getPlatform())

	dockerVersion, err := buildkitd.GetDockerVersion(ctx, app.containerFrontend)
	if err != nil {
		app.console.Warnf("failed querying docker version: %s\n", err.Error())
	} else {
		app.console.PrintBar(color.New(color.FgHiRed), "Docker Version", "")
		fmt.Fprintln(os.Stderr, dockerVersion)
	}

	logs, err := buildkitd.GetLogs(ctx, app.containerName, app.containerFrontend, app.buildkitdSettings)
	if err != nil {
		app.console.Warnf("failed fetching earthly-buildkit logs: %s\n", err.Error())
	} else {
		app.console.PrintBar(color.New(color.FgHiRed), "Buildkit Logs", "")
		fmt.Fprintln(os.Stderr, logs)
	}
}

func isEarthlyBinary(path string) bool {
	// apply heuristics to see if binary is a version of earthly
	data, err := os.ReadFile(path)
	if err != nil {
		return false
	}
	if !bytes.Contains(data, []byte("docs.earthly.dev")) {
		return false
	}
	if !bytes.Contains(data, []byte("api.earthly.dev")) {
		return false
	}
	if !bytes.Contains(data, []byte("Earthfile")) {
		return false
	}
	return true
}

func symlinkEarthlyToEarth() error {
	binPath, err := os.Executable()
	if err != nil {
		return errors.Wrap(err, "failed to get current executable path")
	}

	baseName := path.Base(binPath)
	if baseName != "earthly" {
		return nil
	}

	earthPath := path.Join(path.Dir(binPath), "earth")

	earthPathExists, err := fileutil.FileExists(earthPath)
	if err != nil {
		return errors.Wrapf(err, "failed to check if %s exists", earthPath)
	}
	if !earthPathExists && termutil.IsTTY() {
		return nil // legacy earth binary doesn't exist, don't create it (unless we're under a non-tty system e.g. CI)
	}

	if !isEarthlyBinary(earthPath) {
		return nil // file exists but is not an earthly binary, leave it alone.
	}

	// otherwise legacy earth command has been detected, remove it and symlink
	// to the new earthly command.
	err = os.Remove(earthPath)
	if err != nil {
		return errors.Wrapf(err, "failed to remove old install at %s", earthPath)
	}
	err = os.Symlink(binPath, earthPath)
	if err != nil {
		return errors.Wrapf(err, "failed to symlink %s to %s", binPath, earthPath)
	}
	return nil
}

func (app *earthlyApp) actionBootstrap(c *cli.Context) error {
	app.commandName = "bootstrap"

	switch app.homebrewSource {
	case "bash":
		compEntry, err := bashCompleteEntry()
		if err != nil {
			fmt.Fprintf(os.Stderr, "Warning: failed to enable bash-completion: %s\n", err)
			return nil // zsh-completion isn't available, silently fail.
		}
		fmt.Print(compEntry)
		return nil
	case "zsh":
		compEntry, err := zshCompleteEntry()
		if err != nil {
			fmt.Fprintf(os.Stderr, "Warning: failed to bootstrap zsh-completion: %s\n", err)
			return nil // zsh-completion isn't available, silently fail.
		}
		fmt.Print(compEntry)
		return nil
	case "":
		break
	default:
		return errors.Errorf("unhandled source %q", app.homebrewSource)
	}

	return app.bootstrap(c)
}

func (app *earthlyApp) bootstrap(c *cli.Context) error {
	var err error
	console := app.console.WithPrefix("bootstrap")
	defer func() {
		// cliutil.IsBootstrapped() determines if bootstrapping was done based
		// on the existance of ~/.earthly; therefore we must ensure it's created.
		cliutil.GetOrCreateEarthlyDir()
		cliutil.EnsurePermissions()
	}()

	if app.bootstrapWithAutocomplete {
		// Because this requires sudo, it should warn and not fail the rest of it.
		err = app.insertBashCompleteEntry()
		if err != nil {
			console.Warnf("Warning: %s\n", err.Error())
			err = nil
		}
		err = app.insertZSHCompleteEntry()
		if err != nil {
			console.Warnf("Warning: %s\n", err.Error())
			err = nil
		}

		console.Printf("You may have to restart your shell for autocomplete to get initialized (e.g. run \"exec $SHELL\")\n")
	}

	err = symlinkEarthlyToEarth()
	if err != nil {
		console.Warnf("Warning: %s\n", err.Error())
		err = nil
	}

	if !app.bootstrapNoBuildkit {
		bkURL, err := parseAndvalidateURL(app.buildkitHost)
		if err != nil {
			return errors.Wrapf(err, "invalid buildkit_host: %s", app.cfg.Global.BuildkitHost)
		}
		if bkURL.Scheme == "tcp" && app.cfg.Global.TLSEnabled {
			root, err := cliutil.GetOrCreateEarthlyDir()
			if err != nil {
				return err
			}

			certsDir := filepath.Join(root, "certs")
			err = buildkitd.GenerateCertificates(certsDir)
			if err != nil {
				return errors.Wrap(err, "setup TLS")
			}
		}

		// Bootstrap buildkit - pulls image and starts daemon.
		bkClient, err := buildkitd.NewClient(c.Context, app.console, app.buildkitdImage, app.containerName, app.containerFrontend, app.buildkitdSettings)
		if err != nil {
			return errors.Wrap(err, "bootstrap new buildkitd client")
		}
		defer bkClient.Close()
	}

	console.Printf("Bootstrapping successful.\n")
	return nil
}

func promptInput(question string) string {
	fmt.Printf("%s", question)
	rbuf := bufio.NewReader(os.Stdin)
	line, err := rbuf.ReadString('\n')
	if err != nil {
		return ""
	}
	return strings.TrimRight(line, "\n")
}

func (app *earthlyApp) actionOrgCreate(c *cli.Context) error {
	app.commandName = "orgCreate"
	if c.NArg() != 1 {
		return errors.New("invalid number of arguments provided")
	}
	org := c.Args().Get(0)
	cc, err := cloud.NewClient(app.apiServer, app.sshAuthSock, app.authToken, app.console.Warnf)
	if err != nil {
		return errors.Wrap(err, "failed to create cloud client")
	}
	err = cc.CreateOrg(org)
	if err != nil {
		return errors.Wrap(err, "failed to create org")
	}
	return nil
}

func (app *earthlyApp) actionOrgList(c *cli.Context) error {
	app.commandName = "orgList"
	cc, err := cloud.NewClient(app.apiServer, app.sshAuthSock, app.authToken, app.console.Warnf)
	if err != nil {
		return errors.Wrap(err, "failed to create cloud client")
	}
	orgs, err := cc.ListOrgs()
	if err != nil {
		return errors.Wrap(err, "failed to list orgs")
	}

	w := tabwriter.NewWriter(os.Stdout, 0, 0, 2, ' ', 0)
	for _, org := range orgs {
		fmt.Fprintf(w, "/%s/", org.Name)
		if org.Admin {
			fmt.Fprintf(w, "\tadmin")
		} else {
			fmt.Fprintf(w, "\tmember")
		}
		fmt.Fprintf(w, "\n")
	}
	w.Flush()

	return nil
}

func (app *earthlyApp) actionOrgListPermissions(c *cli.Context) error {
	app.commandName = "orgListPermissions"
	if c.NArg() != 1 {
		return errors.New("invalid number of arguments provided")
	}
	path := c.Args().Get(0)
	if !strings.HasSuffix(path, "/") {
		path += "/"
	}
	cc, err := cloud.NewClient(app.apiServer, app.sshAuthSock, app.authToken, app.console.Warnf)
	if err != nil {
		return errors.Wrap(err, "failed to create cloud client")
	}
	orgs, err := cc.ListOrgPermissions(path)
	if err != nil {
		return errors.Wrap(err, "failed to list org permissions")
	}

	w := tabwriter.NewWriter(os.Stdout, 0, 0, 2, ' ', 0)
	for _, org := range orgs {
		fmt.Fprintf(w, "%s\t%s", org.Path, org.User)
		if org.Write {
			fmt.Fprintf(w, "\trw")
		} else {
			fmt.Fprintf(w, "\tr")
		}
		fmt.Fprintf(w, "\n")
	}
	w.Flush()
	return nil
}

func (app *earthlyApp) actionOrgInvite(c *cli.Context) error {
	app.commandName = "orgInvite"
	if c.NArg() < 2 {
		return errors.New("invalid number of arguments provided")
	}
	path := c.Args().Get(0)
	if !strings.HasSuffix(path, "/") {
		return errors.New("invitation paths must end with a slash (/)")
	}

	cc, err := cloud.NewClient(app.apiServer, app.sshAuthSock, app.authToken, app.console.Warnf)
	if err != nil {
		return errors.Wrap(err, "failed to create cloud client")
	}
	userEmail := c.Args().Get(1)
	err = cc.Invite(path, userEmail, app.writePermission)
	if err != nil {
		return errors.Wrap(err, "failed to invite user into org")
	}
	return nil
}

func (app *earthlyApp) actionOrgRevoke(c *cli.Context) error {
	app.commandName = "orgRevoke"
	if c.NArg() < 2 {
		return errors.New("invalid number of arguments provided")
	}
	path := c.Args().Get(0)
	if !strings.HasSuffix(path, "/") {
		return errors.New("revoked paths must end with a slash (/)")
	}

	cc, err := cloud.NewClient(app.apiServer, app.sshAuthSock, app.authToken, app.console.Warnf)
	if err != nil {
		return errors.Wrap(err, "failed to create cloud client")
	}
	userEmail := c.Args().Get(1)
	err = cc.RevokePermission(path, userEmail)
	if err != nil {
		return errors.Wrap(err, "failed to revoke user from org")
	}
	return nil
}

func (app *earthlyApp) actionSecretsList(c *cli.Context) error {
	app.commandName = "secretsList"

	path := "/"
	if c.NArg() > 1 {
		return errors.New("invalid number of arguments provided")
	} else if c.NArg() == 1 {
		path = c.Args().Get(0)
	}
	if !strings.HasSuffix(path, "/") {
		path += "/"
	}
	cc, err := cloud.NewClient(app.apiServer, app.sshAuthSock, app.authToken, app.console.Warnf)
	if err != nil {
		return errors.Wrap(err, "failed to create cloud client")
	}
	paths, err := cc.List(path)
	if err != nil {
		return errors.Wrap(err, "failed to list secret")
	}
	for _, path := range paths {
		fmt.Println(path)
	}
	return nil
}

func (app *earthlyApp) actionSecretsGet(c *cli.Context) error {
	app.commandName = "secretsGet"
	if c.NArg() != 1 {
		return errors.New("invalid number of arguments provided")
	}
	path := c.Args().Get(0)
	cc, err := cloud.NewClient(app.apiServer, app.sshAuthSock, app.authToken, app.console.Warnf)
	if err != nil {
		return errors.Wrap(err, "failed to create cloud client")
	}
	data, err := cc.Get(path)
	if err != nil {
		return errors.Wrap(err, "failed to get secret")
	}
	fmt.Printf("%s", data)
	if !app.disableNewLine {
		fmt.Printf("\n")
	}
	return nil
}

func (app *earthlyApp) actionSecretsRemove(c *cli.Context) error {
	app.commandName = "secretsRemove"
	if c.NArg() != 1 {
		return errors.New("invalid number of arguments provided")
	}
	path := c.Args().Get(0)
	cc, err := cloud.NewClient(app.apiServer, app.sshAuthSock, app.authToken, app.console.Warnf)
	if err != nil {
		return errors.Wrap(err, "failed to create cloud client")
	}
	err = cc.Remove(path)
	if err != nil {
		return errors.Wrap(err, "failed to remove secret")
	}
	return nil
}

func (app *earthlyApp) actionSecretsSet(c *cli.Context) error {
	app.commandName = "secretsSet"
	var path string
	var value string
	if app.secretFile == "" && !app.secretStdin {
		if c.NArg() != 2 {
			return errors.New("invalid number of arguments provided")
		}
		path = c.Args().Get(0)
		value = c.Args().Get(1)
	} else if app.secretStdin {
		if app.secretFile != "" {
			return errors.New("only one of --file or --stdin can be used at a time")
		}
		if c.NArg() != 1 {
			return errors.New("invalid number of arguments provided")
		}
		path = c.Args().Get(0)
		data, err := io.ReadAll(os.Stdin)
		if err != nil {
			return errors.Wrap(err, "failed to read from stdin")
		}
		value = string(data)
	} else {
		if c.NArg() != 1 {
			return errors.New("invalid number of arguments provided")
		}
		path = c.Args().Get(0)
		data, err := os.ReadFile(app.secretFile)
		if err != nil {
			return errors.Wrapf(err, "failed to read secret from %s", app.secretFile)
		}
		value = string(data)
	}

	cc, err := cloud.NewClient(app.apiServer, app.sshAuthSock, app.authToken, app.console.Warnf)
	if err != nil {
		return errors.Wrap(err, "failed to create cloud client")
	}
	err = cc.Set(path, []byte(value))
	if err != nil {
		return errors.Wrap(err, "failed to set secret")
	}
	return nil
}

func (app *earthlyApp) actionRegister(c *cli.Context) error {
	app.commandName = "secretsRegister"
	if app.email == "" {
		return errors.New("no email given")
	}

	if !strings.Contains(app.email, "@") {
		return errors.New("email is invalid")
	}

	cc, err := cloud.NewClient(app.apiServer, app.sshAuthSock, app.authToken, app.console.Warnf)
	if err != nil {
		return errors.Wrap(err, "failed to create cloud client")
	}

	if app.token == "" {
		err := cc.RegisterEmail(app.email)
		if err != nil {
			return errors.Wrap(err, "failed to register email")
		}
		fmt.Printf("An email has been sent to %q containing a registration token\n", app.email)
		return nil
	}

	var publicKeys []*agent.Key
	if app.sshAuthSock != "" {
		var err error
		publicKeys, err = cc.GetPublicKeys()
		if err != nil {
			return err
		}
	}

	// Our signal handling under main() doesn't cause reading from stdin to cancel
	// as there's no way to pass app.ctx to stdin read calls.
	signal.Reset(syscall.SIGINT, syscall.SIGTERM)

	pword := app.password
	if app.password == "" {
		fmt.Println("pick a password")
		enteredPassword, err := term.ReadPassword(int(syscall.Stdin))
		if err != nil {
			return err
		}
		fmt.Println("confirm password")
		enteredPassword2, err := term.ReadPassword(int(syscall.Stdin))
		if err != nil {
			return err
		}
		if string(enteredPassword) != string(enteredPassword2) {
			return errors.Errorf("passwords do not match")
		}
		pword = string(enteredPassword)
	}

	var interactiveAccept bool
	if !app.termsConditionsPrivacy {
		rawAccept := promptInput("I acknowledge Earthly Technologies’ Privacy Policy (https://earthly.dev/privacy-policy) and agree to Earthly Technologies Terms of Service (https://earthly.dev/tos) [y/N]: ")
		if rawAccept == "" {
			rawAccept = "n"
		}
		accept := strings.ToLower(rawAccept)[0]

		interactiveAccept = accept == 'y'
	}
	termsConditionsPrivacy := app.termsConditionsPrivacy || interactiveAccept

	var publicKey string
	if app.registrationPublicKey == "" {
		if len(publicKeys) > 0 {
			fmt.Printf("Which of the following keys do you want to register?\n")
			fmt.Printf("0) none\n")
			for i, key := range publicKeys {
				fmt.Printf("%d) %s\n", i+1, key.String())
			}
			keyNum := promptInput("enter key number (1=default): ")
			if keyNum == "" {
				keyNum = "1"
			}
			i, err := strconv.Atoi(keyNum)
			if err != nil {
				return errors.Wrap(err, "invalid key number")
			}
			if i < 0 || i > len(publicKeys) {
				return errors.Errorf("invalid key number")
			}
			if i > 0 {
				publicKey = publicKeys[i-1].String()
			}
		}
	} else {
		_, _, _, _, err := ssh.ParseAuthorizedKey([]byte(app.registrationPublicKey))
		if err == nil {
			// supplied public key is valid
			publicKey = app.registrationPublicKey
		} else {
			// otherwise see if it matches the name (Comment) of a key known by the ssh agent
			for _, key := range publicKeys {
				if key.Comment == app.registrationPublicKey {
					publicKey = key.String()
					break
				}
			}
			if publicKey == "" {
				return errors.Errorf("failed to find key in ssh agent's known keys")
			}
		}
	}

	err = cc.CreateAccount(app.email, app.token, pword, publicKey, termsConditionsPrivacy)
	if err != nil {
		return errors.Wrap(err, "failed to create account")
	}

	fmt.Println("Account registration complete")
	return nil
}

func (app *earthlyApp) actionAccountListKeys(c *cli.Context) error {
	app.commandName = "accountListKeys"
	cc, err := cloud.NewClient(app.apiServer, app.sshAuthSock, app.authToken, app.console.Warnf)
	if err != nil {
		return errors.Wrap(err, "failed to create cloud client")
	}
	keys, err := cc.ListPublicKeys()
	if err != nil {
		return errors.Wrap(err, "failed to list account keys")
	}
	for _, key := range keys {
		fmt.Printf("%s\n", key)
	}
	return nil
}

func (app *earthlyApp) actionAccountAddKey(c *cli.Context) error {
	app.commandName = "accountAddKey"
	cc, err := cloud.NewClient(app.apiServer, app.sshAuthSock, app.authToken, app.console.Warnf)
	if err != nil {
		return errors.Wrap(err, "failed to create cloud client")
	}
	if c.NArg() > 1 {
		for _, k := range c.Args().Slice() {
			err := cc.AddPublickKey(k)
			if err != nil {
				return errors.Wrap(err, "failed to add public key to account")
			}
		}
		return nil
	}

	publicKeys, err := cc.GetPublicKeys()
	if err != nil {
		return err
	}
	if len(publicKeys) == 0 {
		return errors.Errorf("unable to list available public keys, is ssh-agent running?; do you need to run ssh-add?")
	}

	// Our signal handling under main() doesn't cause reading from stdin to cancel
	// as there's no way to pass app.ctx to stdin read calls.
	signal.Reset(syscall.SIGINT, syscall.SIGTERM)

	fmt.Printf("Which of the following keys do you want to register?\n")
	for i, key := range publicKeys {
		fmt.Printf("%d) %s\n", i+1, key.String())
	}
	keyNum := promptInput("enter key number (1=default): ")
	if keyNum == "" {
		keyNum = "1"
	}
	i, err := strconv.Atoi(keyNum)
	if err != nil {
		return errors.Wrap(err, "invalid key number")
	}
	if i <= 0 || i > len(publicKeys) {
		return errors.Errorf("invalid key number")
	}
	publicKey := publicKeys[i-1].String()

	err = cc.AddPublickKey(publicKey)
	if err != nil {
		return errors.Wrap(err, "failed to add public key to account")
	}

<<<<<<< HEAD
	// switch over to new key if the user is currently using password-based auth
	email, authType, _, err := sc.WhoAmI()
=======
	//switch over to new key if the user is currently using password-based auth
	email, authType, _, err := cc.WhoAmI()
>>>>>>> 478f0468
	if err != nil {
		return errors.Wrap(err, "failed to validate auth token")
	}
	if authType == "password" {
		err = cc.SetSSHCredentials(email, publicKey)
		if err != nil {
			app.console.Warnf("failed to authenticate using newly added public key: %s", err.Error())
			return nil
		}
		fmt.Printf("Switching from password-based login to ssh-based login\n")
	}

	return nil
}

func (app *earthlyApp) actionAccountRemoveKey(c *cli.Context) error {
	app.commandName = "accountRemoveKey"
	cc, err := cloud.NewClient(app.apiServer, app.sshAuthSock, app.authToken, app.console.Warnf)
	if err != nil {
		return errors.Wrap(err, "failed to create cloud client")
	}
	for _, k := range c.Args().Slice() {
		err := cc.RemovePublickKey(k)
		if err != nil {
			return errors.Wrap(err, "failed to add public key to account")
		}
	}
	return nil
}
func (app *earthlyApp) actionAccountListTokens(c *cli.Context) error {
	app.commandName = "accountListTokens"
	cc, err := cloud.NewClient(app.apiServer, app.sshAuthSock, app.authToken, app.console.Warnf)
	if err != nil {
		return errors.Wrap(err, "failed to create cloud client")
	}
	tokens, err := cc.ListTokens()
	if err != nil {
		return errors.Wrap(err, "failed to list account tokens")
	}
	if len(tokens) == 0 {
		return nil // avoid printing header columns when there are no tokens
	}

	now := time.Now()

	w := tabwriter.NewWriter(os.Stdout, 0, 0, 2, ' ', 0)
	fmt.Fprintf(w, "Token Name\tRead/Write\tExpiry\n")
	for _, token := range tokens {
		expired := now.After(token.Expiry)
		fmt.Fprintf(w, "%s", token.Name)
		if token.Write {
			fmt.Fprintf(w, "\trw")
		} else {
			fmt.Fprintf(w, "\tr")
		}
		fmt.Fprintf(w, "\t%s UTC", token.Expiry.UTC().Format("2006-01-02T15:04"))
		if expired {
			fmt.Fprintf(w, " *expired*")
		}
		fmt.Fprintf(w, "\n")
	}
	w.Flush()
	return nil
}
func (app *earthlyApp) actionAccountCreateToken(c *cli.Context) error {
	app.commandName = "accountCreateToken"
	if c.NArg() != 1 {
		return errors.New("invalid number of arguments provided")
	}

	var expiry time.Time
	if app.expiry == "" {
		expiry = time.Now().Add(time.Hour * 24 * 365)
	} else if app.expiry == "never" {
		expiry = time.Now().Add(time.Hour * 24 * 365 * 100) // TODO save this some other way
	} else {
		layouts := []string{
			"2006-01-02",
			time.RFC3339,
		}

		var err error
		for _, layout := range layouts {
			expiry, err = time.Parse(layout, app.expiry)
			if err == nil {
				break
			}
		}
		if err != nil {
			return errors.Errorf("failed to parse expiry %q", app.expiry)
		}
	}

	cc, err := cloud.NewClient(app.apiServer, app.sshAuthSock, app.authToken, app.console.Warnf)
	if err != nil {
		return errors.Wrap(err, "failed to create cloud client")
	}
	name := c.Args().First()
	token, err := cc.CreateToken(name, app.writePermission, &expiry)
	if err != nil {
		return errors.Wrap(err, "failed to create token")
	}
	expiryStr := humanize.Time(expiry)
	fmt.Printf("created token %q which will expire in %s; save this token somewhere, it can't be viewed again (only reset)\n", token, expiryStr)
	return nil
}
func (app *earthlyApp) actionAccountRemoveToken(c *cli.Context) error {
	app.commandName = "accountRemoveToken"
	if c.NArg() != 1 {
		return errors.New("invalid number of arguments provided")
	}
	name := c.Args().First()
	cc, err := cloud.NewClient(app.apiServer, app.sshAuthSock, app.authToken, app.console.Warnf)
	if err != nil {
		return errors.Wrap(err, "failed to create cloud client")
	}
	err = cc.RemoveToken(name)
	if err != nil {
		return errors.Wrap(err, "failed to remove account tokens")
	}
	return nil
}

func (app *earthlyApp) actionAccountLogin(c *cli.Context) error {
	app.commandName = "accountLogin"
	email := app.email
	token := app.token
	pass := app.password

	if c.NArg() == 1 {
		emailOrToken := c.Args().First()
		if token == "" && email == "" {
			if cloud.IsValidEmail(emailOrToken) {
				email = emailOrToken
			} else {
				token = emailOrToken
			}

		} else {
			return errors.New("invalid number of arguments provided")
		}
	} else if c.NArg() > 1 {
		return errors.New("invalid number of arguments provided")
	}

	if token != "" && (email != "" || pass != "") {
		return errors.New("--token cannot be used in conjuction with --email or --password")
	}
	cc, err := cloud.NewClient(app.apiServer, app.sshAuthSock, app.authToken, app.console.Warnf)
	if err != nil {
		return errors.Wrap(err, "failed to create cloud client")
	}

	// special case where global auth token overrides login logic
	if app.authToken != "" {
		if email != "" || token != "" || pass != "" {
			return errors.New("account login flags have no effect when --auth-token (or the EARTHLY_TOKEN environment variable) is set")
		}
		loggedInEmail, authType, writeAccess, err := cc.WhoAmI()
		if err != nil {
			return errors.Wrap(err, "failed to validate auth token")
		}
		if !writeAccess {
			authType = "read-only-" + authType
		}
		fmt.Printf("Logged in as %q using %s auth\n", loggedInEmail, authType)
		return nil
	}

	if err = cc.DeleteCachedToken(); err != nil {
		return err
	}

	if token != "" || pass != "" {
		err := cc.DeleteAuthCache()
		if err != nil {
			return errors.Wrap(err, "failed to clear cached credentials")
		}
		cc.DisableSSHKeyGuessing()
	} else if email != "" {
		if err = cc.FindSSHCredentials(email); err == nil {
			// if err is not nil, we will try again below via cc.WhoAmI()

			if err = cc.Authenticate(); err != nil {
				return errors.Wrap(err, "authentication with cloud server failed")
			}
			fmt.Printf("Logged in as %q using ssh auth\n", email)
			return nil
		}
	}

	loggedInEmail, authType, writeAccess, err := cc.WhoAmI()
	switch errors.Cause(err) {
	case cloud.ErrNoAuthorizedPublicKeys, cloud.ErrNoSSHAgent:
		break
	case nil:
		if email != "" && email != loggedInEmail {
			break // case where a user has multiple emails and wants to switch
		}
		if !writeAccess {
			authType = "read-only-" + authType
		}
		fmt.Printf("Logged in as %q using %s auth\n", loggedInEmail, authType)
		return nil
	default:
		return err
	}

	if email == "" && token == "" {
		if app.sshAuthSock == "" {
			app.console.Warnf("No ssh auth socket detected; falling back to password-based login\n")
		}

		emailOrToken := promptInput("enter your email or auth token: ")
		if strings.Contains(emailOrToken, "@") {
			email = emailOrToken
		} else {
			token = emailOrToken
		}
	}

	if email != "" && pass == "" {
		fmt.Println("enter your password: ")
		passwordBytes, err := term.ReadPassword(int(syscall.Stdin))
		if err != nil {
			return err
		}
		pass = string(passwordBytes)
		if pass == "" {
			return errors.Errorf("no password entered")
		}
	}

	if token != "" {
		email, err = cc.SetTokenCredentials(token)
		if err != nil {
			return err
		}
		fmt.Printf("Logged in as %q using token auth\n", email) // TODO display if using read-only token
	} else {
		err = cc.SetPasswordCredentials(email, string(pass))
		if err != nil {
			return err
		}
		fmt.Printf("Logged in as %q using password auth\n", email)
		fmt.Printf("Warning unencrypted password has been stored under ~/.earthly/auth.credentials; consider using ssh-based auth to prevent this.\n")
	}
	if err = cc.Authenticate(); err != nil {
		return errors.Wrap(err, "authentication with cloud server failed")
	}
	return nil
}

func (app *earthlyApp) actionAccountLogout(c *cli.Context) error {
	app.commandName = "accountLogout"
	cc, err := cloud.NewClient(app.apiServer, app.sshAuthSock, app.authToken, app.console.Warnf)
	if err != nil {
		return err
	}
	err = cc.DeleteAuthCache()
	if err != nil {
		return errors.Wrap(err, "failed to logout")
	}
	return nil
}

func (app *earthlyApp) actionDebugAst(c *cli.Context) error {
	app.commandName = "debugAst"
	if c.NArg() > 1 {
		return errors.New("invalid number of arguments provided")
	}
	path := "./Earthfile"
	if c.NArg() == 1 {
		path = c.Args().First()
	}

	ef, err := ast.Parse(c.Context, path, app.enableSourceMap)
	if err != nil {
		return err
	}
	efDt, err := json.Marshal(ef)
	if err != nil {
		return errors.Wrap(err, "marshal ast")
	}
	fmt.Print(string(efDt))
	return nil
}

func (app *earthlyApp) actionPrune(c *cli.Context) error {
	app.commandName = "prune"
	if c.NArg() != 0 {
		return errors.New("invalid arguments")
	}
	if app.pruneReset {
		err := buildkitd.ResetCache(c.Context, app.console, app.buildkitdImage, app.containerName, app.containerFrontend, app.buildkitdSettings)
		if err != nil {
			return errors.Wrap(err, "reset cache")
		}
		return nil
	}

	// Prune via API.
	bkClient, err := buildkitd.NewClient(c.Context, app.console, app.buildkitdImage, app.containerName, app.containerFrontend, app.buildkitdSettings)
	if err != nil {
		return errors.Wrap(err, "prune new buildkitd client")
	}
	defer bkClient.Close()
	var opts []client.PruneOption
	if app.pruneAll {
		opts = append(opts, client.PruneAll)
	}
	ch := make(chan client.UsageInfo, 1)
	eg, ctx := errgroup.WithContext(c.Context)
	eg.Go(func() error {
		err = bkClient.Prune(ctx, ch, opts...)
		if err != nil {
			return errors.Wrap(err, "buildkit prune")
		}
		close(ch)
		return nil
	})
	eg.Go(func() error {
		for {
			select {
			case _, ok := <-ch:
				if !ok {
					return nil
				}
				// TODO: Print some progress info.
			case <-ctx.Done():
				return nil
			}
		}
	})
	err = eg.Wait()
	if err != nil {
		return errors.Wrap(err, "err group")
	}
	return nil
}

func (app *earthlyApp) actionDocker(c *cli.Context) error {
	app.commandName = "docker"

	dir := filepath.Dir(app.dockerfilePath)
	earthfilePath := filepath.Join(dir, "Earthfile")
	earthfilePathExists, err := fileutil.FileExists(earthfilePath)
	if err != nil {
		return errors.Wrapf(err, "failed to check if %s exists", earthfilePath)
	}
	if earthfilePathExists {
		return errors.Errorf("earthfile already exists; please delete it if you wish to continue")
	}
	defer os.Remove(earthfilePath)

	err = docker2earthly.Docker2Earthly(app.dockerfilePath, earthfilePath, app.earthfileFinalImage)
	if err != nil {
		return err
	}

	fmt.Fprintf(os.Stderr, "Warning: earthly does not support all dockerfile commands and is highly experimental as a result, use with caution.\n")

	app.imageMode = false
	app.artifactMode = false
	app.interactiveDebugging = true
	flagArgs := []string{}
	nonFlagArgs := []string{"+build"}

	return app.actionBuildImp(c, flagArgs, nonFlagArgs)
}

func (app *earthlyApp) actionDocker2Earthly(c *cli.Context) error {
	app.commandName = "docker2earthly"
	err := docker2earthly.Docker2Earthly(app.dockerfilePath, app.earthfilePath, app.earthfileFinalImage)
	if err != nil {
		return err
	}
	fmt.Fprintf(os.Stderr, "An Earthfile has been generated; to run it use: earthly +build; then run with docker run -ti %s\n", app.earthfileFinalImage)
	return nil
}

func (app *earthlyApp) actionConfig(c *cli.Context) error {
	app.commandName = "config"
	if c.NArg() != 2 {
		return errors.New("invalid number of arguments provided")
	}

	args := c.Args().Slice()
	inConfig, err := config.ReadConfigFile(app.configPath)
	if err != nil {
		if c.IsSet("config") || !errors.Is(err, os.ErrNotExist) {
			return errors.Wrapf(err, "read config")
		}
	}

	var outConfig []byte

	switch args[1] {
	case "-h", "--help":
		if err = config.PrintHelp(args[0]); err != nil {
			return errors.Wrap(err, "help")
		}
		return nil // exit now without writing any changes to config
	case "--delete":
		outConfig, err = config.Delete(inConfig, args[0])
		if err != nil {
			return errors.Wrap(err, "delete config")
		}
	default:
		// args are key/value pairs, e.g. ["global.conversion_parallelism","5"]
		outConfig, err = config.Upsert(inConfig, args[0], args[1])
		if err != nil {
			return errors.Wrap(err, "upsert config")
		}
	}

	if app.configDryRun {
		fmt.Println(string(outConfig))
		return nil
	}

	err = config.WriteConfigFile(app.configPath, outConfig)
	if err != nil {
		return errors.Wrap(err, "write config")
	}

	return nil
}

func (app *earthlyApp) actionBuild(c *cli.Context) error {
	app.commandName = "build"
	if app.ci {
		app.useInlineCache = true
		app.noOutput = !app.output && !app.artifactMode && !app.imageMode
		app.strict = true
		if app.remoteCache == "" && app.push {
			app.saveInlineCache = true
		}

		if app.interactiveDebugging {
			return errors.New("unable to use --ci flag in combination with --interactive flag")
		}
	}
	if app.interactiveDebugging {
		if !termutil.IsTTY() {
			return errors.New("A tty-terminal must be present in order to the --interactive flag")
		}
		if !buildkitd.IsLocal(app.buildkitHost) {
			return errors.New("the --interactive flag is not currently supported with non-local buildkit servers")
		}
	}

	if app.imageMode && app.artifactMode {
		return errors.New("both image and artifact modes cannot be active at the same time")
	}
	if (app.imageMode && app.noOutput) || (app.artifactMode && app.noOutput) {
		if app.ci {
			app.noOutput = false
		} else {
			return errors.New("cannot use --no-output with image or artifact modes")
		}
	}

	flagArgs, nonFlagArgs, err := variables.ParseFlagArgsWithNonFlags(c.Args().Slice())
	if err != nil {
		return errors.Wrapf(err, "parse args %s", strings.Join(c.Args().Slice(), " "))
	}

	return app.actionBuildImp(c, flagArgs, nonFlagArgs)
}

// warnIfArgContainsBuildArg will issue a warning if a flag is incorrectly prefixed with build-arg.
// TODO this check should be replaced with a warning if an arg was given but never used.
func (app *earthlyApp) warnIfArgContainsBuildArg(flagArgs []string) {
	for _, flag := range flagArgs {
		if strings.HasPrefix(flag, "build-arg=") || strings.HasPrefix(flag, "buildarg=") {
			app.console.Warnf("Found a flag named %q; flags after the build target should be specified as --KEY=VAL\n", flag)
		}
	}
}

func (app *earthlyApp) combineVariables(dotEnvMap map[string]string, flagArgs []string) (*variables.Scope, error) {
	dotEnvVars := variables.NewScope()
	for k, v := range dotEnvMap {
		dotEnvVars.AddInactive(k, v)
	}
	buildArgs := append([]string{}, app.buildArgs.Value()...)
	buildArgs = append(buildArgs, flagArgs...)
	overridingVars, err := variables.ParseCommandLineArgs(buildArgs)
	if err != nil {
		return nil, errors.Wrap(err, "parse build args")
	}
	return variables.CombineScopes(overridingVars, dotEnvVars), nil
}

func (app *earthlyApp) actionBuildImp(c *cli.Context, flagArgs, nonFlagArgs []string) error {
	app.console.PrintPhaseHeader(builder.PhaseInit, false, "")
	app.warnIfArgContainsBuildArg(flagArgs)
	var target domain.Target
	var artifact domain.Artifact
	destPath := "./"
	if app.imageMode {
		if len(nonFlagArgs) == 0 {
			cli.ShowAppHelp(c)
			return errors.Errorf(
				"no image reference provided. Try %s --image +<target-name>", c.App.Name)
		} else if len(nonFlagArgs) != 1 {
			cli.ShowAppHelp(c)
			return errors.Errorf("invalid arguments %s", strings.Join(nonFlagArgs, " "))
		}
		targetName := nonFlagArgs[0]
		var err error
		target, err = domain.ParseTarget(targetName)
		if err != nil {
			return errors.Wrapf(err, "parse target name %s", targetName)
		}
	} else if app.artifactMode {
		if len(nonFlagArgs) == 0 {
			cli.ShowAppHelp(c)
			return errors.Errorf(
				"no artifact reference provided. Try %s --artifact +<target-name>/<artifact-name>", c.App.Name)
		} else if len(nonFlagArgs) > 2 {
			cli.ShowAppHelp(c)
			return errors.Errorf("invalid arguments %s", strings.Join(nonFlagArgs, " "))
		}
		artifactName := nonFlagArgs[0]
		if len(nonFlagArgs) == 2 {
			destPath = nonFlagArgs[1]
		}
		var err error
		artifact, err = domain.ParseArtifact(artifactName)
		if err != nil {
			return errors.Wrapf(err, "parse artifact name %s", artifactName)
		}
		target = artifact.Target
	} else {
		if len(nonFlagArgs) == 0 {
			cli.ShowAppHelp(c)
			return errors.Errorf(
				"no target reference provided. Try %s +<target-name>", c.App.Name)
		} else if len(nonFlagArgs) != 1 {
			cli.ShowAppHelp(c)
			return errors.Errorf("invalid arguments %s", strings.Join(nonFlagArgs, " "))
		}
		targetName := nonFlagArgs[0]
		var err error
		target, err = domain.ParseTarget(targetName)
		if err != nil {
			return errors.Wrapf(err, "parse target name %s", targetName)
		}
	}

	cleanCollection := cleanup.NewCollection()
	defer cleanCollection.Close()

	app.console = app.console.WithLogBundleWriter(target.String(), cleanCollection)

	bkClient, err := buildkitd.NewClient(c.Context, app.console, app.buildkitdImage, app.containerName, app.containerFrontend, app.buildkitdSettings)
	if err != nil {
		return errors.Wrap(err, "build new buildkitd client")
	}
	defer bkClient.Close()
	isLocal := buildkitd.IsLocal(app.buildkitdSettings.BuildkitAddress)

	bkIP, err := buildkitd.GetContainerIP(c.Context, app.containerName, app.containerFrontend, app.buildkitdSettings)
	if err != nil {
		return errors.Wrap(err, "get buildkit container IP")
	}

	platformsSlice := make([]*specs.Platform, 0, len(app.platformsStr.Value()))
	for _, p := range app.platformsStr.Value() {
		platform, err := llbutil.ParsePlatform(p)
		if err != nil {
			return errors.Wrapf(err, "parse platform %s", p)
		}
		platformsSlice = append(platformsSlice, platform)
	}
	if len(platformsSlice) == 0 {
		platformsSlice = []*specs.Platform{nil}
	}

	dotEnvMap, err := godotenv.Read(app.envFile)
	if err != nil {
		// ignore ErrNotExist when using default .env file
		if app.envFile != defaultEnvFile || !errors.Is(err, os.ErrNotExist) {
			return errors.Wrapf(err, "read %s", app.envFile)
		}
	}

	secretsMap, err := processSecrets(app.secrets.Value(), app.secretFiles.Value(), dotEnvMap)
	if err != nil {
		return err
	}

	debuggerSettings := debuggercommon.DebuggerSettings{
		DebugLevelLogging: app.debug,
		Enabled:           app.interactiveDebugging,
		RepeaterAddr:      fmt.Sprintf("%s:8373", bkIP),
		Term:              os.Getenv("TERM"),
	}
	if app.interactiveDebugging {
		analytics.Count("features", "interactive-debugging")
	}

	debuggerSettingsData, err := json.Marshal(&debuggerSettings)
	if err != nil {
		return errors.Wrap(err, "debugger settings json marshal")
	}
	secretsMap[debuggercommon.DebuggerSettingsSecretsKey] = debuggerSettingsData

	cc, err := cloud.NewClient(app.apiServer, app.sshAuthSock, app.authToken, app.console.Warnf)
	if err != nil {
		return errors.Wrap(err, "failed to create cloud client")
	}

	localhostProvider, err := localhostprovider.NewLocalhostProvider()
	if err != nil {
		return errors.Wrap(err, "failed to create localhostprovider")
	}

	cacheLocalDir, err := os.MkdirTemp("", "earthly-cache")
	if err != nil {
		return errors.Wrap(err, "make temp dir for cache")
	}
	defer os.RemoveAll(cacheLocalDir)
	defaultLocalDirs := make(map[string]string)
	defaultLocalDirs["earthly-cache"] = cacheLocalDir
	buildContextProvider := provider.NewBuildContextProvider(app.console)
	buildContextProvider.AddDirs(defaultLocalDirs)
	attachables := []session.Attachable{
		llbutil.NewSecretProvider(cc, secretsMap),
		authprovider.NewDockerAuthProvider(os.Stderr),
		buildContextProvider,
		localhostProvider,
	}

	gitLookup := buildcontext.NewGitLookup(app.console, app.sshAuthSock)
	err = app.updateGitLookupConfig(gitLookup)
	if err != nil {
		return err
	}

	if app.sshAuthSock != "" {
		ssh, err := sshprovider.NewSSHAgentProvider([]sshprovider.AgentConfig{{
			Paths: []string{app.sshAuthSock},
		}})
		if err != nil {
			return errors.Wrap(err, "ssh agent provider")
		}
		attachables = append(attachables, ssh)
	}

	var enttlmnts []entitlements.Entitlement
	if app.allowPrivileged {
		enttlmnts = append(enttlmnts, entitlements.EntitlementSecurityInsecure)
	}

	if termutil.IsTTY() {
		go func() {
			// Dialing does not accept URLs, it accepts an address and a "network". These cannot be handled as URL schemes.
			// Since Shellrepeater hard-codes TCP, we drop it here and log the error if we fail to connect.

			u, err := url.Parse(app.debuggerHost)
			if err != nil {
				panic("debugger host was not a URL")
			}

			debugTermConsole := app.console.WithPrefix("internal-term")
			err = terminal.ConnectTerm(c.Context, u.Host, debugTermConsole)
			if err != nil {
				debugTermConsole.VerbosePrintf("unable to connect to terminal: %s", err.Error())
			}
		}()
	}

	overridingVars, err := app.combineVariables(dotEnvMap, flagArgs)
	if err != nil {
		return err
	}

	imageResolveMode := llb.ResolveModePreferLocal
	if app.pull {
		imageResolveMode = llb.ResolveModeForcePull
	}

	cacheImports := make(map[string]bool)
	if app.remoteCache != "" {
		cacheImports[app.remoteCache] = true
	}
	var cacheExport string
	var maxCacheExport string
	if app.remoteCache != "" && app.push {
		if app.maxRemoteCache {
			maxCacheExport = app.remoteCache
		} else {
			cacheExport = app.remoteCache
		}
	}
	var parallelism *semaphore.Weighted
	if app.cfg.Global.ConversionParallelism != 0 {
		parallelism = semaphore.NewWeighted(int64(app.cfg.Global.ConversionParallelism))
	}
	localRegistryAddr := ""
	if isLocal && app.localRegistryHost != "" {
		lrURL, err := url.Parse(app.localRegistryHost)
		if err != nil {
			return errors.Wrapf(err, "parse local registry host %s", app.localRegistryHost)
		}
		localRegistryAddr = lrURL.Host
	}
	builderOpts := builder.Opt{
		BkClient:               bkClient,
		Console:                app.console,
		Verbose:                app.verbose,
		Attachables:            attachables,
		Enttlmnts:              enttlmnts,
		NoCache:                app.noCache,
		CacheImports:           states.NewCacheImports(cacheImports),
		CacheExport:            cacheExport,
		MaxCacheExport:         maxCacheExport,
		UseInlineCache:         app.useInlineCache,
		SaveInlineCache:        app.saveInlineCache,
		SessionID:              app.sessionID,
		ImageResolveMode:       imageResolveMode,
		CleanCollection:        cleanCollection,
		OverridingVars:         overridingVars,
		BuildContextProvider:   buildContextProvider,
		GitLookup:              gitLookup,
		UseFakeDep:             !app.noFakeDep,
		Strict:                 app.strict,
		DisableNoOutputUpdates: app.interactiveDebugging,
		ParallelConversion:     (app.cfg.Global.ConversionParallelism != 0),
		Parallelism:            parallelism,
		LocalRegistryAddr:      localRegistryAddr,
		FeatureFlagOverrides:   app.featureFlagOverrides,
		ContainerFrontend:      app.containerFrontend,
	}
	b, err := builder.NewBuilder(c.Context, builderOpts)
	if err != nil {
		return errors.Wrap(err, "new builder")
	}

	app.console.PrintPhaseFooter(builder.PhaseInit, false, "")

	if len(platformsSlice) != 1 {
		return errors.Errorf("multi-platform builds are not yet supported on the command line. You may, however, create a target with the instruction BUILD --plaform ... --platform ... %s", target)
	}
	builtinArgs := variables.DefaultArgs{
		EarthlyVersion:  Version,
		EarthlyBuildSha: GitSha,
	}
	buildOpts := builder.BuildOpt{
		PrintPhases:                true,
		Push:                       app.push,
		NoOutput:                   app.noOutput,
		OnlyFinalTargetImages:      app.imageMode,
		Platform:                   platformsSlice[0],
		EnableGatewayClientLogging: app.debug,
		BuiltinArgs:                builtinArgs,

		// explicitly set this to true at the top level (without granting the entitlements.EntitlementSecurityInsecure buildkit option),
		// to differentiate between a user forgetting to run earthly -P, versus a remotely referening an earthfile that requires privileged.
		AllowPrivileged: true,
	}
	if app.artifactMode {
		buildOpts.OnlyArtifact = &artifact
		buildOpts.OnlyArtifactDestPath = destPath
	}
	_, err = b.BuildTarget(c.Context, target, buildOpts)
	if err != nil {
		return errors.Wrap(err, "build target")
	}

	err = app.console.WriteBundleToDisk()
	if err != nil {
		fmt.Println(err.Error())
	}

	return nil
}

func (app *earthlyApp) hasSSHKeys() bool {
	if app.sshAuthSock == "" {
		return false
	}

	agentSock, err := net.Dial("unix", app.sshAuthSock)
	if err != nil {
		return false
	}

	sshAgent := agent.NewClient(agentSock)
	keys, err := sshAgent.List()
	if err != nil {
		return false
	}

	return len(keys) > 0
}

func (app *earthlyApp) updateGitLookupConfig(gitLookup *buildcontext.GitLookup) error {
	for k, v := range app.cfg.Git {
		if k == "github" || k == "gitlab" || k == "bitbucket" {
			app.console.Warnf("git configuration for %q found, did you mean %q?\n", k, k+".com")
		}
		pattern := v.Pattern
		if pattern == "" {
			// if empty, assume it will be of the form host.com/user/repo.git
			host := k
			if !strings.Contains(host, ".") {
				host += ".com"
			}
			pattern = host + "/[^/]+/[^/]+"
		}
		auth := v.Auth
		suffix := v.Suffix
		if suffix == "" {
			suffix = ".git"
		}
		err := gitLookup.AddMatcher(k, pattern, v.Substitute, v.User, v.Password, suffix, auth, v.ServerKey, ifNilBoolDefault(v.StrictHostKeyChecking, true))
		if err != nil {
			return errors.Wrap(err, "gitlookup")
		}
	}
	return nil
}

func ifNilBoolDefault(ptr *bool, defaultValue bool) bool {
	if ptr == nil {
		return defaultValue
	}
	return *ptr
}

func (app *earthlyApp) actionListTargets(c *cli.Context) error {
	if c.NArg() > 1 {
		return errors.New("invalid number of arguments provided")
	}
	var targetToParse string
	if c.NArg() > 0 {
		targetToParse = c.Args().Get(0)
		if !(strings.HasPrefix(targetToParse, "/") || strings.HasPrefix(targetToParse, ".")) {
			return errors.New("remote-paths are not currently supported; local paths must start with \"/\" or \".\"")
		}
		if strings.Contains(targetToParse, "+") {
			return errors.New("path cannot contain a +")
		}
		targetToParse = strings.TrimSuffix(targetToParse, "/Earthfile")
	}

	targetToDisplay := targetToParse
	if targetToParse == "" {
		targetToDisplay = "current directory"
	}

	gitLookup := buildcontext.NewGitLookup(app.console, app.sshAuthSock)
	resolver := buildcontext.NewResolver("", nil, gitLookup, app.console, "")
	var gwClient gwclient.Client // TODO this is a nil pointer which causes a panic if we try to expand a remotely referenced earthfile
	// it's expensive to create this gwclient, so we need to implement a lazy eval which returns it when required.

	target, err := domain.ParseTarget(fmt.Sprintf("%s+base", targetToParse)) // the +base is required to make ParseTarget work; however is ignored by GetTargets
	if err != nil {
		return errors.Errorf("unable to locate Earthfile under %s", targetToDisplay)
	}

	targets, err := earthfile2llb.GetTargets(c.Context, resolver, gwClient, target)
	if err != nil {
		return errors.Errorf("unable to locate Earthfile under %s", targetToDisplay)
	}
	targets = append(targets, "base")
	sort.Strings(targets)
	for _, t := range targets {
		var args []string
		if t != "base" {
			target.Target = t
			args, err = earthfile2llb.GetTargetArgs(c.Context, resolver, gwClient, target)
			if err != nil {
				return err
			}
		}
		if app.lsShowLong {
			fmt.Printf("%s+%s\n", targetToParse, t)
		} else {
			fmt.Printf("+%s\n", t)
		}
		if app.lsShowArgs {
			if args != nil {
				for _, arg := range args {
					fmt.Printf("  --%s\n", arg)
				}
			}
		}
	}
	return nil
}

func processSecrets(secrets, secretFiles []string, dotEnvMap map[string]string) (map[string][]byte, error) {
	finalSecrets := make(map[string][]byte)
	for k, v := range dotEnvMap {
		finalSecrets[k] = []byte(v)
	}
	for _, secret := range secrets {
		parts := strings.SplitN(secret, "=", 2)
		key := parts[0]
		var data []byte
		if len(parts) == 2 {
			// secret value passed as argument
			data = []byte(parts[1])
		} else {
			// Not set. Use environment to fetch it.
			value, found := os.LookupEnv(secret)
			if !found {
				return nil, errors.Errorf("env var %s not set", secret)
			}
			data = []byte(value)
		}
		if _, ok := finalSecrets[key]; ok {
			return nil, errors.Errorf("secret %q already contains a value", key)
		}
		finalSecrets[key] = data
	}
	for _, secret := range secretFiles {
		parts := strings.SplitN(secret, "=", 2)
		if len(parts) != 2 {
			return nil, errors.Errorf("unable to parse --secret-file argument: %q", secret)
		}
		k := parts[0]
		path := fileutil.ExpandPath(parts[1])
		data, err := os.ReadFile(path)
		if err != nil {
			return nil, errors.Wrapf(err, "failed to open %q", path)
		}
		if _, ok := finalSecrets[k]; ok {
			return nil, errors.Errorf("secret %q already contains a value", k)
		}
		finalSecrets[k] = []byte(data)
	}
	return finalSecrets, nil
}

func defaultConfigPath() string {
	earthlyDir := cliutil.GetEarthlyDir()
	oldConfig := filepath.Join(earthlyDir, "config.yaml")
	newConfig := filepath.Join(earthlyDir, "config.yml")
	oldConfigExists, _ := fileutil.FileExists(oldConfig)
	newConfigExists, _ := fileutil.FileExists(newConfig)
	if oldConfigExists && !newConfigExists {
		return oldConfig
	}
	return newConfig
}<|MERGE_RESOLUTION|>--- conflicted
+++ resolved
@@ -2247,13 +2247,8 @@
 		return errors.Wrap(err, "failed to add public key to account")
 	}
 
-<<<<<<< HEAD
-	// switch over to new key if the user is currently using password-based auth
-	email, authType, _, err := sc.WhoAmI()
-=======
 	//switch over to new key if the user is currently using password-based auth
 	email, authType, _, err := cc.WhoAmI()
->>>>>>> 478f0468
 	if err != nil {
 		return errors.Wrap(err, "failed to validate auth token")
 	}
@@ -2685,6 +2680,7 @@
 
 func (app *earthlyApp) actionBuild(c *cli.Context) error {
 	app.commandName = "build"
+
 	if app.ci {
 		app.useInlineCache = true
 		app.noOutput = !app.output && !app.artifactMode && !app.imageMode
@@ -3114,7 +3110,7 @@
 	var gwClient gwclient.Client // TODO this is a nil pointer which causes a panic if we try to expand a remotely referenced earthfile
 	// it's expensive to create this gwclient, so we need to implement a lazy eval which returns it when required.
 
-	target, err := domain.ParseTarget(fmt.Sprintf("%s+base", targetToParse)) // the +base is required to make ParseTarget work; however is ignored by GetTargets
+	target, err := domain.ParseTarget(fmt.Sprintf("%s+base", targetToParse)) //the +base is required to make ParseTarget work; however is ignored by GetTargets
 	if err != nil {
 		return errors.Errorf("unable to locate Earthfile under %s", targetToDisplay)
 	}
