package main

import (
	"bytes"
	"context"
	"flag"
	"fmt"
	"io"
	_ "net/http/pprof" // enable pprof handlers on net/http listener
	"os"
	"os/signal"
	"path"
	"path/filepath"
	"regexp"
	"runtime"
	"strconv"
	"strings"
	"syscall"
	"time"

	gsysinfo "github.com/elastic/go-sysinfo"
	"github.com/fatih/color"
	"github.com/google/uuid"
	"github.com/joho/godotenv"
	_ "github.com/moby/buildkit/client/connhelper/dockercontainer" // Load "docker-container://" helper.
	"github.com/pkg/errors"
	"github.com/sirupsen/logrus"
	"github.com/urfave/cli/v2"
	"google.golang.org/grpc/codes"
	"google.golang.org/grpc/status"

	"github.com/earthly/earthly/analytics"
	"github.com/earthly/earthly/builder"
	"github.com/earthly/earthly/buildkitd"
	"github.com/earthly/earthly/config"
	"github.com/earthly/earthly/conslogging"
	"github.com/earthly/earthly/earthfile2llb"
	"github.com/earthly/earthly/logbus"
	logbussetup "github.com/earthly/earthly/logbus/setup"
	"github.com/earthly/earthly/util/cliutil"
	"github.com/earthly/earthly/util/containerutil"
	"github.com/earthly/earthly/util/fileutil"
	"github.com/earthly/earthly/util/reflectutil"
	"github.com/earthly/earthly/util/stringutil"
)

const (
	// DefaultBuildkitdContainerSuffix is the suffix of the buildkitd container.
	DefaultBuildkitdContainerSuffix = "-buildkitd"
	// DefaultBuildkitdVolumeSuffix is the suffix of the docker volume used for storing the cache.
	DefaultBuildkitdVolumeSuffix = "-cache"

	defaultEnvFile = ".env"
	envFileFlag    = "env-file"
)

type earthlyApp struct {
	cliApp      *cli.App
	console     conslogging.ConsoleLogger
	cfg         *config.Config
	logbusSetup *logbussetup.BusSetup
	logbus      *logbus.Bus
	sessionID   string
	commandName string
	cliFlags
	analyticsMetadata
}

type cliFlags struct {
	platformsStr              cli.StringSlice
	buildArgs                 cli.StringSlice
	secrets                   cli.StringSlice
	secretFiles               cli.StringSlice
	artifactMode              bool
	imageMode                 bool
	pull                      bool
	push                      bool
	ci                        bool
	output                    bool
	noOutput                  bool
	noCache                   bool
	pruneAll                  bool
	pruneReset                bool
	buildkitdSettings         buildkitd.Settings
	allowPrivileged           bool
	enableProfiler            bool
	buildkitHost              string
	buildkitdImage            string
	containerName             string
	installationName          string
	cacheFrom                 cli.StringSlice
	remoteCache               string
	maxRemoteCache            bool
	saveInlineCache           bool
	useInlineCache            bool
	configPath                string
	gitUsernameOverride       string
	gitPasswordOverride       string
	interactiveDebugging      bool
	sshAuthSock               string
	verbose                   bool
	dryRun                    bool
	debug                     bool
	homebrewSource            string
	bootstrapNoBuildkit       bool
	bootstrapWithAutocomplete bool
	email                     string
	token                     string
	password                  string
	disableNewLine            bool
	secretFile                string
	secretStdin               bool
	cloudHTTPAddr             string
	cloudGRPCAddr             string
	cloudGRPCInsecure         bool
	satelliteAddress          string
	writePermission           bool
	registrationPublicKey     string
	dockerfilePath            string
	earthfilePath             string
	earthfileFinalImage       string
	expiry                    string
	termsConditionsPrivacy    bool
	authToken                 string
	noFakeDep                 bool
	enableSourceMap           bool
	configDryRun              bool
	strict                    bool
	conversionParallelism     int
	certPath                  string
	keyPath                   string
	disableAnalytics          bool
	featureFlagOverrides      string
	localRegistryHost         string
	envFile                   string
	lsShowLong                bool
	lsShowArgs                bool
	containerFrontend         containerutil.ContainerFrontend
	satelliteName             string
	noSatellite               bool
	satelliteFeatureFlags     cli.StringSlice
	userPermission            string
	noBuildkitUpdate          bool
	globalWaitEnd             bool // for feature-flipping builder.go code removal
	projectName               string
	orgName                   string
	invitePermission          string
	inviteMessage             string
	logstream                 bool
	logstreamUpload           bool
	logstreamDebugFile        string
<<<<<<< HEAD
	requestID                 string
=======
	buildID                   string
>>>>>>> d2073122
}

type analyticsMetadata struct {
	isSatellite      bool
	isRemoteBuildkit bool
	satelliteVersion string
	buildkitPlatform string
	userPlatform     string
}

var (
	// DefaultBuildkitdImage is the default buildkitd image to use.
	DefaultBuildkitdImage string
	// Version is the version of this CLI app.
	Version string
	// GitSha contains the git sha used to build this app
	GitSha string
	// BuiltBy contains information on which build-system was used (e.g. official earthly binaries, homebrew, etc)
	BuiltBy string
	// DefaultInstallationName is the name included in the various earthly global resources on the system,
	// such as the ~/.earthly dir name, the buildkitd container name, the docker volume name, etc.
	// This should be set to "earthly" for official releases.
	DefaultInstallationName string
)

func main() {
	startTime := time.Now()
	ctx := context.Background()
	ctx, cancel := context.WithCancel(ctx)
	sigChan := make(chan os.Signal, 1)
	signal.Notify(sigChan, syscall.SIGINT, syscall.SIGTERM)
	defer func() {
		signal.Stop(sigChan)
		cancel()
	}()
	var lastSignal os.Signal
	go func() {
		for sig := range sigChan {
			cancel()
			if lastSignal != nil {
				// This is the second time we have received a signal. Quit immediately.
				fmt.Printf("Received second signal %s. Forcing exit.\n", sig.String())
				os.Exit(9)
			}
			lastSignal = sig
			fmt.Printf("Received signal %s. Cleaning up before exiting...\n", sig.String())
			go func() {
				// Wait for 30 seconds before forcing an exit.
				time.Sleep(30 * time.Second)
				fmt.Printf("Timed out cleaning up. Forcing exit.\n")
				os.Exit(9)
			}()
		}
	}()
	// Occasional spurious warnings show up - these are coming from imported libraries. Discard them.
	logrus.StandardLogger().Out = io.Discard

	// Load .env into current global env's. This is mainly for applying Earthly settings.
	// Separate call is made for build args and secrets.
	envFile := defaultEnvFile
	envFileOverride := false
	if envFileFromEnv, ok := os.LookupEnv("EARTHLY_ENV_FILE"); ok {
		envFile = envFileFromEnv
		envFileOverride = true
	}
	envFileFromArgOK := true
	flagSet := flag.NewFlagSet(getBinaryName(), flag.ContinueOnError)
	flagSet.SetOutput(io.Discard)
	for _, f := range newEarthlyApp(ctx, conslogging.ConsoleLogger{}).cliApp.Flags {
		if err := f.Apply(flagSet); err != nil {
			envFileFromArgOK = false
			break
		}
	}
	if envFileFromArgOK {
		if err := flagSet.Parse(os.Args[1:]); err == nil {
			if envFileFlag := flagSet.Lookup(envFileFlag); envFileFlag != nil {
				envFile = envFileFlag.Value.String()
				envFileOverride = envFile != defaultEnvFile // flag lib doesn't expose if a value was set or not
			}
		}
	}
	err := godotenv.Load(envFile)
	if err != nil {
		// ignore ErrNotExist when using default .env file
		if envFileOverride || !errors.Is(err, os.ErrNotExist) {
			fmt.Printf("Error loading dot-env file %s: %s\n", envFile, err.Error())
			os.Exit(1)
		}
	}

	colorMode := conslogging.AutoColor
	_, forceColor := os.LookupEnv("FORCE_COLOR")
	if forceColor {
		colorMode = conslogging.ForceColor
		color.NoColor = false
	}
	_, noColor := os.LookupEnv("NO_COLOR")
	if noColor {
		colorMode = conslogging.NoColor
		color.NoColor = true
	}

	padding := conslogging.DefaultPadding
	customPadding, ok := os.LookupEnv("EARTHLY_TARGET_PADDING")
	if ok {
		targetPadding, err := strconv.Atoi(customPadding)
		if err == nil {
			padding = targetPadding
		}
	}

	_, fullTarget := os.LookupEnv("EARTHLY_FULL_TARGET")
	if fullTarget {
		padding = conslogging.NoPadding
	}

	app := newEarthlyApp(ctx, conslogging.Current(colorMode, padding, conslogging.Info))
	err = app.unhideFlags(ctx)
	if err != nil {
		fmt.Fprintf(os.Stderr, "Error un-hiding flags %v", err)
		os.Exit(1)
	}
	app.autoComplete(ctx)

	exitCode := app.run(ctx, os.Args)
	// app.cfg will be nil when a user runs `earthly --version`;
	// however in all other regular commands app.cfg will be set in app.Before
	if !app.disableAnalytics && app.cfg != nil && !app.cfg.Global.DisableAnalytics {
		// Use a new context, in case the original context is cancelled due to sigint.
		ctxTimeout, cancel := context.WithTimeout(context.Background(), time.Second)
		defer cancel()
		displayErrors := app.verbose
<<<<<<< HEAD
		cloudClient, err := cloud.NewClient(app.cloudHTTPAddr, app.cloudGRPCAddr, app.sshAuthSock, app.authToken, app.requestID, app.console.Warnf)
=======
		cloudClient, err := app.newCloudClient()
>>>>>>> d2073122
		if err != nil && displayErrors {
			app.console.Warnf("unable to start cloud client: %s", err)
		} else if err == nil {
			analytics.CollectAnalytics(
				ctxTimeout, cloudClient, displayErrors, analytics.Meta{
					Version:          Version,
					Platform:         getPlatform(),
					BuildkitPlatform: app.analyticsMetadata.buildkitPlatform,
					UserPlatform:     app.analyticsMetadata.userPlatform,
					GitSHA:           GitSha,
					CommandName:      app.commandName,
					ExitCode:         exitCode,
					IsSatellite:      app.analyticsMetadata.isSatellite,
					SatelliteVersion: app.analyticsMetadata.satelliteVersion,
					IsRemoteBuildkit: app.analyticsMetadata.isRemoteBuildkit,
					Realtime:         time.Since(startTime),
				},
				app.installationName,
			)
		}
	}
	if lastSignal != nil {
		app.console.PrintBar(color.New(color.FgHiYellow), fmt.Sprintf("WARNING: exiting due to received %s signal", lastSignal.String()), "")
	}
	os.Exit(exitCode)
}

func getVersionPlatform() string {
	s := fmt.Sprintf("%s %s %s", Version, GitSha, getPlatform())
	if BuiltBy != "" {
		s += " " + BuiltBy
	}
	return s
}

func getPlatform() string {
	h, err := gsysinfo.Host()
	if err != nil {
		return "unknown"
	}
	info := h.Info()
	return fmt.Sprintf("%s/%s; %s %s", runtime.GOOS, runtime.GOARCH, info.OS.Name, info.OS.Version)
}

func getBinaryName() string {
	if len(os.Args) == 0 {
		return "earthly"
	}
	binPath := os.Args[0] // can't use os.Executable() here; because it will give us earthly if executed via the earth symlink
	baseName := path.Base(binPath)
	return baseName
}

func newEarthlyApp(ctx context.Context, console conslogging.ConsoleLogger) *earthlyApp {
	app := &earthlyApp{
		cliApp:    cli.NewApp(),
		console:   console,
		sessionID: stringutil.RandomAlphanumeric(64),
		cliFlags: cliFlags{
			buildkitdSettings: buildkitd.Settings{},
		},
		logbus: logbus.New(),
	}

	earthly := getBinaryName()

	app.cliApp.Usage = "The CI/CD framework that runs anywhere"
	app.cliApp.UsageText = "\t" + earthly + " [options] <target-ref>\n" +
		"\n" +
		"   \t" + earthly + " [options] --image <target-ref>\n" +
		"\n" +
		"   \t" + earthly + " [options] --artifact <target-ref>/<artifact-path> [<dest-path>]\n" +
		"\n" +
		"   \t" + earthly + " [options] command [command options]\n" +
		"\n" +
		"Executes Earthly builds. For more information see https://docs.earthly.dev/docs/earthly-command.\n" +
		"To get started with using Earthly, check out the getting started guide at https://docs.earthly.dev/basics.\n" +
		"\n" +
		"For help on build-specific flags try \n" +
		"\n" +
		"\t" + earthly + " build --help"
	app.cliApp.UseShortOptionHandling = true
	app.cliApp.Action = app.actionBuild
	app.cliApp.Version = getVersionPlatform()

	app.cliApp.Flags = app.rootFlags()                                     // These will show up in help.
	app.cliApp.Flags = append(app.cliApp.Flags, app.hiddenBuildFlags()...) // These will not.

	app.cliApp.Commands = app.rootCmds()

	app.cliApp.Before = app.before
	return app
}

func (app *earthlyApp) before(cliCtx *cli.Context) error {
	if app.enableProfiler {
		go profhandler()
	}

	if app.installationName != "" {
		if !cliCtx.IsSet("buildkit-container-name") {
			app.containerName = fmt.Sprintf("%s-buildkitd", app.installationName)
		}
		if !cliCtx.IsSet("buildkit-volume-name") {
			app.buildkitdSettings.VolumeName = fmt.Sprintf("%s-cache", app.installationName)
		}
	}
	if app.debug {
		app.console = app.console.WithLogLevel(conslogging.Debug)
	} else if app.verbose {
		app.console = app.console.WithLogLevel(conslogging.Verbose)
	}
	if app.buildID == "" {
		app.buildID = uuid.NewString()
	}
	if app.logstreamUpload {
		app.logstream = true
	}
	disableOngoingUpdates := !app.logstream // TODO (vladaionescu)
	var err error
	app.logbusSetup, err = logbussetup.New(cliCtx.Context, app.logbus, app.debug, app.verbose, disableOngoingUpdates, app.logstreamDebugFile, app.buildID)
	if err != nil {
		return errors.Wrap(err, "logbus setup")
	}

	if cliCtx.IsSet("config") {
		app.console.Printf("loading config values from %q\n", app.configPath)
	}

	var yamlData []byte
	if app.configPath != "" {
		yamlData, err = config.ReadConfigFile(app.configPath)
		if err != nil {
			if cliCtx.IsSet("config") || !errors.Is(err, os.ErrNotExist) {
				return errors.Wrapf(err, "read config")
			}
		}
	}

	app.cfg, err = config.ParseConfigFile(yamlData, app.installationName)
	if err != nil {
		return errors.Wrapf(err, "failed to parse %s", app.configPath)
	}

	if app.cfg.Git == nil {
		app.cfg.Git = map[string]config.GitConfig{}
	}

	err = app.processDeprecatedCommandOptions(cliCtx, app.cfg)
	if err != nil {
		return err
	}

	// Make a small attempt to check if we are not bootstrapped. If not, then do that before we do anything else.
	isBootstrapCmd := false
	for _, f := range cliCtx.Args().Slice() {
		isBootstrapCmd = f == "bootstrap"

		if isBootstrapCmd {
			break
		}
	}

	if !isBootstrapCmd && !cliutil.IsBootstrapped(app.installationName) {
		app.bootstrapNoBuildkit = true // Docker may not be available, for instance... like our integration tests.
		err = app.bootstrap(cliCtx)
		if err != nil {
			return errors.Wrap(err, "bootstrap unbootstrapped installation")
		}
	}

	return nil
}

func (app *earthlyApp) warnIfEarth() {
	if len(os.Args) == 0 {
		return
	}
	binPath := os.Args[0] // can't use os.Executable() here; because it will give us earthly if executed via the earth symlink

	baseName := path.Base(binPath)
	if baseName == "earth" {
		app.console.Warnf("Warning: the earth binary has been renamed to earthly; the earth command is currently symlinked, but is deprecated and will one day be removed.")

		absPath, err := filepath.Abs(binPath)
		if err != nil {
			return
		}
		earthlyPath := path.Join(path.Dir(absPath), "earthly")
		earthlyPathExists, _ := fileutil.FileExists(earthlyPath)
		if earthlyPathExists {
			app.console.Warnf("Once you are ready to switch over to earthly, you can `rm %s`", absPath)
		}
	}
}

func (app *earthlyApp) processDeprecatedCommandOptions(cliCtx *cli.Context, cfg *config.Config) error {
	app.warnIfEarth()

	if cfg.Global.CachePath != "" {
		app.console.Warnf("Warning: the setting cache_path is now obsolete and will be ignored")
	}

	if app.conversionParallelism != 0 {
		app.console.Warnf("Warning: --conversion-parallelism and EARTHLY_CONVERSION_PARALLELISM is obsolete, please use 'earthly config global.conversion_parallelism <parallelism>' instead")
	}

	// command line overrides the config file
	if app.gitUsernameOverride != "" || app.gitPasswordOverride != "" {
		app.console.Warnf("Warning: the --git-username and --git-password command flags are deprecated and are now configured in the ~/.earthly/config.yml file under the git section; see https://docs.earthly.dev/earthly-config for reference.\n")
		if _, ok := cfg.Git["github.com"]; !ok {
			cfg.Git["github.com"] = config.GitConfig{}
		}
		if _, ok := cfg.Git["gitlab.com"]; !ok {
			cfg.Git["gitlab.com"] = config.GitConfig{}
		}

		for k, v := range cfg.Git {
			v.Auth = "https"
			if app.gitUsernameOverride != "" {
				v.User = app.gitUsernameOverride
			}
			if app.gitPasswordOverride != "" {
				v.Password = app.gitPasswordOverride
			}
			cfg.Git[k] = v
		}
	}

	return nil
}

func (app *earthlyApp) unhideFlags(ctx context.Context) error {
	var err error
	if os.Getenv("EARTHLY_AUTOCOMPLETE_HIDDEN") != "" && os.Getenv("COMP_POINT") == "" { // TODO delete this check after 2022-03-01
		// only display warning when NOT under complete mode (otherwise we break auto completion)
		app.console.Warnf("Warning: EARTHLY_AUTOCOMPLETE_HIDDEN has been renamed to EARTHLY_SHOW_HIDDEN\n")
	}
	showHidden := false
	showHiddenStr := os.Getenv("EARTHLY_SHOW_HIDDEN")
	if showHiddenStr != "" {
		showHidden, err = strconv.ParseBool(showHiddenStr)
		if err != nil {
			return err
		}
	}
	if !showHidden {
		return nil
	}

	for _, fl := range app.cliApp.Flags {
		reflectutil.SetBool(fl, "Hidden", false)
	}

	unhideFlagsCommands(ctx, app.cliApp.Commands)

	return nil
}

func unhideFlagsCommands(ctx context.Context, cmds []*cli.Command) {
	for _, cmd := range cmds {
		reflectutil.SetBool(cmd, "Hidden", false)
		for _, flg := range cmd.Flags {
			reflectutil.SetBool(flg, "Hidden", false)
		}
		unhideFlagsCommands(ctx, cmd.Subcommands)
	}
}

func (app *earthlyApp) run(ctx context.Context, args []string) int {
	defer func() {
		if app.logbusSetup != nil {
			err := app.logbusSetup.Close()
			if err != nil {
				fmt.Fprintf(os.Stderr, "Error(s) in logbus: %v", err)
			}
		}
	}()
	rpcRegex := regexp.MustCompile(`(?U)rpc error: code = .+ desc = `)
	err := app.cliApp.RunContext(ctx, args)
	if err != nil {
		ie, isInterpreterError := earthfile2llb.GetInterpreterError(err)

		var failedOutput string
		var buildErr *builder.BuildError
		if errors.As(err, &buildErr) {
			failedOutput = buildErr.VertexLog()
		}
		if app.verbose {
			// Get the stack trace from the deepest error that has it and print it.
			type stackTracer interface {
				StackTrace() errors.StackTrace
			}
			errChain := []error{}
			for it := err; it != nil; it = errors.Unwrap(it) {
				errChain = append(errChain, it)
			}
			for index := len(errChain) - 1; index > 0; index-- {
				it := errChain[index]
				errWithStack, ok := it.(stackTracer)
				if ok {
					app.console.Warnf("Error stack trace:%+v\n", errWithStack.StackTrace())
					break
				}
			}
		}

		if strings.Contains(err.Error(), "security.insecure is not allowed") {
			app.console.Warnf("Error: earthly --allow-privileged (earthly -P) flag is required\n")
		} else if strings.Contains(err.Error(), "failed to fetch remote") {
			app.console.Warnf("Error: %v\n", err)
			app.console.Printf(
				"Check your git auth settings.\n" +
					"Did you ssh-add today? Need to configure ~/.earthly/config.yml?\n" +
					"For more information see https://docs.earthly.dev/guides/auth\n")
		} else if strings.Contains(err.Error(), "failed to compute cache key") && strings.Contains(err.Error(), ": not found") {
			re := regexp.MustCompile(`("[^"]*"): not found`)
			var matches = re.FindStringSubmatch(err.Error())
			if len(matches) == 2 {
				app.console.Warnf("Error: File not found %v\n", matches[1])
			} else {
				app.console.Warnf("Error: File not found: %v\n", err.Error())
			}
		} else if strings.Contains(failedOutput, "Invalid ELF image for this architecture") {
			app.console.Warnf("Error: %v\n", err)
			app.console.Printf(
				"Are you using --platform to target a different architecture? You may have to manually install QEMU.\n" +
					"For more information see https://docs.earthly.dev/guides/multi-platform\n")
		} else if !app.verbose && rpcRegex.MatchString(err.Error()) {
			baseErr := errors.Cause(err)
			baseErrMsg := rpcRegex.ReplaceAll([]byte(baseErr.Error()), []byte(""))
			app.console.Warnf("Error: %s\n", string(baseErrMsg))
			if bytes.Contains(baseErrMsg, []byte("transport is closing")) {
				app.console.Warnf(
					"It seems that buildkitd is shutting down or it has crashed. " +
						"You can report crashes at https://github.com/earthly/earthly/issues/new.")
				app.printCrashLogs(ctx)
				return 7
			}
		} else if errors.Is(err, buildkitd.ErrBuildkitCrashed) {
			app.console.Warnf("Error: %v\n", err)
			app.console.Warnf(
				"It seems that buildkitd is shutting down or it has crashed. " +
					"You can report crashes at https://github.com/earthly/earthly/issues/new.")
			app.printCrashLogs(ctx)
			return 7
		} else if errors.Is(err, buildkitd.ErrBuildkitConnectionFailure) && containerutil.IsLocal(app.buildkitdSettings.BuildkitAddress) {
			app.console.Warnf("Error: %v\n", err)
			app.console.Warnf(
				"It seems that buildkitd had an issue. " +
					"You can report crashes at https://github.com/earthly/earthly/issues/new.")
			app.printCrashLogs(ctx)
			return 6
		} else if isInterpreterError {
			app.console.Warnf("Error: %s\n", ie.Error())
		} else {
			app.console.Warnf("Error: %v\n", err)
		}
		if errors.Is(err, context.Canceled) {
			app.console.Warnf("Context canceled: %v\n", err)
			return 2
		}
		if status.Code(err) == codes.Canceled {
			app.console.Warnf("Context canceled from buildkitd: %v\n", err)
			app.printCrashLogs(ctx)
			return 2
		}
		return 1
	}
	return 0
}

func (app *earthlyApp) printCrashLogs(ctx context.Context) {
	app.console.PrintBar(color.New(color.FgHiRed), "System Info", "")
	fmt.Fprintf(os.Stderr, "version: %s\n", Version)
	fmt.Fprintf(os.Stderr, "build-sha: %s\n", GitSha)
	fmt.Fprintf(os.Stderr, "platform: %s\n", getPlatform())

	dockerVersion, err := buildkitd.GetDockerVersion(ctx, app.containerFrontend)
	if err != nil {
		app.console.Warnf("failed querying docker version: %s\n", err.Error())
	} else {
		app.console.PrintBar(color.New(color.FgHiRed), "Docker Version", "")
		fmt.Fprintln(os.Stderr, dockerVersion)
	}

	logs, err := buildkitd.GetLogs(ctx, app.containerName, app.containerFrontend, app.buildkitdSettings)
	if err != nil {
		app.console.Warnf("failed fetching earthly-buildkit logs: %s\n", err.Error())
	} else {
		app.console.PrintBar(color.New(color.FgHiRed), "Buildkit Logs", "")
		fmt.Fprintln(os.Stderr, logs)
	}
}<|MERGE_RESOLUTION|>--- conflicted
+++ resolved
@@ -149,11 +149,8 @@
 	logstream                 bool
 	logstreamUpload           bool
 	logstreamDebugFile        string
-<<<<<<< HEAD
 	requestID                 string
-=======
 	buildID                   string
->>>>>>> d2073122
 }
 
 type analyticsMetadata struct {
@@ -287,11 +284,7 @@
 		ctxTimeout, cancel := context.WithTimeout(context.Background(), time.Second)
 		defer cancel()
 		displayErrors := app.verbose
-<<<<<<< HEAD
-		cloudClient, err := cloud.NewClient(app.cloudHTTPAddr, app.cloudGRPCAddr, app.sshAuthSock, app.authToken, app.requestID, app.console.Warnf)
-=======
 		cloudClient, err := app.newCloudClient()
->>>>>>> d2073122
 		if err != nil && displayErrors {
 			app.console.Warnf("unable to start cloud client: %s", err)
 		} else if err == nil {
