--- conflicted
+++ resolved
@@ -191,11 +191,8 @@
 	gcpServiceAccountKeyStdin       bool
 	serverConnTimeout               time.Duration
 	certsHostName                   string
-<<<<<<< HEAD
+	earthlyCIRunner                 bool
 	dockerTarget                    string
-=======
-	earthlyCIRunner                 bool
->>>>>>> 17fad8c8
 }
 
 type analyticsMetadata struct {
