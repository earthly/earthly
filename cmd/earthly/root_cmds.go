--- conflicted
+++ resolved
@@ -667,11 +667,7 @@
 	}
 
 	// Prune via API.
-<<<<<<< HEAD
-	cloudClient, err := cloud.NewClient(app.cloudHTTPAddr, app.cloudGRPCAddr, app.sshAuthSock, app.authToken, app.requestID, app.console.Warnf)
-=======
 	cloudClient, err := app.newCloudClient()
->>>>>>> d2073122
 	if err != nil {
 		return err
 	}
