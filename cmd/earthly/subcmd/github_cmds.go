--- conflicted
+++ resolved
@@ -36,17 +36,10 @@
 				{
 					Name:  "add",
 					Usage: "Add GHA integration",
-<<<<<<< HEAD
-					Description: `This command sets the configuration to create a new GitHub-Earthly integration, to trigger satellite builds from GHA (GitHub Actions).
-From the GitHub side, integration can be done at two levels: organization-wide and per repository. 
-The provided token must have enough permissions to register webhooks and to create GitHub self hosted runners in those two scenarios.`,
-					UsageText: "earthly github add --org <org> [--repo <repo>] --token <token>",
-=======
 					Description: `This command sets the configuration to create a new Github-Earthly integration, to trigger satellite builds from GHA (GitHub Actions).
 From the Github side, integration can be done at two levels: organization-wide and per repository. 
 The provided token must have enough permissions to register webhooks and to create Github self hosted runners in those two scenarios.`,
 					UsageText: "earthly github add --org <earthly_org> --gh-org <github_org> [--gh-repo <github_repo>] --gh-token <github_token>",
->>>>>>> 9bd9d70f
 					Action:    a.actionAdd,
 					Flags: []cli.Flag{
 						&cli.StringFlag{
