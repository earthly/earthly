--- conflicted
+++ resolved
@@ -29,17 +29,12 @@
 	"github.com/earthly/earthly/util/reflectutil"
 )
 
-<<<<<<< HEAD
 var (
-	runExitCodeRegex = regexp.MustCompile(`did not complete successfully: exit code: [^0][0-9]*($|[\n\t]+in\s+.*?\+.+)`)
-	notFoundRegex    = regexp.MustCompile(`("[^"]*"): not found`)
-	rpcRegex         = regexp.MustCompile(`(?U)rpc error: code = .+ desc = `)
+	runExitCodeRegex  = regexp.MustCompile(`did not complete successfully: exit code: [^0][0-9]*($|[\n\t]+in\s+.*?\+.+)`)
+	notFoundRegex     = regexp.MustCompile(`("[^"]*"): not found`)
+	rpcRegex          = regexp.MustCompile(`(?U)rpc error: code = .+ desc = `)
+  qemuExitCodeRegex = regexp.MustCompile(`process "/dev/.buildkit_qemu_emulator.*?did not complete successfully: exit code: 255$`)
 )
-=======
-var runExitCodeRegexp = regexp.MustCompile(`did not complete successfully: exit code: [^0][0-9]*$`)
-var qemuExitCodeRegexp = regexp.MustCompile(`process "/dev/.buildkit_qemu_emulator.*?did not complete successfully: exit code: 255$`)
->>>>>>> bae7553e
-
 func (app *EarthlyApp) Run(ctx context.Context, console conslogging.ConsoleLogger, startTime time.Time, lastSignal os.Signal) int {
 	err := app.unhideFlags(ctx)
 	if err != nil {
@@ -196,10 +191,7 @@
 		}
 
 		switch {
-<<<<<<< HEAD
-		case runExitCodeRegex.MatchString(err.Error()):
-=======
-		case qemuExitCodeRegexp.MatchString(err.Error()):
+		case qemuExitCodeRegex.MatchString(err.Error()):
 			app.BaseCLI.Logbus().Run().SetFatalError(time.Now(), "", "", logstream.FailureType_FAILURE_TYPE_OTHER, err.Error())
 			if app.BaseCLI.AnaMetaIsSat() {
 				app.BaseCLI.Console().DebugPrintf("Are you using --platform to target a different architecture? Please note that \"disable-emulation\" flag is set in your satellite.\n")
@@ -209,8 +201,7 @@
 						"For more information see https://docs.earthly.dev/guides/multi-platform\n")
 			}
 			return 255
-		case runExitCodeRegexp.MatchString(err.Error()):
->>>>>>> bae7553e
+		case runExitCodeRegex.MatchString(err.Error()):
 			// This error would have been displayed earlier from the SolverMonitor.
 			// This SetFatalError is a catch-all just in case that hasn't happened.
 			app.BaseCLI.Logbus().Run().SetFatalError(
