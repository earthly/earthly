--- conflicted
+++ resolved
@@ -245,17 +245,7 @@
 				"You can login using the command:\n"+
 				"  docker login%s", registryName, registryHost)
 			return 1
-<<<<<<< HEAD
-		case strings.Contains(failedOutput, "Invalid ELF image for this architecture"):
-			app.BaseCLI.Logbus().Run().SetFatalError(time.Now(), "", "", logstream.FailureType_FAILURE_TYPE_OTHER, err.Error())
-			app.BaseCLI.Console().Printf(
-				"Are you using --platform to target a different architecture? You may have to manually install QEMU.\n" +
-					"For more information see https://docs.earthly.dev/guides/multi-platform\n")
-			return 1
 		case !app.BaseCLI.Flags().Verbose && cloud.RPCErrRegex.MatchString(err.Error()):
-=======
-		case !app.BaseCLI.Flags().Verbose && rpcRegex.MatchString(err.Error()):
->>>>>>> 6f74f01e
 			baseErr := errors.Cause(err)
 			baseErrMsg := cloud.RPCErrRegex.ReplaceAllString(baseErr.Error(), "")
 			app.BaseCLI.Console().Warnf("Error: %s\n", string(baseErrMsg))
