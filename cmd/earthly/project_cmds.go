--- conflicted
+++ resolved
@@ -80,11 +80,7 @@
 func (app *earthlyApp) actionProjectList(cliCtx *cli.Context) error {
 	app.commandName = "projectList"
 
-<<<<<<< HEAD
-	cloudClient, err := cloud.NewClient(app.cloudHTTPAddr, app.cloudGRPCAddr, app.sshAuthSock, app.authToken, app.requestID, app.console.Warnf)
-=======
-	cloudClient, err := app.newCloudClient()
->>>>>>> d2073122
+	cloudClient, err := app.newCloudClient()
 	if err != nil {
 		return err
 	}
@@ -113,11 +109,7 @@
 		return errors.New("project name is required")
 	}
 
-<<<<<<< HEAD
-	cloudClient, err := cloud.NewClient(app.cloudHTTPAddr, app.cloudGRPCAddr, app.sshAuthSock, app.authToken, app.requestID, app.console.Warnf)
-=======
-	cloudClient, err := app.newCloudClient()
->>>>>>> d2073122
+	cloudClient, err := app.newCloudClient()
 	if err != nil {
 		return err
 	}
@@ -154,11 +146,7 @@
 		return errors.New("project name is required")
 	}
 
-<<<<<<< HEAD
-	cloudClient, err := cloud.NewClient(app.cloudHTTPAddr, app.cloudGRPCAddr, app.sshAuthSock, app.authToken, app.requestID, app.console.Warnf)
-=======
-	cloudClient, err := app.newCloudClient()
->>>>>>> d2073122
+	cloudClient, err := app.newCloudClient()
 	if err != nil {
 		return err
 	}
@@ -181,11 +169,7 @@
 func (app *earthlyApp) actionProjectMemberList(cliCtx *cli.Context) error {
 	app.commandName = "projectMemberList"
 
-<<<<<<< HEAD
-	cloudClient, err := cloud.NewClient(app.cloudHTTPAddr, app.cloudGRPCAddr, app.sshAuthSock, app.authToken, app.requestID, app.console.Warnf)
-=======
-	cloudClient, err := app.newCloudClient()
->>>>>>> d2073122
+	cloudClient, err := app.newCloudClient()
 	if err != nil {
 		return err
 	}
@@ -226,11 +210,7 @@
 		return errors.New("user email are required")
 	}
 
-<<<<<<< HEAD
-	cloudClient, err := cloud.NewClient(app.cloudHTTPAddr, app.cloudGRPCAddr, app.sshAuthSock, app.authToken, app.requestID, app.console.Warnf)
-=======
-	cloudClient, err := app.newCloudClient()
->>>>>>> d2073122
+	cloudClient, err := app.newCloudClient()
 	if err != nil {
 		return err
 	}
@@ -266,11 +246,7 @@
 		return errors.New("user email and permission arguments are required")
 	}
 
-<<<<<<< HEAD
-	cloudClient, err := cloud.NewClient(app.cloudHTTPAddr, app.cloudGRPCAddr, app.sshAuthSock, app.authToken, app.requestID, app.console.Warnf)
-=======
-	cloudClient, err := app.newCloudClient()
->>>>>>> d2073122
+	cloudClient, err := app.newCloudClient()
 	if err != nil {
 		return err
 	}
@@ -311,11 +287,7 @@
 		return errors.New("user email and permission arguments are required")
 	}
 
-<<<<<<< HEAD
-	cloudClient, err := cloud.NewClient(app.cloudHTTPAddr, app.cloudGRPCAddr, app.sshAuthSock, app.authToken, app.requestID, app.console.Warnf)
-=======
-	cloudClient, err := app.newCloudClient()
->>>>>>> d2073122
+	cloudClient, err := app.newCloudClient()
 	if err != nil {
 		return err
 	}
