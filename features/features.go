package features

import (
	"fmt"
	"reflect"
	"sort"
	"strconv"
	"strings"

	goflags "github.com/jessevdk/go-flags"
	"github.com/pkg/errors"

	"github.com/earthly/earthly/analytics"
	"github.com/earthly/earthly/ast/spec"
	"github.com/earthly/earthly/util/flagutil"
)

// Features is used to denote which features to flip on or off; this is for use in maintaining
// backwards compatibility
type Features struct {
	ReferencedSaveOnly         bool `long:"referenced-save-only" description:"only save artifacts that are directly referenced"`
	UseCopyIncludePatterns     bool `long:"use-copy-include-patterns" description:"specify an include pattern to buildkit when performing copies"`
	ForIn                      bool `long:"for-in" description:"allow the use of the FOR command"`
	RequireForceForUnsafeSaves bool `long:"require-force-for-unsafe-saves" description:"require the --force flag when saving to path outside of current path"`
	NoImplicitIgnore           bool `long:"no-implicit-ignore" description:"disable implicit ignore rules to exclude .tmp-earthly-out/, build.earth, Earthfile, .earthignore and .earthlyignore when resolving local context"`
	CheckDuplicateImages       bool `long:"check-duplicate-images" description:"check for duplicate images during output"`
	EarthlyVersionArg          bool `long:"earthly-version-arg" description:"includes EARTHLY_VERSION and EARTHLY_BUILD_SHA ARGs"`
	ExplicitGlobal             bool `long:"explicit-global" description:"require base target args to have explicit settings to be considered global args"`
	UseCacheCommand            bool `long:"use-cache-command" description:"allow use of CACHE command in Earthfiles"`
	UseHostCommand             bool `long:"use-host-command" description:"allow use of HOST command in Earthfiles"`
	ExecAfterParallel          bool `long:"exec-after-parallel" description:"force execution after parallel conversion"`
	UseCopyLink                bool `long:"use-copy-link" description:"use the equivalent of COPY --link for all copy-like operations"`
	ParallelLoad               bool `long:"parallel-load" description:"perform parallel loading of images into WITH DOCKER"`
<<<<<<< HEAD
	NewPlatform                bool `long:"new-platform" description:"enable new platform behavior"`
=======
	ShellOutAnywhere           bool `long:"shell-out-anywhere" description:"allow shelling-out in the middle of ARGs, or any other command"`
>>>>>>> 19493386

	Major int
	Minor int
}

// Version returns the current version
func (f *Features) Version() string {
	return fmt.Sprintf("%d.%d", f.Major, f.Minor)
}

func parseFlagOverrides(env string) map[string]string {
	env = strings.TrimSpace(env)
	m := map[string]string{}
	if env != "" {
		for _, flag := range strings.Split(env, ",") {
			flagNameAndValue := strings.SplitN(flag, "=", 2)
			var flagValue string
			flagName := strings.TrimSpace(flagNameAndValue[0])
			flagName = strings.TrimPrefix(flagName, "--")
			if len(flagNameAndValue) > 1 {
				flagValue = strings.TrimSpace(flagNameAndValue[1])
			}
			m[flagName] = flagValue
		}
	}
	return m
}

// String returns a string representation of the version and set flags
func (f *Features) String() string {
	if f == nil {
		return "<nil>"
	}

	v := reflect.ValueOf(*f)
	typeOf := v.Type()

	flags := []string{}
	for i := 0; i < typeOf.NumField(); i++ {
		tag := typeOf.Field(i).Tag
		if flagName, ok := tag.Lookup("long"); ok {
			ifaceVal := v.Field(i).Interface()
			if boolVal, ok := ifaceVal.(bool); ok && boolVal {
				flags = append(flags, fmt.Sprintf("--%v", flagName))
			}
		}
	}
	sort.Strings(flags)
	args := []string{"VERSION"}
	if len(flags) > 0 {
		args = append(args, strings.Join(flags, " "))
	}
	args = append(args, fmt.Sprintf("%d.%d", f.Major, f.Minor))
	return strings.Join(args, " ")
}

// ApplyFlagOverrides parses a comma separated list of feature flag overrides (without the -- flag name prefix)
// and sets them in the referenced features.
func ApplyFlagOverrides(ftrs *Features, envOverrides string) error {
	overrides := parseFlagOverrides(envOverrides)

	fieldIndices := map[string]int{}
	typeOf := reflect.ValueOf(*ftrs).Type()
	for i := 0; i < typeOf.NumField(); i++ {
		f := typeOf.Field(i)
		tag := f.Tag
		if flagName, ok := tag.Lookup("long"); ok {
			fieldIndices[flagName] = i
		}
	}

	ftrsStruct := reflect.ValueOf(ftrs).Elem()
	for key := range overrides {
		analytics.Count("override-feature-flags", key)
		i, ok := fieldIndices[key]
		if !ok {
			return fmt.Errorf("unable to set %s: invalid flag", key)
		}
		fv := ftrsStruct.Field(i)
		if fv.IsValid() && fv.CanSet() {
			fv.SetBool(true)
		} else {
			return fmt.Errorf("unable to set %s: field is invalid or cant be set", key)
		}
		ifaceVal := fv.Interface()
		if _, ok := ifaceVal.(bool); ok {
			fv.SetBool(true)
		} else {
			return fmt.Errorf("unable to set %s: only boolean fields are currently supported", key)
		}
	}
	return nil
}

var errUnexpectedArgs = fmt.Errorf("unexpected VERSION arguments; should be VERSION [flags] <major-version>.<minor-version>")

func instrumentVersion(_ string, opt *goflags.Option, s *string) (*string, error) {
	analytics.Count("version-feature-flags", opt.LongName)
	return s, nil // don't modify the flag, just pass it back.
}

// GetFeatures returns a features struct for a particular version
func GetFeatures(version *spec.Version) (*Features, error) {
	var ftrs Features

	if version == nil {
		return &ftrs, nil
	}

	if version.Args == nil {
		return nil, errUnexpectedArgs
	}

	parsedArgs, err := flagutil.ParseArgsWithValueModifier("VERSION", &ftrs, version.Args, instrumentVersion)
	if err != nil {
		return nil, err
	}

	if len(parsedArgs) != 1 {
		return nil, errUnexpectedArgs
	}

	majorAndMinor := strings.Split(parsedArgs[0], ".")
	if len(majorAndMinor) != 2 {
		return nil, errUnexpectedArgs
	}
	ftrs.Major, err = strconv.Atoi(majorAndMinor[0])
	if err != nil {
		return nil, errors.Wrapf(err, "failed to parse major version %q", majorAndMinor[0])
	}
	ftrs.Minor, err = strconv.Atoi(majorAndMinor[1])
	if err != nil {
		return nil, errors.Wrapf(err, "failed to parse minor version %q", majorAndMinor[1])
	}

	// Enable version-specific features.
	switch {
	case versionAtLeast(ftrs, 0, 6):
		ftrs.ReferencedSaveOnly = true
		ftrs.UseCopyIncludePatterns = true
		ftrs.ForIn = true
		ftrs.RequireForceForUnsafeSaves = true
		ftrs.NoImplicitIgnore = true
		ftrs.ExecAfterParallel = true
	case versionAtLeast(ftrs, 0, 7):
		ftrs.ExplicitGlobal = true
		ftrs.CheckDuplicateImages = true
		ftrs.EarthlyVersionArg = true
		ftrs.UseCacheCommand = true
		ftrs.UseHostCommand = true
		ftrs.UseCopyLink = true
		ftrs.ParallelLoad = true
		ftrs.NewPlatform = true
	}

	return &ftrs, nil
}

// versionAtLeast returns true if the version configured in `ftrs`
// are greater than or equal to the provided major and minor versions.
func versionAtLeast(ftrs Features, majorVersion, minorVersion int) bool {
	return (ftrs.Major > majorVersion) || (ftrs.Major == majorVersion && ftrs.Minor >= minorVersion)
}<|MERGE_RESOLUTION|>--- conflicted
+++ resolved
@@ -31,11 +31,8 @@
 	ExecAfterParallel          bool `long:"exec-after-parallel" description:"force execution after parallel conversion"`
 	UseCopyLink                bool `long:"use-copy-link" description:"use the equivalent of COPY --link for all copy-like operations"`
 	ParallelLoad               bool `long:"parallel-load" description:"perform parallel loading of images into WITH DOCKER"`
-<<<<<<< HEAD
+	ShellOutAnywhere           bool `long:"shell-out-anywhere" description:"allow shelling-out in the middle of ARGs, or any other command"`
 	NewPlatform                bool `long:"new-platform" description:"enable new platform behavior"`
-=======
-	ShellOutAnywhere           bool `long:"shell-out-anywhere" description:"allow shelling-out in the middle of ARGs, or any other command"`
->>>>>>> 19493386
 
 	Major int
 	Minor int
