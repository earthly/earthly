--- conflicted
+++ resolved
@@ -24,11 +24,8 @@
 	RequireForceForUnsafeSaves bool `long:"require-force-for-unsafe-saves" description:"require the --force flag when saving to path outside of current path"`
 	NoImplicitIgnore           bool `long:"no-implicit-ignore" description:"disable implicit ignore rules to exclude .tmp-earthly-out/, build.earth, Earthfile, .earthignore and .earthlyignore when resolving local context"`
 	EarthlyVersionArg          bool `long:"earthly-version-arg" description:"includes EARTHLY_VERSION and EARTHLY_BUILD_SHA ARGs"`
-<<<<<<< HEAD
 	ExplicitGlobal             bool `long:"explicit-global" description:"require base target args to have explicit settings to be considered global args"`
-=======
 	UseCacheCommand            bool `long:"use-cache-command" description:"allow use of CACHE command in Earthfiles"`
->>>>>>> 9da18fb7
 
 	Major int
 	Minor int
