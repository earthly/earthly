--- conflicted
+++ resolved
@@ -171,11 +171,8 @@
 		ftrs.RequireForceForUnsafeSaves = true
 		ftrs.NoImplicitIgnore = true
 	case versionAtLeast(ftrs, 0, 7):
-<<<<<<< HEAD
 		ftrs.ExplicitGlobalFeature = true
-=======
 		ftrs.CheckDuplicateImages = true
->>>>>>> 327ded5b
 		ftrs.EarthlyVersionArg = true
 		ftrs.UseCacheCommand = true
 	}
