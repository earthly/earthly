package features

import (
	"context"
	"fmt"
	"reflect"
	"sort"
	"strconv"
	"strings"

	goflags "github.com/jessevdk/go-flags"
	"github.com/pkg/errors"

	"github.com/earthly/earthly/analytics"
	"github.com/earthly/earthly/ast/spec"
	"github.com/earthly/earthly/util/flagutil"
)

// Features is used to denote which features to flip on or off; this is for use in maintaining
// backwards compatibility
type Features struct {
	// Never enabled by default
	NoUseRegistryForWithDocker bool `long:"no-use-registry-for-with-docker" description:"disable use-registry-for-with-docker"` // escape hatch for disabling WITH DOCKER registry, e.g. used by eine-based tests
	EarthlyCIRunnerArg         bool `long:"earthly-ci-runner-arg" description:"includes EARTHLY_CI_RUNNER ARG"`                 // earthly CI was discontinued, no reason to enable this by default
	// VERSION 0.5
	ExecAfterParallel        bool `long:"exec-after-parallel" enabled_in_version:"0.5" description:"force execution after parallel conversion"`
	ParallelLoad             bool `long:"parallel-load" enabled_in_version:"0.5" description:"perform parallel loading of images into WITH DOCKER"`
	UseRegistryForWithDocker bool `long:"use-registry-for-with-docker" enabled_in_version:"0.5" description:"use embedded Docker registry for WITH DOCKER load operations"`

	// VERSION 0.6
	ForIn                      bool `long:"for-in" enabled_in_version:"0.6" description:"allow the use of the FOR command"`
	NoImplicitIgnore           bool `long:"no-implicit-ignore" enabled_in_version:"0.6" description:"disable implicit ignore rules to exclude .tmp-earthly-out/, build.earth, Earthfile, .earthignore and .earthlyignore when resolving local context"`
	ReferencedSaveOnly         bool `long:"referenced-save-only" enabled_in_version:"0.6" description:"only save artifacts that are directly referenced"`
	RequireForceForUnsafeSaves bool `long:"require-force-for-unsafe-saves" enabled_in_version:"0.6" description:"require the --force flag when saving to path outside of current path"`
	UseCopyIncludePatterns     bool `long:"use-copy-include-patterns" enabled_in_version:"0.6" description:"specify an include pattern to buildkit when performing copies"`

	// VERSION 0.7
	CheckDuplicateImages     bool `long:"check-duplicate-images" enabled_in_version:"0.7" description:"check for duplicate images during output"`
	EarthlyCIArg             bool `long:"ci-arg" enabled_in_version:"0.7" description:"include EARTHLY_CI arg"`
	EarthlyGitAuthorArgs     bool `long:"earthly-git-author-args" enabled_in_version:"0.7" description:"includes EARTHLY_GIT_AUTHOR and EARTHLY_GIT_CO_AUTHORS ARGs"`
	EarthlyLocallyArg        bool `long:"earthly-locally-arg" enabled_in_version:"0.7" description:"includes EARTHLY_LOCALLY ARG"`
	EarthlyVersionArg        bool `long:"earthly-version-arg" enabled_in_version:"0.7" description:"includes EARTHLY_VERSION and EARTHLY_BUILD_SHA ARGs"`
	ExplicitGlobal           bool `long:"explicit-global" enabled_in_version:"0.7" description:"require base target args to have explicit settings to be considered global args"`
	GitCommitAuthorTimestamp bool `long:"git-commit-author-timestamp" enabled_in_version:"0.7" description:"include EARTHLY_GIT_COMMIT_AUTHOR_TIMESTAMP arg"`
	NewPlatform              bool `long:"new-platform" enabled_in_version:"0.7" description:"enable new platform behavior"`
	NoTarBuildOutput         bool `long:"no-tar-build-output" enabled_in_version:"0.7" description:"do not print output when creating a tarball to load into WITH DOCKER"`
	SaveArtifactKeepOwn      bool `long:"save-artifact-keep-own" enabled_in_version:"0.7" description:"always apply the --keep-own flag with SAVE ARTIFACT"`
	ShellOutAnywhere         bool `long:"shell-out-anywhere" enabled_in_version:"0.7" description:"allow shelling-out in the middle of ARGs, or any other command"`
	UseCacheCommand          bool `long:"use-cache-command" enabled_in_version:"0.7" description:"allow use of CACHE command in Earthfiles"`
	UseChmod                 bool `long:"use-chmod" enabled_in_version:"0.7" description:"enable the COPY --chmod option"`
	UseCopyLink              bool `long:"use-copy-link" enabled_in_version:"0.7" description:"use the equivalent of COPY --link for all copy-like operations"`
	UseHostCommand           bool `long:"use-host-command" enabled_in_version:"0.7" description:"allow use of HOST command in Earthfiles"`
	UseNoManifestList        bool `long:"use-no-manifest-list" enabled_in_version:"0.7" description:"enable the SAVE IMAGE --no-manifest-list option"`
	UsePipelines             bool `long:"use-pipelines" enabled_in_version:"0.7" description:"enable the PIPELINE and TRIGGER commands"`
	UseProjectSecrets        bool `long:"use-project-secrets" enabled_in_version:"0.7" description:"enable project-based secret resolution"`
	WaitBlock                bool `long:"wait-block" enabled_in_version:"0.7" description:"enable WITH/END feature, also allows RUN --push mixed with non-push commands"`

	// VERSION 0.8
	NoNetwork                       bool `long:"no-network" enabled_in_version:"0.8" description:"allow the use of RUN --network=none commands"`
	ArgScopeSet                     bool `long:"arg-scope-and-set" enabled_in_version:"0.8" description:"enable SET to reassign ARGs and prevent ARGs from being redeclared in the same scope"`
	UseDockerIgnore                 bool `long:"use-docker-ignore" enabled_in_version:"0.8" description:"fallback to .dockerignore incase .earthlyignore or .earthlyignore do not exist in a local \"FROM DOCKERFILE\" target"`
	PassArgs                        bool `long:"pass-args" enabled_in_version:"0.8" description:"Allow the use of the --pass-arg flag in FROM, BUILD, COPY, WITH DOCKER, and DO commands"`
	GlobalCache                     bool `long:"global-cache" enabled_in_version:"0.8" description:"enable global caches (shared across different Earthfiles), for cache mounts and CACHEs having an ID"`
	CachePersistOption              bool `long:"cache-persist-option" enabled_in_version:"0.8" description:"Adds option to persist caches, Changes default CACHE behaviour to not persist"`
	GitRefs                         bool `long:"git-refs" enabled_in_version:"0.8" description:"includes EARTHLY_GIT_REFS ARG"`
	UseVisitedUpfrontHashCollection bool `long:"use-visited-upfront-hash-collection" enabled_in_version:"0.8" description:"Uses a new target visitor implementation that computes upfront the hash of the visited targets and adds support for running all targets with the same name but different args in parallel"`
	UseFunctionKeyword              bool `long:"use-function-keyword" enabled_in_version:"0.8" description:"Use the FUNCTION key word instead of COMMAND"`
	// unreleased
	TryFinally                    bool `long:"try" description:"allow the use of the TRY/FINALLY commands"`
	WildcardBuilds                bool `long:"wildcard-builds" description:"allow for the expansion of wildcard (glob) paths for BUILD commands"`
	BuildAutoSkip                 bool `long:"build-auto-skip" description:"allow for --auto-skip to be used on individual BUILD commands"`
	AllowPrivilegedFromDockerfile bool `long:"allow-privileged-from-dockerfile" description:"Allow the use of the --allow-privileged flag in the FROM DOCKERFILE command"`
	RunWithAWS                    bool `long:"run-with-aws" description:"make AWS credentials in the environment or ~/.aws available to RUN commands"`
<<<<<<< HEAD
	LetSetBlockParallel           bool `long:"let-set-block-parallel" description:"block parallel builds until LET/SET commands are processed, similarly to ARG"`
=======
	WildcardCopy                  bool `long:"wildcard-copy" description:"allow for the expansion of wildcard (glob) paths for COPY commands"`
>>>>>>> 22ecf94e

	Major int
	Minor int
}

type ctxKey struct{}

// Version returns the current version
func (f *Features) Version() string {
	return fmt.Sprintf("%d.%d", f.Major, f.Minor)
}

func parseFlagOverrides(env string) map[string]string {
	env = strings.TrimSpace(env)
	m := map[string]string{}
	if env != "" {
		for _, flag := range strings.Split(env, ",") {
			flagNameAndValue := strings.SplitN(flag, "=", 2)
			var flagValue string
			flagName := strings.TrimSpace(flagNameAndValue[0])
			flagName = strings.TrimPrefix(flagName, "--")
			if len(flagNameAndValue) > 1 {
				flagValue = strings.TrimSpace(flagNameAndValue[1])
			}
			m[flagName] = flagValue
		}
	}
	return m
}

// String returns a string representation of the version and set flags
func (f *Features) String() string {
	if f == nil {
		return "<nil>"
	}

	v := reflect.ValueOf(*f)
	typeOf := v.Type()

	flags := []string{}
	for i := 0; i < typeOf.NumField(); i++ {
		tag := typeOf.Field(i).Tag
		if flagName, ok := tag.Lookup("long"); ok {
			ifaceVal := v.Field(i).Interface()
			if boolVal, ok := ifaceVal.(bool); ok && boolVal {
				flags = append(flags, fmt.Sprintf("--%v", flagName))
			}
		}
	}
	sort.Strings(flags)
	args := []string{"VERSION"}
	if len(flags) > 0 {
		args = append(args, strings.Join(flags, " "))
	}
	args = append(args, fmt.Sprintf("%d.%d", f.Major, f.Minor))
	return strings.Join(args, " ")
}

// ApplyFlagOverrides parses a comma separated list of feature flag overrides (without the -- flag name prefix)
// and sets them in the referenced features.
func ApplyFlagOverrides(ftrs *Features, envOverrides string) error {
	overrides := parseFlagOverrides(envOverrides)

	fieldIndices := map[string]int{}
	typeOf := reflect.ValueOf(*ftrs).Type()
	for i := 0; i < typeOf.NumField(); i++ {
		f := typeOf.Field(i)
		tag := f.Tag
		if flagName, ok := tag.Lookup("long"); ok {
			fieldIndices[flagName] = i
		}
	}

	ftrsStruct := reflect.ValueOf(ftrs).Elem()
	for key := range overrides {
		analytics.Count("override-feature-flags", key)
		i, ok := fieldIndices[key]
		if !ok {
			return fmt.Errorf("unable to set %s: invalid flag", key)
		}
		fv := ftrsStruct.Field(i)
		if fv.IsValid() && fv.CanSet() {
			fv.SetBool(true)
		} else {
			return fmt.Errorf("unable to set %s: field is invalid or cant be set", key)
		}
		ifaceVal := fv.Interface()
		if _, ok := ifaceVal.(bool); ok {
			fv.SetBool(true)
		} else {
			return fmt.Errorf("unable to set %s: only boolean fields are currently supported", key)
		}
	}
	processNegativeFlags(ftrs)
	return nil
}

var errUnexpectedArgs = fmt.Errorf("unexpected VERSION arguments; should be VERSION [flags] <major-version>.<minor-version>")

func instrumentVersion(_ string, opt *goflags.Option, s *string) (*string, error) {
	analytics.Count("version-feature-flags", opt.LongName)
	return s, nil // don't modify the flag, just pass it back.
}

// Get returns a features struct for a particular version
func Get(version *spec.Version) (*Features, bool, error) {
	var ftrs Features
	hasVersion := (version != nil)
	if !hasVersion {
		// If no version is specified, we default to 0.5 (the Earthly version
		// before the VERSION command was introduced).
		version = &spec.Version{
			Args: []string{"0.5"},
		}
	}

	if version.Args == nil {
		return nil, false, errUnexpectedArgs
	}

	parsedArgs, err := flagutil.ParseArgsWithValueModifierAndOptions("VERSION", &ftrs, version.Args, instrumentVersion, goflags.PassDoubleDash|goflags.PassAfterNonOption)
	if err != nil {
		return nil, false, err
	}

	if len(parsedArgs) != 1 {
		return nil, false, errUnexpectedArgs
	}

	versionValueStr := parsedArgs[0]
	majorAndMinor := strings.Split(versionValueStr, ".")
	if len(majorAndMinor) != 2 {
		return nil, false, errUnexpectedArgs
	}
	ftrs.Major, err = strconv.Atoi(majorAndMinor[0])
	if err != nil {
		return nil, false, errors.Wrapf(err, "failed to parse major version %q", majorAndMinor[0])
	}
	ftrs.Minor, err = strconv.Atoi(majorAndMinor[1])
	if err != nil {
		return nil, false, errors.Wrapf(err, "failed to parse minor version %q", majorAndMinor[1])
	}

	if hasVersion {
		analytics.Count("version", versionValueStr)
	} else {
		analytics.Count("version", "missing")
	}

	return &ftrs, hasVersion, nil
}

// versionAtLeast returns true if the version configured in `ftrs`
// are greater than or equal to the provided major and minor versions.
func versionAtLeast(ftrs Features, majorVersion, minorVersion int) bool {
	return (ftrs.Major > majorVersion) || (ftrs.Major == majorVersion && ftrs.Minor >= minorVersion)
}

func processNegativeFlags(ftrs *Features) {
	if ftrs.NoUseRegistryForWithDocker {
		ftrs.UseRegistryForWithDocker = false
	}
}

// WithContext adds the current *Features into the given context and returns a new context.
// Trying to add the *Features to the context more than once will result in an error.
func (f *Features) WithContext(ctx context.Context) (context.Context, error) {
	if ctx.Value(ctxKey{}) != nil {
		return ctx, errors.New("features is already set")
	}
	return context.WithValue(ctx, ctxKey{}, f), nil
}

// FromContext returns the *Features associated with the ctx.
// If no features is found, nil is returned.
func FromContext(ctx context.Context) *Features {
	if f, ok := ctx.Value(ctxKey{}).(*Features); ok {
		return f
	}
	return nil
}

func (f *Features) ProcessFlags() ([]string, error) {
	warningStrs := make([]string, 0)

	v := reflect.ValueOf(f).Elem()
	t := v.Type()

	for i := 0; i < t.NumField(); i++ {
		field := t.Field(i)
		value := v.Field(i)
		version := field.Tag.Get("enabled_in_version")
		if len(version) == 0 {
			continue
		}
		majorVersion, minorVersion := mustParseVersion(field.Tag.Get("enabled_in_version"))
		if versionAtLeast(*f, majorVersion, minorVersion) && value.Kind() == reflect.Bool {
			if value.Bool() {
				tagName := field.Tag.Get("long")
				warningStrs = append(warningStrs, fmt.Sprintf("--%s", strings.ToLower(tagName)))
			}
			value.SetBool(true)
		}
	}

	processNegativeFlags(f)

	if f.ArgScopeSet && !f.ShellOutAnywhere {
		// ArgScopeSet uses new ARG declaration logic that requires
		// ShellOutAnywhere. We're erroring here to ensure that users get that
		// feedback as early as possible.
		return nil, errors.New("--arg-scope-and-set requires --shell-out-anywhere")
	}

	return warningStrs, nil
}

func mustParseVersion(version string) (int, int) {
	parts := strings.Split(version, ".")
	if len(parts) != 2 {
		panic(fmt.Sprintf("invalid version format: %s", version))
	}

	major, err := strconv.Atoi(parts[0])
	if err != nil {
		panic(fmt.Sprintf("invalid major version: %s", parts[0]))
	}

	minor, err := strconv.Atoi(parts[1])
	if err != nil {
		panic(fmt.Sprintf("invalid minor version: %s", parts[1]))
	}

	return major, minor
}<|MERGE_RESOLUTION|>--- conflicted
+++ resolved
@@ -71,11 +71,7 @@
 	BuildAutoSkip                 bool `long:"build-auto-skip" description:"allow for --auto-skip to be used on individual BUILD commands"`
 	AllowPrivilegedFromDockerfile bool `long:"allow-privileged-from-dockerfile" description:"Allow the use of the --allow-privileged flag in the FROM DOCKERFILE command"`
 	RunWithAWS                    bool `long:"run-with-aws" description:"make AWS credentials in the environment or ~/.aws available to RUN commands"`
-<<<<<<< HEAD
-	LetSetBlockParallel           bool `long:"let-set-block-parallel" description:"block parallel builds until LET/SET commands are processed, similarly to ARG"`
-=======
 	WildcardCopy                  bool `long:"wildcard-copy" description:"allow for the expansion of wildcard (glob) paths for COPY commands"`
->>>>>>> 22ecf94e
 
 	Major int
 	Minor int
