--- conflicted
+++ resolved
@@ -89,28 +89,18 @@
 	run.buildDelta(&logstream.DeltaManifest_FieldsDelta{
 		Commands: map[string]*logstream.DeltaCommandManifest{
 			commandID: {
-<<<<<<< HEAD
 				Name:              command,
 				TargetId:          targetID,
 				Category:          category,
 				Platform:          platform,
+				HasCached:         true,
 				IsCached:          cached,
+				HasLocal:          true,
 				IsLocal:           local,
+				HasInteractive:    true,
+				IsInteractive:     interactive,
 				HasSourceLocation: (sl != nil),
 				SourceLocation:    sl,
-=======
-				Name:           command,
-				TargetId:       targetID,
-				Category:       category,
-				Platform:       platform,
-				HasCached:      true,
-				IsCached:       cached,
-				HasLocal:       true,
-				IsLocal:        local,
-				HasInteractive: true,
-				IsInteractive:  interactive,
-				SourceLocation: sourceLocationToProto(repoURL, repoHash, fileRelToRepo, sourceLocation),
->>>>>>> e27e61d0
 			},
 		},
 	})
