--- conflicted
+++ resolved
@@ -1059,17 +1059,12 @@
 		argKey, defaultArgValue, global, c.processNonConstantBuildArgFunc(ctx))
 	if err != nil {
 		return err
-<<<<<<< HEAD
-	} else if opts.Required && len(effective) == 0 {
+	}
+	if opts.Required && len(effective) == 0 {
 		return errors.New("arg not supplied for required ARG")
-=======
-	}
-	if opts.Required && len(effective) == 0 {
-		return errors.New("build-arg not supplied for required ARG")
->>>>>>> 51aa7417
 	}
 	if len(defaultArgValue) > 0 && reserved.IsBuiltIn(argKey) {
-		return errors.New("build-arg default value supplied for built-in ARG")
+		return errors.New("arg default value supplied for built-in ARG")
 	}
 	if c.varCollection.IsStackAtBase() { // Only when outside of UDC.
 		c.mts.Final.AddBuildArgInput(dedup.BuildArgInput{
