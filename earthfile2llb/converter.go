--- conflicted
+++ resolved
@@ -381,7 +381,6 @@
 
 // SaveArtifact applies the earthly SAVE ARTIFACT command.
 func (c *Converter) SaveArtifact(ctx context.Context, saveFrom string, saveTo string, saveAsLocalTo string, keepTs bool, keepOwn bool, ifExists bool) error {
-<<<<<<< HEAD
 	err := c.handlePhase()
 	if err != nil {
 		return errors.Wrap(err, "save artifact phase")
@@ -391,23 +390,15 @@
 		return errors.New("SAVE ARTIFACT is not supported with --push")
 	}
 
+	absSaveFrom, err := llbutil.Abs(ctx, c.mts.Final.MainState, saveFrom)
+	if err != nil {
+		return err
+	}
+	if absSaveFrom == "/" || absSaveFrom == "" {
+		return errors.New("cannot save root dir as artifact")
+	}
 	saveToAdjusted := saveTo
 	if saveTo == "" || saveTo == "." || strings.HasSuffix(saveTo, "/") {
-		absSaveFrom, err := llbutil.Abs(ctx, c.mts.Final.CurrentState(), saveFrom)
-		if err != nil {
-			return err
-		}
-=======
-	absSaveFrom, err := llbutil.Abs(ctx, c.mts.Final.MainState, saveFrom)
-	if err != nil {
-		return err
-	}
-	if absSaveFrom == "/" || absSaveFrom == "" {
-		return errors.New("cannot save root dir as artifact")
-	}
-	saveToAdjusted := saveTo
-	if saveTo == "" || saveTo == "." || strings.HasSuffix(saveTo, "/") {
->>>>>>> 4430c7f6
 		saveFromRelative := path.Join(".", absSaveFrom)
 		saveToAdjusted = path.Join(saveTo, path.Base(saveFromRelative))
 	}
@@ -435,13 +426,8 @@
 	if saveAsLocalTo != "" {
 		separateArtifactsState := llbutil.ScratchWithPlatform()
 		separateArtifactsState = llbutil.CopyOp(
-<<<<<<< HEAD
 			c.mts.Final.CurrentState(), []string{saveFrom}, separateArtifactsState,
-			saveToAdjusted, true, false, keepTs, "root:root", ifExists,
-=======
-			c.mts.Final.MainState, []string{saveFrom}, separateArtifactsState,
 			saveToAdjusted, true, true, keepTs, "root:root", ifExists,
->>>>>>> 4430c7f6
 			llb.WithCustomNamef(
 				"%sSAVE ARTIFACT %s%s %s AS LOCAL %s",
 				c.vertexPrefix(), strIf(ifExists, "--if-exists "), saveFrom, artifact.String(), saveAsLocalTo))
