package earthfile2llb

import (
	"bytes"
	"context"
	"crypto/sha256"
	"encoding/base64"
	"encoding/hex"
	"encoding/json"
	"fmt"
	"hash/fnv"
	"io/ioutil"
	"math/rand"
	"os"
	"path"
	"path/filepath"
	"strconv"
	"strings"
	"time"

	"github.com/alessio/shellescape"
	"github.com/containerd/containerd/platforms"
	"github.com/earthly/earthly/buildcontext"
	"github.com/earthly/earthly/debugger/common"
	"github.com/earthly/earthly/domain"
	"github.com/earthly/earthly/gitutil"
	"github.com/earthly/earthly/llbutil"
	"github.com/earthly/earthly/states"
	"github.com/earthly/earthly/states/dedup"
	"github.com/earthly/earthly/states/image"
	"github.com/earthly/earthly/variables"

	"github.com/docker/distribution/reference"
	"github.com/moby/buildkit/client/llb"
	"github.com/moby/buildkit/frontend/dockerfile/dockerfile2llb"
	gwclient "github.com/moby/buildkit/frontend/gateway/client"
	"github.com/moby/buildkit/session/localhost"
	solverpb "github.com/moby/buildkit/solver/pb"
	specs "github.com/opencontainers/image-spec/specs-go/v1"
	"github.com/pkg/errors"
)

const exitCodeFile = "/run/exit_code"

// Converter turns earthly commands to buildkit LLB representation.
type Converter struct {
	gitMeta          *gitutil.GitMetadata
	opt              ConvertOpt
	mts              *states.MultiTarget
	directDeps       []*states.SingleTarget
	directDepIndices []int
	buildContext     llb.State
	cacheContext     llb.State
	varCollection    *variables.Collection
	nextArgIndex     int
	ranSave          bool
}

// NewConverter constructs a new converter for a given earthly target.
func NewConverter(ctx context.Context, target domain.Target, bc *buildcontext.Data, opt ConvertOpt) (*Converter, error) {
	sts := &states.SingleTarget{
		Target:   target,
		Platform: opt.Platform,
		TargetInput: dedup.TargetInput{
			TargetCanonical: target.StringCanonical(),
			Platform:        llbutil.PlatformWithDefaultToString(opt.Platform),
		},
		MainState:      llbutil.ScratchWithPlatform(),
		MainImage:      image.NewImage(),
		ArtifactsState: llbutil.ScratchWithPlatform(),
		LocalDirs:      bc.LocalDirs,
		Ongoing:        true,
		Salt:           fmt.Sprintf("%d", rand.Int()),
	}
	mts := &states.MultiTarget{
		Final:   sts,
		Visited: opt.Visited,
	}
	for _, key := range opt.VarCollection.SortedOverridingVariables() {
		ovVar, _, _ := opt.VarCollection.Get(key)
		sts.TargetInput = sts.TargetInput.WithBuildArgInput(ovVar.BuildArgInput(key, ""))
	}
	targetStr := target.String()
	opt.Visited.Add(targetStr, sts)
	return &Converter{
		gitMeta:      bc.GitMetadata,
		opt:          opt,
		mts:          mts,
		buildContext: bc.BuildContext,
		cacheContext: makeCacheContext(target),
		varCollection: opt.VarCollection.WithBuiltinBuildArgs(
			target, llbutil.PlatformWithDefault(opt.Platform), bc.GitMetadata),
	}, nil
}

// From applies the earthly FROM command.
func (c *Converter) From(ctx context.Context, imageName string, platform *specs.Platform, buildArgs []string) error {
	err := c.checkAllowed("FROM")
	if err != nil {
		return err
	}
	c.nonSaveCommand()
	platform = llbutil.ResolvePlatform(c.opt.Platform, platform)
	if strings.Contains(imageName, "+") {
		// Target-based FROM.
		return c.fromTarget(ctx, imageName, platform, buildArgs)
	}

	// Docker image based FROM.
	if len(buildArgs) != 0 {
		return errors.New("--build-arg not supported in non-target FROM")
	}
	return c.fromClassical(ctx, imageName, platform, false)
}

func (c *Converter) fromClassical(ctx context.Context, imageName string, platform *specs.Platform, local bool) error {
	var prefix string
	if local {
		// local mode uses a fake image containing /bin/true
		// we want to prefix this as internal so it doesn't show up in the output
		prefix = "[internal] "
	} else {
		prefix = c.vertexPrefix(false)
	}
	// Note: Igoring platform from config here. If the user didn't set it in
	//       FROM --platform=..., then we don't want to create a multi-platform image.
	state, img, newVariables, _, err := c.internalFromClassical(
		ctx, imageName, platform,
		llb.WithCustomNamef("%sFROM %s", prefix, imageName))
	if err != nil {
		return err
	}
	c.mts.Final.MainState = state
	c.mts.Final.MainImage = img
	c.mts.Final.RanFromLike = true
	c.setPlatform(platform)
	c.varCollection = newVariables
	return nil
}

func (c *Converter) fromTarget(ctx context.Context, targetName string, platform *specs.Platform, buildArgs []string) error {
	depTarget, err := domain.ParseTarget(targetName)
	if err != nil {
		return errors.Wrapf(err, "parse target name %s", targetName)
	}
	mts, err := c.buildTarget(ctx, depTarget.String(), platform, buildArgs, false)
	if err != nil {
		return errors.Wrapf(err, "apply build %s", depTarget.String())
	}
	if mts.Final.RanInteractive {
		return errors.New("Cannot FROM a target ending with an --interactive")
	}
	if depTarget.IsLocalInternal() {
		depTarget.LocalPath = c.mts.Final.Target.LocalPath
	}
	// Look for the built state in the dep states, after we've built it.
	relevantDepState := mts.Final
	saveImage := relevantDepState.LastSaveImage()
	// Pass on dep state over to this state.
	c.mts.Final.MainState = relevantDepState.MainState
	for dirKey, dirValue := range relevantDepState.LocalDirs {
		c.mts.Final.LocalDirs[dirKey] = dirValue
	}
	for _, kv := range saveImage.Image.Config.Env {
		k, v, _ := variables.ParseKeyValue(kv)
		c.varCollection.AddActive(k, variables.NewConstantEnvVar(v))
	}
	c.mts.Final.MainImage = saveImage.Image.Clone()
	c.mts.Final.RanFromLike = mts.Final.RanFromLike
<<<<<<< HEAD
	c.mts.Final.RanInteractive = mts.Final.RanInteractive
=======
	c.setPlatform(mts.Final.Platform)
>>>>>>> 1db9571e
	return nil
}

// FromDockerfile applies the earthly FROM DOCKERFILE command.
func (c *Converter) FromDockerfile(ctx context.Context, contextPath string, dfPath string, dfTarget string, platform *specs.Platform, buildArgs []string) error {
	err := c.checkAllowed("FROM DOCKERFILE")
	if err != nil {
		return err
	}
	platform = llbutil.ResolvePlatform(c.opt.Platform, platform)
	plat := llbutil.PlatformWithDefault(platform)
	c.nonSaveCommand()
	if dfPath != "" {
		// TODO: It's not yet very clear what -f should do. Should it be referencing a Dockerfile
		//       from the build context or the build environment?
		//       Build environment is likely better as it gives maximum flexibility to do
		//       anything.
		return errors.New("FROM DOCKERFILE -f not yet supported")
	}
	var buildContext llb.State
	var dfData []byte
	contextArtifact, parseErr := domain.ParseArtifact(contextPath)
	if parseErr == nil {
		// The Dockerfile and build context are from a target's artifact.
		// TODO: The build args are used for both the artifact and the Dockerfile. This could be
		//       confusing to the user.
		mts, err := c.buildTarget(ctx, contextArtifact.Target.String(), platform, buildArgs, false)
		if err != nil {
			return err
		}
		dfArtifact := contextArtifact
		dfArtifact.Artifact = path.Join(dfArtifact.Artifact, "Dockerfile")
		dfData, err = c.readArtifact(ctx, mts, dfArtifact)
		if err != nil {
			return err
		}
		buildContext = llbutil.ScratchWithPlatform()
		buildContext = llbutil.CopyOp(
			mts.Final.ArtifactsState, []string{contextArtifact.Artifact},
			buildContext, "/", true, true, false, "", false,
			llb.WithCustomNamef(
				"[internal] FROM DOCKERFILE (copy build context from) %s%s",
				joinWrap(buildArgs, "(", " ", ") "), contextArtifact.String()))
	} else {
		// The Dockerfile and build context are from the host.
		if contextPath != "." &&
			!strings.HasPrefix(contextPath, "./") &&
			!strings.HasPrefix(contextPath, "../") &&
			!strings.HasPrefix(contextPath, "/") {
			contextPath = fmt.Sprintf("./%s", contextPath)
		}
		dockerfileMetaTarget := domain.Target{
			Target:    buildcontext.DockerfileMetaTarget,
			LocalPath: contextPath,
		}
		dockerfileMetaTarget, err := domain.JoinTargets(c.mts.FinalTarget(), dockerfileMetaTarget)
		if err != nil {
			return errors.Wrap(err, "join targets")
		}
		data, err := c.opt.Resolver.Resolve(ctx, c.opt.GwClient, dockerfileMetaTarget)
		if err != nil {
			return errors.Wrap(err, "resolve build context for dockerfile")
		}
		for ldk, ld := range data.LocalDirs {
			c.mts.Final.LocalDirs[ldk] = ld
		}
		dfPath = data.BuildFilePath
		dfData, err = ioutil.ReadFile(dfPath)
		if err != nil {
			return errors.Wrapf(err, "read file %s", dfPath)
		}
		buildContext = data.BuildContext
	}
	newVarCollection, _, err := c.varCollection.WithParseBuildArgs(
		buildArgs, c.processNonConstantBuildArgFunc(ctx), false)
	if err != nil {
		return err
	}
	caps := solverpb.Caps.CapSet(solverpb.Caps.All())
	state, dfImg, err := dockerfile2llb.Dockerfile2LLB(ctx, dfData, dockerfile2llb.ConvertOpt{
		BuildContext:     &buildContext,
		ContextLocalName: c.mts.FinalTarget().String(),
		MetaResolver:     c.opt.MetaResolver,
		ImageResolveMode: c.opt.ImageResolveMode,
		Target:           dfTarget,
		TargetPlatform:   &plat,
		LLBCaps:          &caps,
		BuildArgs:        newVarCollection.AsMap(),
		Excludes:         nil, // TODO: Need to process this correctly.
	})
	if err != nil {
		return errors.Wrapf(err, "dockerfile2llb %s", dfPath)
	}
	// Convert dockerfile2llb image into earthfile2llb image via JSON.
	imgDt, err := json.Marshal(dfImg)
	if err != nil {
		return errors.Wrap(err, "marshal dockerfile image")
	}
	var img image.Image
	err = json.Unmarshal(imgDt, &img)
	if err != nil {
		return errors.Wrap(err, "unmarshal dockerfile image")
	}
	// Ignoring platform here as we are getting it via state2.GetPlatform.
	state2, img2, newVarCollection, _ := c.applyFromImage(*state, &img)
	c.mts.Final.MainState = state2
	c.mts.Final.MainImage = img2
	c.mts.Final.RanFromLike = true
	platform2, err := state2.GetPlatform(ctx)
	if err != nil {
		return errors.Wrap(err, "get state platform")
	}
	platform = llbutil.ResolvePlatform(platform, platform2)
	c.setPlatform(platform)
	c.varCollection = newVarCollection
	return nil
}

// Locally applies the earthly Locally command.
func (c *Converter) Locally(ctx context.Context, platform *specs.Platform) error {
	err := c.checkAllowed("LOCALLY")
	if err != nil {
		return err
	}
	if !c.opt.AllowLocally {
		return errors.New("LOCALLY cannot be used when --strict is specified or otherwise implied")
	}

	return c.fromClassical(ctx, "scratch", platform, true)
}

// CopyArtifactLocal applies the earthly COPY artifact command which are invoked under a LOCALLY target.
func (c *Converter) CopyArtifactLocal(ctx context.Context, artifactName string, dest string, platform *specs.Platform, buildArgs []string, isDir bool) error {
	err := c.checkAllowed("COPY")
	if err != nil {
		return err
	}
	c.nonSaveCommand()
	artifact, err := domain.ParseArtifact(artifactName)
	if err != nil {
		return errors.Wrapf(err, "parse artifact name %s", artifactName)
	}
	mts, err := c.buildTarget(ctx, artifact.Target.String(), platform, buildArgs, false)
	if err != nil {
		return errors.Wrapf(err, "apply build %s", artifact.Target.String())
	}
	if artifact.Target.IsLocalInternal() {
		artifact.Target.LocalPath = c.mts.Final.Target.LocalPath
	}
	// Grab the artifacts state in the dep states, after we've built it.
	relevantDepState := mts.Final

	finalArgs := []string{localhost.SendFileMagicStr}
	if isDir {
		finalArgs = append(finalArgs, "--dir")
	}
	finalArgs = append(finalArgs, artifact.Artifact, dest)

	opts := []llb.RunOption{
		llb.Args(finalArgs),
		llb.IgnoreCache,
		llb.AddMount("/"+localhost.SendFileMagicStr, relevantDepState.ArtifactsState),
		llb.WithCustomNamef(
			"%sCOPY %s%s%s %s",
			c.vertexPrefix(false),
			strIf(isDir, "--dir "),
			joinWrap(buildArgs, "(", " ", ") "),
			artifact.String(),
			dest),
	}

	c.mts.Final.MainState = c.mts.Final.MainState.Run(opts...).Root()
	return nil
}

// CopyArtifact applies the earthly COPY artifact command.
func (c *Converter) CopyArtifact(ctx context.Context, artifactName string, dest string, platform *specs.Platform, buildArgs []string, isDir bool, keepTs bool, keepOwn bool, chown string, ifExists bool) error {
	err := c.checkAllowed("COPY")
	if err != nil {
		return err
	}
	c.nonSaveCommand()
	artifact, err := domain.ParseArtifact(artifactName)
	if err != nil {
		return errors.Wrapf(err, "parse artifact name %s", artifactName)
	}
	mts, err := c.buildTarget(ctx, artifact.Target.String(), platform, buildArgs, false)
	if err != nil {
		return errors.Wrapf(err, "apply build %s", artifact.Target.String())
	}
	if artifact.Target.IsLocalInternal() {
		artifact.Target.LocalPath = c.mts.Final.Target.LocalPath
	}
	// Grab the artifacts state in the dep states, after we've built it.
	relevantDepState := mts.Final
	// Copy.
	c.mts.Final.MainState = llbutil.CopyOp(
		relevantDepState.ArtifactsState, []string{artifact.Artifact},
		c.mts.Final.MainState, dest, true, isDir, keepTs, c.copyOwner(keepOwn, chown), ifExists,
		llb.WithCustomNamef(
			"%sCOPY %s%s%s%s %s",
			c.vertexPrefix(false),
			strIf(isDir, "--dir "),
			strIf(ifExists, "--if-exists "),
			joinWrap(buildArgs, "(", " ", ") "),
			artifact.String(),
			dest))
	return nil
}

// CopyClassical applies the earthly COPY command, with classical args.
func (c *Converter) CopyClassical(ctx context.Context, srcs []string, dest string, isDir bool, keepTs bool, keepOwn bool, chown string) error {
	err := c.checkAllowed("COPY")
	if err != nil {
		return err
	}
	c.nonSaveCommand()
	c.mts.Final.MainState = llbutil.CopyOp(
		c.buildContext, srcs, c.mts.Final.MainState, dest, true, isDir, keepTs, c.copyOwner(keepOwn, chown), false,
		llb.WithCustomNamef(
			"%sCOPY %s%s %s",
			c.vertexPrefix(false),
			strIf(isDir, "--dir "),
			strings.Join(srcs, " "),
			dest))
	return nil
}

// RunLocal applies a RUN statement locally rather than in a container
func (c *Converter) RunLocal(ctx context.Context, args []string, pushFlag bool) error {
	err := c.checkAllowed("RUN")
	if err != nil {
		return err
	}
	c.nonSaveCommand()
	runStr := fmt.Sprintf("RUN %s%s", strIf(pushFlag, "--push "), strings.Join(args, " "))

	// Build args get propagated into env.
	extraEnvVars := []string{}
	for _, buildArgName := range c.varCollection.SortedActiveVariables() {
		ba, _, _ := c.varCollection.Get(buildArgName)
		if ba.IsEnvVar() {
			continue
		}
		extraEnvVars = append(extraEnvVars, fmt.Sprintf("%s=\"%s\"", buildArgName, ba.ConstantValue()))
	}

	// buildkit-hack in order to run locally, we prepend the command with a UUID
	finalArgs := append([]string{localhost.RunOnLocalHostMagicStr}, withShellAndEnvVars(args, extraEnvVars, true, false, false)...)
	opts := []llb.RunOption{
		llb.Args(finalArgs),
		llb.IgnoreCache,
		llb.WithCustomNamef("%s%s", c.vertexPrefix(true), runStr),
	}

	if pushFlag {
		if !c.mts.Final.RunPush.HasState {
			// If this is the first push-flagged command, initialize the state with the latest
			// side-effects state.
			c.mts.Final.RunPush.State = c.mts.Final.MainState
			c.mts.Final.RunPush.HasState = true
		}
		c.mts.Final.RunPush.State = c.mts.Final.RunPush.State.Run(opts...).Root()
		c.mts.Final.RunPush.CommandStrs = append(
			c.mts.Final.RunPush.CommandStrs, runStr)
	} else {
		c.mts.Final.MainState = c.mts.Final.MainState.Run(opts...).Root()
	}
	return nil
}

// RunExitCode executes a run for the purpose of determining the exit code of the command. This can be used in conditionals.
func (c *Converter) RunExitCode(ctx context.Context, commandName string, args, mounts, secretKeyValues []string, privileged, isWithShell, withSSH, noCache bool) (int, error) {
	err := c.checkAllowed("RUN")
	if err != nil {
		return 0, err
	}
	c.nonSaveCommand()
	if !isWithShell {
		return 0, errors.New("non-shell mode not yet supported")
	}

	// The exit code will be placed in /run. We need that dir to have been created.
	c.mts.Final.MainState = c.mts.Final.MainState.File(
		llb.Mkdir("/run", 0755, llb.WithParents(true)),
		llb.WithCustomNamef("[internal] mkdir %s", "/run"))

	// Perform execution, but append the command with the right shell incantation that
	// causes it to output the exit code to a file. This is done via the shellWrap.
	var opts []llb.RunOption
	mountRunOpts, err := parseMounts(mounts, c.mts.Final.Target, c.mts.Final.TargetInput, c.cacheContext)
	if err != nil {
		return 0, errors.Wrap(err, "parse mounts")
	}
	opts = append(opts, mountRunOpts...)
	if privileged {
		opts = append(opts, llb.Security(llb.SecurityModeInsecure))
	}
	runStr := fmt.Sprintf(
		"%s %s%s%s",
		commandName, // eg IF
		strIf(privileged, "--privileged "),
		strIf(noCache, "--no-cache "),
		strings.Join(args, " "))
	shellWrap := withShellAndEnvVarsExitCode(exitCodeFile)
	opts = append(opts, llb.WithCustomNamef("%s%s", c.vertexPrefix(false), runStr))
	state, err := c.internalRun(
		ctx, args, secretKeyValues, isWithShell, shellWrap, false,
		true, withSSH, noCache, []string{}, runStr, opts...)
	if err != nil {
		return 0, err
	}
	ref, err := llbutil.StateToRef(ctx, c.opt.GwClient, state, c.mts.Final.Platform, c.opt.CacheImports)
	if err != nil {
		return 0, errors.Wrap(err, "run exit code state to ref")
	}
	codeDt, err := ref.ReadFile(ctx, gwclient.ReadRequest{
		Filename: exitCodeFile,
	})
	if err != nil {
		return 0, errors.Wrap(err, "read exit code")
	}
	exitCode, err := strconv.ParseInt(string(bytes.TrimSpace(codeDt)), 10, 64)
	if err != nil {
		return 0, errors.Wrap(err, "parse exit code as int")
	}
	return int(exitCode), err
}

// RunLocalExitCode runs a command locally rather than in a container and returns its exit code.
func (c *Converter) RunLocalExitCode(ctx context.Context, commandName string, args []string) (int, error) {
	err := c.checkAllowed("RUN")
	if err != nil {
		return 0, err
	}
	c.nonSaveCommand()
	runStr := fmt.Sprintf("%s %s", commandName, strings.Join(args, " "))
	// Build args get propagated into env.
	extraEnvVars := []string{}
	for _, buildArgName := range c.varCollection.SortedActiveVariables() {
		ba, _, _ := c.varCollection.Get(buildArgName)
		if ba.IsEnvVar() {
			continue
		}
		extraEnvVars = append(extraEnvVars, fmt.Sprintf("%s=\"%s\"", buildArgName, ba.ConstantValue()))
	}

	exitCodeDir, err := ioutil.TempDir("/tmp", "earthlyexitcode")
	if err != nil {
		return 0, errors.Wrap(err, "create temp dir")
	}
	exitCodeFile := filepath.Join(exitCodeDir, "/exit_code")
	c.opt.CleanCollection.Add(func() error {
		return os.RemoveAll(exitCodeDir)
	})

	// buildkit-hack in order to run locally, we prepend the command with a UUID
	finalArgs := append(
		[]string{localhost.RunOnLocalHostMagicStr},
		withShellAndEnvVarsExitCode(exitCodeFile)(args, extraEnvVars, true, false, false)...,
	)
	opts := []llb.RunOption{
		llb.Args(finalArgs),
		llb.IgnoreCache,
		llb.WithCustomNamef("%s%s", c.vertexPrefix(true), runStr),
	}
	c.mts.Final.MainState = c.mts.Final.MainState.Run(opts...).Root()

	ref, err := llbutil.StateToRef(ctx, c.opt.GwClient, c.mts.Final.MainState, c.mts.Final.Platform, c.opt.CacheImports)
	if err != nil {
		return 0, errors.Wrap(err, "run exit code state to ref")
	}
	// Cause the execution to complete. We're not really interested in reading the dir - we just
	// want to un-lazy the ref so that the local commands have executed.
	_, err = ref.ReadDir(ctx, gwclient.ReadDirRequest{Path: "/"})
	if err != nil {
		return 0, errors.Wrap(err, "unlazy locally")
	}

	codeDt, err := ioutil.ReadFile(exitCodeFile)
	if err != nil {
		return 0, errors.Wrap(err, "read exit code file")
	}
	exitCode, err := strconv.ParseInt(string(bytes.TrimSpace(codeDt)), 10, 64)
	if err != nil {
		return 0, errors.Wrap(err, "parse exit code as int")
	}
	return int(exitCode), err
}

// Run applies the earthly RUN command.
func (c *Converter) Run(ctx context.Context, args, mounts, secretKeyValues []string, privileged, withEntrypoint, withDocker, isWithShell, pushFlag, withSSH, noCache bool, interactive []string) error {
	err := c.checkAllowed("RUN")
	if err != nil {
		return err
	}
	c.nonSaveCommand()
	if withDocker {
		return errors.New("RUN --with-docker is obsolete. Please use WITH DOCKER ... RUN ... END instead")
	}

	var opts []llb.RunOption
	mountRunOpts, err := parseMounts(mounts, c.mts.Final.Target, c.mts.Final.TargetInput, c.cacheContext)
	if err != nil {
		return errors.Wrap(err, "parse mounts")
	}
	opts = append(opts, mountRunOpts...)

	finalArgs := args
	if withEntrypoint {
		if len(args) == 0 {
			// No args provided. Use the image's CMD.
			args := make([]string, len(c.mts.Final.MainImage.Config.Cmd))
			copy(args, c.mts.Final.MainImage.Config.Cmd)
		}
		finalArgs = append(c.mts.Final.MainImage.Config.Entrypoint, args...)
		isWithShell = false // Don't use shell when --entrypoint is passed.
	}
	if privileged {
		opts = append(opts, llb.Security(llb.SecurityModeInsecure))
	}
	runStr := fmt.Sprintf(
		"RUN %s%s%s%s%s%s%s",
		strIf(privileged, "--privileged "),
		strIf(withDocker, "--with-docker "),
		strIf(withEntrypoint, "--entrypoint "),
		strIf(pushFlag, "--push "),
		strIf(noCache, "--no-cache "),
		strIf(len(interactive) > 0, "--interactive "),
		strings.Join(finalArgs, " "))
	shellWrap := withShellAndEnvVars
	opts = append(opts, llb.WithCustomNamef("%s%s", c.vertexPrefix(false), runStr))
	_, err = c.internalRun(
		ctx, finalArgs, secretKeyValues, isWithShell, shellWrap, pushFlag,
		false, withSSH, noCache, interactive, runStr, opts...)
	return err
}

// SaveArtifact applies the earthly SAVE ARTIFACT command.
func (c *Converter) SaveArtifact(ctx context.Context, saveFrom string, saveTo string, saveAsLocalTo string, keepTs bool, keepOwn bool, ifExists bool, isPush bool) error {
	err := c.checkAllowed("SAVE ARTIFACT")
	if err != nil {
		return err
	}
	absSaveFrom, err := llbutil.Abs(ctx, c.mts.Final.MainState, saveFrom)
	if err != nil {
		return err
	}
	if absSaveFrom == "/" || absSaveFrom == "" {
		return errors.New("cannot save root dir as artifact")
	}
	saveToAdjusted := saveTo
	if saveTo == "" || saveTo == "." || strings.HasSuffix(saveTo, "/") {
		saveFromRelative := path.Join(".", absSaveFrom)
		saveToAdjusted = path.Join(saveTo, path.Base(saveFromRelative))
	}
	saveToD, saveToF := splitWildcards(saveToAdjusted)
	var artifactPath string
	if saveToF == "" {
		artifactPath = saveToAdjusted
	} else {
		saveToAdjusted = fmt.Sprintf("%s/", saveToD)
		artifactPath = path.Join(saveToAdjusted, saveToF)
	}
	artifact := domain.Artifact{
		Target:   c.mts.Final.Target,
		Artifact: artifactPath,
	}
	own := "root:root"
	if keepOwn {
		own = ""
	}
	c.mts.Final.ArtifactsState = llbutil.CopyOp(
		c.mts.Final.MainState, []string{saveFrom}, c.mts.Final.ArtifactsState,
		saveToAdjusted, true, true, keepTs, own, ifExists,
		llb.WithCustomNamef(
			"%sSAVE ARTIFACT %s%s %s", c.vertexPrefix(false), strIf(ifExists, "--if-exists "), saveFrom, artifact.String()))
	if saveAsLocalTo != "" {
		separateArtifactsState := llbutil.ScratchWithPlatform()
		if isPush {
			separateArtifactsState = llbutil.CopyOp(
				c.mts.Final.RunPush.State, []string{saveFrom}, separateArtifactsState,
				saveToAdjusted, true, true, keepTs, "root:root", ifExists,
				llb.WithCustomNamef(
					"%sSAVE ARTIFACT %s%s %s AS LOCAL %s",
					c.vertexPrefix(false), strIf(ifExists, "--if-exists "), saveFrom, artifact.String(), saveAsLocalTo))
		} else {
			separateArtifactsState = llbutil.CopyOp(
				c.mts.Final.MainState, []string{saveFrom}, separateArtifactsState,
				saveToAdjusted, true, true, keepTs, "root:root", ifExists,
				llb.WithCustomNamef(
					"%sSAVE ARTIFACT %s%s %s AS LOCAL %s",
					c.vertexPrefix(false), strIf(ifExists, "--if-exists "), saveFrom, artifact.String(), saveAsLocalTo))
		}
		c.mts.Final.SeparateArtifactsState = append(c.mts.Final.SeparateArtifactsState, separateArtifactsState)

		saveLocal := states.SaveLocal{
			DestPath:     saveAsLocalTo,
			ArtifactPath: artifactPath,
			Index:        len(c.mts.Final.SeparateArtifactsState) - 1,
			IfExists:     ifExists,
		}
		if isPush {
			c.mts.Final.RunPush.SaveLocals = append(c.mts.Final.RunPush.SaveLocals, saveLocal)
		} else {
			c.mts.Final.SaveLocals = append(c.mts.Final.SaveLocals, saveLocal)
		}

	}
	c.ranSave = true
	c.markFakeDeps()
	return nil
}

// SaveArtifactFromLocal saves a local file into the ArtifactsState
func (c *Converter) SaveArtifactFromLocal(ctx context.Context, saveFrom, saveTo string, keepTs, keepOwn bool, chown string) error {
	err := c.checkAllowed("SAVE ARTIFACT")
	if err != nil {
		return err
	}
	src, err := filepath.Abs(saveFrom)
	if err != nil {
		return err
	}

	if saveTo == "" || saveTo == "." || strings.HasSuffix(saveTo, "/") {
		saveTo = path.Join(saveTo, path.Base(src))
	}

	// first load the files into a snapshot
	opts := []llb.RunOption{
		llb.Args([]string{localhost.CopyFileMagicStr, saveFrom, saveTo}),
		llb.IgnoreCache,
		llb.WithCustomNamef("[internal] CopyFileMagicStr %s %s", saveFrom, saveTo),
	}
	c.mts.Final.MainState = c.mts.Final.MainState.Run(opts...).Root()

	// then save it via the regular SaveArtifact code since it's now in a snapshot
	return c.SaveArtifact(ctx, saveTo, saveTo, "", keepTs, keepOwn, false, false)
}

// SaveImage applies the earthly SAVE IMAGE command.
func (c *Converter) SaveImage(ctx context.Context, imageNames []string, pushImages bool, insecurePush bool, cacheHint bool, cacheFrom []string) error {
	err := c.checkAllowed("SAVE IMAGE")
	if err != nil {
		return err
	}
	for _, cf := range cacheFrom {
		c.opt.CacheImports[cf] = true
	}
	justCacheHint := false
	if len(imageNames) == 0 && cacheHint {
		imageNames = []string{""}
		justCacheHint = true
	}
	for _, imageName := range imageNames {
		if c.mts.Final.RunPush.HasState {
			// SAVE IMAGE --push when it comes before any RUN --push should be treated as if they are in the main state,
			// since thats their only dependency. It will still be marked as a push.
			c.mts.Final.RunPush.SaveImages = append(c.mts.Final.RunPush.SaveImages,
				states.SaveImage{
					State:               c.mts.Final.RunPush.State,
					Image:               c.mts.Final.MainImage.Clone(), // We can get away with this because no Image details can vary in a --push. This should be fixed before then.
					DockerTag:           imageName,
					Push:                pushImages,
					InsecurePush:        insecurePush,
					CacheHint:           cacheHint,
					HasPushDependencies: true,
				})
		} else {
			c.mts.Final.SaveImages = append(c.mts.Final.SaveImages,
				states.SaveImage{
					State:               c.mts.Final.MainState,
					Image:               c.mts.Final.MainImage.Clone(),
					DockerTag:           imageName,
					Push:                pushImages,
					InsecurePush:        insecurePush,
					CacheHint:           cacheHint,
					HasPushDependencies: false,
				})
		}

		if pushImages && imageName != "" && c.opt.UseInlineCache {
			// Use this image tag as cache import too.
			c.opt.CacheImports[imageName] = true
		}
	}
	if !justCacheHint {
		c.ranSave = true
		c.markFakeDeps()
	}
	return nil
}

// Build applies the earthly BUILD command.
func (c *Converter) Build(ctx context.Context, fullTargetName string, platform *specs.Platform, buildArgs []string) error {
	err := c.checkAllowed("BUILD")
	if err != nil {
		return err
	}
	c.nonSaveCommand()
	_, err = c.buildTarget(ctx, fullTargetName, platform, buildArgs, true)
	return err
}

// Workdir applies the WORKDIR command.
func (c *Converter) Workdir(ctx context.Context, workdirPath string) error {
	err := c.checkAllowed("WORKDIR")
	if err != nil {
		return err
	}
	c.nonSaveCommand()
	c.mts.Final.MainState = c.mts.Final.MainState.Dir(workdirPath)
	workdirAbs := workdirPath
	if !path.IsAbs(workdirAbs) {
		workdirAbs = path.Join("/", c.mts.Final.MainImage.Config.WorkingDir, workdirAbs)
	}
	c.mts.Final.MainImage.Config.WorkingDir = workdirAbs
	if workdirAbs != "/" {
		// Mkdir.
		mkdirOpts := []llb.MkdirOption{
			llb.WithParents(true),
		}
		if c.mts.Final.MainImage.Config.User != "" {
			mkdirOpts = append(mkdirOpts, llb.WithUser(c.mts.Final.MainImage.Config.User))
		}
		opts := []llb.ConstraintsOpt{
			llb.WithCustomNamef("%sWORKDIR %s", c.vertexPrefix(false), workdirPath),
		}
		c.mts.Final.MainState = c.mts.Final.MainState.File(
			llb.Mkdir(workdirAbs, 0755, mkdirOpts...), opts...)
	}
	return nil
}

// User applies the USER command.
func (c *Converter) User(ctx context.Context, user string) error {
	err := c.checkAllowed("USER")
	if err != nil {
		return err
	}
	c.nonSaveCommand()
	c.mts.Final.MainState = c.mts.Final.MainState.User(user)
	c.mts.Final.MainImage.Config.User = user
	return nil
}

// Cmd applies the CMD command.
func (c *Converter) Cmd(ctx context.Context, cmdArgs []string, isWithShell bool) error {
	err := c.checkAllowed("CMD")
	if err != nil {
		return err
	}
	c.nonSaveCommand()
	c.mts.Final.MainImage.Config.Cmd = withShell(cmdArgs, isWithShell)
	return nil
}

// Entrypoint applies the ENTRYPOINT command.
func (c *Converter) Entrypoint(ctx context.Context, entrypointArgs []string, isWithShell bool) error {
	err := c.checkAllowed("ENTRYPOINT")
	if err != nil {
		return err
	}
	c.nonSaveCommand()
	c.mts.Final.MainImage.Config.Entrypoint = withShell(entrypointArgs, isWithShell)
	return nil
}

// Expose applies the EXPOSE command.
func (c *Converter) Expose(ctx context.Context, ports []string) error {
	err := c.checkAllowed("EXPOSE")
	if err != nil {
		return err
	}
	c.nonSaveCommand()
	for _, port := range ports {
		c.mts.Final.MainImage.Config.ExposedPorts[port] = struct{}{}
	}
	return nil
}

// Volume applies the VOLUME command.
func (c *Converter) Volume(ctx context.Context, volumes []string) error {
	err := c.checkAllowed("VOLUME")
	if err != nil {
		return err
	}
	c.nonSaveCommand()
	for _, volume := range volumes {
		c.mts.Final.MainImage.Config.Volumes[volume] = struct{}{}
	}
	return nil
}

// Env applies the ENV command.
func (c *Converter) Env(ctx context.Context, envKey string, envValue string) error {
	err := c.checkAllowed("ENV")
	if err != nil {
		return err
	}
	c.nonSaveCommand()
	c.varCollection.AddActive(envKey, variables.NewConstantEnvVar(envValue))
	c.mts.Final.MainState = c.mts.Final.MainState.AddEnv(envKey, envValue)
	c.mts.Final.MainImage.Config.Env = variables.AddEnv(
		c.mts.Final.MainImage.Config.Env, envKey, envValue)
	return nil
}

// Arg applies the ARG command.
func (c *Converter) Arg(ctx context.Context, argKey string, defaultArgValue string, global bool) error {
	err := c.checkAllowed("ARG")
	if err != nil {
		return err
	}
	c.nonSaveCommand()
	effective, err := c.varCollection.DeclareActive(argKey, defaultArgValue, global, c.processNonConstantBuildArgFunc((ctx)))
	if err != nil {
		return err
	}
	c.mts.Final.TargetInput = c.mts.Final.TargetInput.WithBuildArgInput(
		effective.BuildArgInput(argKey, defaultArgValue))
	return nil
}

// Label applies the LABEL command.
func (c *Converter) Label(ctx context.Context, labels map[string]string) error {
	err := c.checkAllowed("LABEL")
	if err != nil {
		return err
	}
	c.nonSaveCommand()
	for key, value := range labels {
		c.mts.Final.MainImage.Config.Labels[key] = value
	}
	return nil
}

// GitClone applies the GIT CLONE command.
func (c *Converter) GitClone(ctx context.Context, gitURL string, branch string, dest string, keepTs bool) error {
	err := c.checkAllowed("GIT CLONE")
	if err != nil {
		return err
	}
	c.nonSaveCommand()
	gitOpts := []llb.GitOption{
		llb.WithCustomNamef(
			"%sGIT CLONE (--branch %s) %s", c.vertexPrefixWithURL(gitURL), branch, gitURL),
		llb.KeepGitDir(),
	}
	gitState := llb.Git(gitURL, branch, gitOpts...)
	c.mts.Final.MainState = llbutil.CopyOp(
		gitState, []string{"."}, c.mts.Final.MainState, dest, false, false, keepTs,
		c.mts.Final.MainImage.Config.User, false,
		llb.WithCustomNamef(
			"%sCOPY GIT CLONE (--branch %s) %s TO %s", c.vertexPrefix(false),
			branch, gitURL, dest))
	return nil
}

// WithDockerRun applies an entire WITH DOCKER ... RUN ... END clause.
func (c *Converter) WithDockerRun(ctx context.Context, args []string, opt WithDockerOpt) error {
	err := c.checkAllowed("RUN")
	if err != nil {
		return err
	}
	c.nonSaveCommand()
	wdr := &withDockerRun{
		c: c,
	}
	return wdr.Run(ctx, args, opt)
}

// Healthcheck applies the HEALTHCHECK command.
func (c *Converter) Healthcheck(ctx context.Context, isNone bool, cmdArgs []string, interval time.Duration, timeout time.Duration, startPeriod time.Duration, retries int) error {
	err := c.checkAllowed("HEALTHCHECK")
	if err != nil {
		return err
	}
	c.nonSaveCommand()
	hc := &dockerfile2llb.HealthConfig{}
	if isNone {
		hc.Test = []string{"NONE"}
	} else {
		// TODO: Should support also CMD without shell (exec form).
		//       See https://github.com/moby/buildkit/blob/master/frontend/dockerfile/dockerfile2llb/image.go#L18
		hc.Test = append([]string{"CMD-SHELL", strings.Join(cmdArgs, " ")})
		hc.Interval = interval
		hc.Timeout = timeout
		hc.StartPeriod = startPeriod
		hc.Retries = retries
	}
	c.mts.Final.MainImage.Config.Healthcheck = hc
	return nil
}

// FinalizeStates returns the LLB states.
func (c *Converter) FinalizeStates(ctx context.Context) (*states.MultiTarget, error) {
	c.markFakeDeps()

	c.opt.BuildContextProvider.AddDirs(c.mts.Final.LocalDirs)
	c.mts.Final.VarCollection = c.varCollection
	c.mts.Final.Ongoing = false
	return c.mts, nil
}

// ExpandArgs expands args in the provided word.
func (c *Converter) ExpandArgs(word string) string {
	return c.varCollection.Expand(word)
}

func (c *Converter) buildTarget(ctx context.Context, fullTargetName string, platform *specs.Platform, buildArgs []string, isDangling bool) (*states.MultiTarget, error) {
	relTarget, err := domain.ParseTarget(fullTargetName)
	if err != nil {
		return nil, errors.Wrapf(err, "earthly target parse %s", fullTargetName)
	}
	target, err := domain.JoinTargets(c.mts.Final.Target, relTarget)
	if err != nil {
		return nil, errors.Wrap(err, "join targets")
	}
	// Don't allow transitive overriding variables to cross project boundaries.
	propagateBuildArgs := !relTarget.IsExternal()
	var newVars map[string]bool
	newVarCollection, newVars, err := c.varCollection.WithParseBuildArgs(
		buildArgs, c.processNonConstantBuildArgFunc(ctx), propagateBuildArgs)
	if err != nil {
		return nil, errors.Wrap(err, "parse build args")
	}
	// Recursion.
	opt := c.opt
	opt.Visited = c.mts.Visited
	opt.VarCollection = newVarCollection
	opt.Platform = llbutil.ResolvePlatform(platform, c.mts.Final.Platform)
	mts, err := Earthfile2LLB(ctx, target, opt)
	if err != nil {
		return nil, errors.Wrapf(err, "earthfile2llb for %s", fullTargetName)
	}
	if mts.Final.Platform == nil { // can happen if mts is grabbed from cache
		mts.Final.Platform = opt.Platform
	}
	if isDangling {
		mts.Final.HasDangling = true
	}
	c.directDeps = append(c.directDeps, mts.Final)
	if propagateBuildArgs {
		// Propagate build arg inputs upwards (a child target depending on a build arg means
		// that the parent also depends on that build arg).
		for _, bai := range mts.Final.TargetInput.BuildArgs {
			// Check if the build arg has been overridden. If it has, it can no longer be an input
			// directly, so skip it.
			_, found := newVars[bai.Name]
			if found {
				continue
			}
			c.mts.Final.TargetInput = c.mts.Final.TargetInput.WithBuildArgInput(bai)
		}
		// Propagate globals.
		globals := mts.Final.VarCollection.WithOnlyGlobals()
		for _, k := range globals.SortedActiveVariables() {
			_, alreadyActive, _ := c.varCollection.Get(k)
			if alreadyActive {
				// Globals don't override any variables in current scope.
				continue
			}
			v, _, _ := globals.Get(k)
			c.varCollection.AddActive(k, v)
			c.mts.Final.TargetInput = c.mts.Final.TargetInput.WithBuildArgInput(
				v.BuildArgInput(k, "")) // TODO: Set correct default value for bai.
		}
	}
	return mts, nil
}

func (c *Converter) internalRun(ctx context.Context, args, secretKeyValues []string, isWithShell bool, shellWrap shellWrapFun, pushFlag, transient, withSSH, noCache bool, interactive []string, commandStr string, opts ...llb.RunOption) (llb.State, error) {
	isInteractive := len(interactive) > 0
	if !c.opt.AllowInteractive && isInteractive {
		// This check is here because other places also call here to evaluate RUN-like statements. We catch all potential interactives here.
		return llb.State{}, errors.New("--interactive is not allowed, when --strict is specified or otherwise implied")
	}

	finalOpts := opts
	var extraEnvVars []string
	// Secrets.
	for _, secretKeyValue := range secretKeyValues {
		parts := strings.SplitN(secretKeyValue, "=", 2)
		if len(parts) != 2 {
			return llb.State{}, fmt.Errorf("invalid secret definition %s", secretKeyValue)
		}
		if strings.HasPrefix(parts[1], "+secrets/") {
			envVar := parts[0]
			secretID := strings.TrimPrefix(parts[1], "+secrets/")
			secretPath := path.Join("/run/secrets", secretID)
			secretOpts := []llb.SecretOption{
				llb.SecretID(secretID),
				// TODO: Perhaps this should just default to the current user automatically from
				//       buildkit side. Then we wouldn't need to open this up to everyone.
				llb.SecretFileOpt(0, 0, 0444),
			}
			finalOpts = append(finalOpts, llb.AddSecret(secretPath, secretOpts...))
			// TODO: The use of cat here might not be portable.
			extraEnvVars = append(extraEnvVars, fmt.Sprintf("%s=\"$(cat %s)\"", envVar, secretPath))
		} else if parts[1] == "" {
			// If empty string, don't use (used for optional secrets).
			// TODO: This should be an actual secret (with an empty value),
			//       so that the cache works correctly.
		} else {
			return llb.State{}, fmt.Errorf("secret definition %s not supported. Must start with +secrets/ or be an empty string", secretKeyValue)
		}
	}
	// Build args.
	for _, buildArgName := range c.varCollection.SortedActiveVariables() {
		ba, _, _ := c.varCollection.Get(buildArgName)
		if ba.IsEnvVar() {
			continue
		}
		extraEnvVars = append(extraEnvVars, fmt.Sprintf("%s=%s", buildArgName, shellescape.Quote(ba.ConstantValue())))
	}
	// Debugger.
	secretOpts := []llb.SecretOption{
		llb.SecretID(common.DebuggerSettingsSecretsKey),
		llb.SecretFileOpt(0, 0, 0444),
	}
	debuggerSecretMount := llb.AddSecret(
		fmt.Sprintf("/run/secrets/%s", common.DebuggerSettingsSecretsKey), secretOpts...)
	debuggerMount := llb.AddMount(debuggerPath, llb.Scratch(),
		llb.HostBind(), llb.SourcePath("/usr/bin/earth_debugger"))
	finalOpts = append(finalOpts, debuggerSecretMount, debuggerMount)
	if withSSH {
		finalOpts = append(finalOpts, llb.AddSSHSocket())
	}
	// Shell and debugger wrap.
	finalArgs := shellWrap(args, extraEnvVars, isWithShell, true, isInteractive)
	finalOpts = append(finalOpts, llb.Args(finalArgs))
	if noCache {
		finalOpts = append(finalOpts, llb.IgnoreCache)
	}

	if pushFlag {
		// For push-flagged commands, make sure they run every time - don't use cache.
		finalOpts = append(finalOpts, llb.IgnoreCache)
		if !c.mts.Final.RunPush.HasState {
			// If this is the first push-flagged command, initialize the state with the latest
			// side-effects state.
			c.mts.Final.RunPush.State = c.mts.Final.MainState
			c.mts.Final.RunPush.HasState = true
		}
	}

	if isInteractive {
		finalOpts = append(finalOpts, llb.IgnoreCache)
		c.mts.Final.RanInteractive = true

		it, err := interactiveType(interactive)
		if err != nil {
			return llb.State{}, errors.Wrap(err, "handle interactive")
		}

		switch it {
		case "ephemeral":
			is := states.InteractiveSession{
				CommandStr:  commandStr,
				Initialized: true,
				Kind:        it,
			}

			if pushFlag {
				is.State = c.mts.Final.RunPush.State.Run(finalOpts...).Root()
				c.mts.Final.RunPush.InteractiveSession = is
				return c.mts.Final.RunPush.State, nil

			} else {
				is.State = c.mts.Final.MainState.Run(finalOpts...).Root()
				c.mts.Final.InteractiveSession = is
				return c.mts.Final.MainState, nil
			}

		default:
			c.mts.Final.InteractiveSession = states.InteractiveSession{
				CommandStr:  commandStr,
				Initialized: true,
				Kind:        it,
			}
		}
	}

	if pushFlag {
		// Don't run on MainState. We want push-flagged commands to be executed only
		// *after* the build. Save this for later.
		c.mts.Final.RunPush.State = c.mts.Final.RunPush.State.Run(finalOpts...).Root()
		c.mts.Final.RunPush.CommandStrs = append(c.mts.Final.RunPush.CommandStrs, commandStr)
		return c.mts.Final.RunPush.State, nil
	} else if transient {
		transientState := c.mts.Final.MainState.Run(finalOpts...).Root()
		return transientState, nil
	} else {
		c.mts.Final.MainState = c.mts.Final.MainState.Run(finalOpts...).Root()
		return c.mts.Final.MainState, nil
	}
}

func interactiveType(args []string) (string, error) {
	for _, s := range args {
		parts := strings.Split(s, "=")

		switch parts[0] {
		case "type":
			if len(parts) == 2 {
				if parts[1] == "save" || parts[1] == "ephemeral" {
					return parts[1], nil
				}
			}
		}
	}

	return "", errors.New("Invalid interactive type. Valid options: (save, ephemeral)")
}

func (c *Converter) readArtifact(ctx context.Context, mts *states.MultiTarget, artifact domain.Artifact) ([]byte, error) {
	if mts.Final.ArtifactsState.Output() == nil {
		// ArtifactsState is scratch - no artifact has been copied.
		return nil, errors.Errorf("artifact %s not found; no SAVE ARTIFACT command was issued in %s", artifact.String(), artifact.Target.String())
	}
	ref, err := llbutil.StateToRef(ctx, c.opt.GwClient, mts.Final.ArtifactsState, mts.Final.Platform, c.opt.CacheImports)
	if err != nil {
		return nil, errors.Wrap(err, "state to ref solve artifact")
	}
	artDt, err := ref.ReadFile(ctx, gwclient.ReadRequest{
		Filename: artifact.Artifact,
	})
	if err != nil {
		return nil, errors.Wrapf(err, "read artifact %s", artifact.String())
	}
	return artDt, nil
}

func (c *Converter) internalFromClassical(ctx context.Context, imageName string, platform *specs.Platform, opts ...llb.ImageOption) (llb.State, *image.Image, *variables.Collection, *specs.Platform, error) {
	if imageName == "scratch" {
		// FROM scratch
		img := image.NewImage()
		setImagePlatform(img, platform)
		scratch := llb.Scratch()
		if platform != nil {
			scratch = scratch.Platform(*platform)
		}
		return scratch, img, c.varCollection.WithResetEnvVars(), platform, nil
	}
	ref, err := reference.ParseNormalizedNamed(imageName)
	if err != nil {
		return llb.State{}, nil, nil, nil, errors.Wrapf(err, "parse normalized named %s", imageName)
	}
	platformWithDefault := llbutil.PlatformWithDefault(platform)
	platform = &platformWithDefault
	baseImageName := reference.TagNameOnly(ref).String()
	logName := fmt.Sprintf(
		"%sLoad metadata %s",
		c.imageVertexPrefix(imageName), llbutil.PlatformToString(platform))
	dgst, dt, err := c.opt.MetaResolver.ResolveImageConfig(
		ctx, baseImageName,
		llb.ResolveImageConfigOpt{
			Platform:    platform,
			ResolveMode: c.opt.ImageResolveMode.String(),
			LogName:     logName,
		})
	if err != nil {
		return llb.State{}, nil, nil, nil, errors.Wrapf(err, "resolve image config for %s", imageName)
	}
	var img image.Image
	err = json.Unmarshal(dt, &img)
	if err != nil {
		return llb.State{}, nil, nil, nil, errors.Wrapf(err, "unmarshal image config for %s", imageName)
	}
	if dgst != "" {
		ref, err = reference.WithDigest(ref, dgst)
		if err != nil {
			return llb.State{}, nil, nil, nil, errors.Wrapf(err, "reference add digest %v for %s", dgst, imageName)
		}
	}
	allOpts := append(opts, c.opt.ImageResolveMode)
	if platform != nil {
		allOpts = append(allOpts, llb.Platform(*platform))
	}
	state := llb.Image(ref.String(), allOpts...)
	state, img2, newVarCollection, platform2 := c.applyFromImage(state, &img)
	platform = llbutil.ResolvePlatform(platform, platform2)
	return state, img2, newVarCollection, platform, nil
}

func (c *Converter) applyFromImage(state llb.State, img *image.Image) (llb.State, *image.Image, *variables.Collection, *specs.Platform) {
	// Reset variables.
	newVarCollection := c.varCollection.WithResetEnvVars()
	for _, envVar := range img.Config.Env {
		k, v, _ := variables.ParseKeyValue(envVar)
		newVarCollection.AddActive(k, variables.NewConstantEnvVar(v))
		state = state.AddEnv(k, v)
	}
	// Init config maps if not already initialized.
	if img.Config.ExposedPorts == nil {
		img.Config.ExposedPorts = make(map[string]struct{})
	}
	if img.Config.Labels == nil {
		img.Config.Labels = make(map[string]string)
	}
	if img.Config.Volumes == nil {
		img.Config.Volumes = make(map[string]struct{})
	}
	if img.Config.WorkingDir != "" {
		state = state.Dir(img.Config.WorkingDir)
	}
	if img.Config.User != "" {
		state = state.User(img.Config.User)
	}
	platform := platformFromImage(img)
	// No need to apply entrypoint, cmd, volumes and others.
	// The fact that they exist in the image configuration is enough.
	// TODO: Apply any other settings? Shell?
	return state, img, newVarCollection, platform
}

func (c *Converter) nonSaveCommand() {
	if c.ranSave {
		c.mts.Final.HasDangling = true
	}
}

func (c *Converter) processNonConstantBuildArgFunc(ctx context.Context) variables.ProcessNonConstantVariableFunc {
	return func(name string, expression string) (string, int, error) {
		// Run the expression on the main state, but don't alter main with the resulting state.
		srcBuildArgDir := "/run/buildargs"
		srcBuildArgPath := path.Join(srcBuildArgDir, name)
		c.mts.Final.MainState = c.mts.Final.MainState.File(
			llb.Mkdir(srcBuildArgDir, 0755, llb.WithParents(true)),
			llb.WithCustomNamef("[internal] mkdir %s", srcBuildArgDir))
		args := strings.Split(fmt.Sprintf("echo \"%s\" >%s", expression, srcBuildArgPath), " ")
		transient := true
		state, err := c.internalRun(
			ctx, args, []string{}, true, withShellAndEnvVars, false, transient, false, false, []string{}, expression,
			llb.WithCustomNamef("%sRUN %s", c.vertexPrefix(false), expression))
		if err != nil {
			return "", 0, errors.Wrapf(err, "run %v", expression)
		}
		ref, err := llbutil.StateToRef(ctx, c.opt.GwClient, state, c.mts.Final.Platform, c.opt.CacheImports)
		if err != nil {
			return "", 0, errors.Wrapf(err, "build arg state to ref")
		}
		value, err := ref.ReadFile(ctx, gwclient.ReadRequest{Filename: srcBuildArgPath})
		if err != nil {
			return "", 0, errors.Wrapf(err, "non constant build arg read request")
		}
		// echo adds a trailing \n.
		value = bytes.TrimSuffix(value, []byte("\n"))
		return string(value), 0, nil
	}
}

func (c *Converter) vertexPrefix(local bool) string {
	overriding := c.varCollection.SortedOverridingVariables()
	varStrBuilder := make([]string, 0, len(overriding)+1)
	if c.mts.Final.Platform != nil {
		varStrBuilder = append(
			varStrBuilder,
			fmt.Sprintf("platform=%s", llbutil.PlatformToString(c.mts.Final.Platform)))
	}
	for _, key := range overriding {
		variable, _, _ := c.varCollection.Get(key)
		if variable.IsEnvVar() {
			continue
		}
		varStrBuilder = append(varStrBuilder, fmt.Sprintf("%s=%s", key, variable.ConstantValue()))
	}
	var varStr string
	if len(varStrBuilder) > 0 {
		b64VarStr := base64.StdEncoding.EncodeToString([]byte(strings.Join(varStrBuilder, " ")))
		varStr = fmt.Sprintf("(%s)", b64VarStr)
	}
	return fmt.Sprintf("[%s%s%s %s] ", c.mts.Final.Target.String(), varStr, strIf(local, " *local*"), c.mts.Final.Salt)
}

func (c *Converter) markFakeDeps() {
	if !c.opt.UseFakeDep {
		return
	}
	for _, dep := range c.directDeps {
		if dep.HasDangling {
			c.mts.Final.MainState = llbutil.WithDependency(
				c.mts.Final.MainState, dep.MainState, c.mts.Final.Target.String(), dep.Target.String())
		}
	}
	// Clear the direct deps so we don't do this again.
	c.directDeps = nil
}

func (c *Converter) imageVertexPrefix(id string) string {
	h := fnv.New32a()
	h.Write([]byte(id))
	return fmt.Sprintf("[%s %d] ", id, h.Sum32())
}

func (c *Converter) vertexPrefixWithURL(url string) string {
	return fmt.Sprintf("[%s(%s) %s] ", c.mts.Final.Target.String(), url, url)
}

func (c *Converter) copyOwner(keepOwn bool, chown string) string {
	own := c.mts.Final.MainImage.Config.User
	if own == "" {
		own = "root:root"
	}
	if keepOwn {
		own = ""
	}
	if chown != "" {
		own = chown
	}
	return own
}

func (c *Converter) setPlatform(platform *specs.Platform) {
	c.mts.Final.Platform = platform
	c.mts.Final.TargetInput.Platform = llbutil.PlatformWithDefaultToString(platform)
	c.varCollection.SetPlatformArgs(llbutil.PlatformWithDefault(platform))
}

func (c *Converter) checkAllowed(command string) error {
	if c.mts.Final.RanInteractive {
		return errors.New("If present, a single --interactive command must be the last command in a target")
	}

	if c.mts.Final.RanFromLike {
		return nil
	}

	switch command {
	case "FROM", "FROM DOCKERFILE", "LOCALLY", "BUILD", "ARG":
		return nil
	default:
		return errors.New("the first command has to be FROM, FROM DOCKERFILE, LOCALLY, ARG or BUILD")
	}
}

func makeCacheContext(target domain.Target) llb.State {
	sessionID := cacheKey(target)
	opts := []llb.LocalOption{
		llb.SharedKeyHint(target.ProjectCanonical()),
		llb.SessionID(sessionID),
		llb.Platform(llbutil.DefaultPlatform()),
		llb.WithCustomNamef("[internal] cache context %s", target.ProjectCanonical()),
	}
	return llb.Local("earthly-cache", opts...)
}

func cacheKey(target domain.Target) string {
	// Use the canonical target, but wihout the tag for cache matching.
	targetCopy := target
	targetCopy.Tag = ""
	digest := sha256.Sum256([]byte(targetCopy.StringCanonical()))
	return hex.EncodeToString(digest[:])
}

func joinWrap(a []string, before string, sep string, after string) string {
	if len(a) > 0 {
		return fmt.Sprintf("%s%s%s", before, strings.Join(a, sep), after)
	}
	return ""
}

func strIf(condition bool, str string) string {
	if condition {
		return str
	}
	return ""
}

func platformFromImage(img *image.Image) *specs.Platform {
	var p *specs.Platform
	if img.OS != "" || img.Architecture != "" {
		p = &specs.Platform{
			OS:           img.OS,
			Architecture: img.Architecture,
		}
		*p = platforms.Normalize(*p)
	}
	return p
}

func setImagePlatform(img *image.Image, p *specs.Platform) {
	if p == nil {
		return
	}
	img.OS = p.OS
	if p.Variant == "" {
		img.Architecture = p.Architecture
	} else {
		img.Architecture = fmt.Sprintf("%s/%s", p.Architecture, p.Variant)
	}
}<|MERGE_RESOLUTION|>--- conflicted
+++ resolved
@@ -167,11 +167,8 @@
 	}
 	c.mts.Final.MainImage = saveImage.Image.Clone()
 	c.mts.Final.RanFromLike = mts.Final.RanFromLike
-<<<<<<< HEAD
 	c.mts.Final.RanInteractive = mts.Final.RanInteractive
-=======
 	c.setPlatform(mts.Final.Platform)
->>>>>>> 1db9571e
 	return nil
 }
 
