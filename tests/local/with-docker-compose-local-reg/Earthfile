--- conflicted
+++ resolved
@@ -2,10 +2,7 @@
 
 all:
     ARG FRONTEND=docker
-<<<<<<< HEAD
-=======
     ARG FRONTEND_COMPOSE="docker compose"
->>>>>>> 7f775dc9
     BUILD +test
 
 fetch:
