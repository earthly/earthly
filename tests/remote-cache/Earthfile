VERSION 0.6
ARG DOCKERHUB_USER_SECRET=+secrets/DOCKERHUB_USER
ARG DOCKERHUB_TOKEN_SECRET=+secrets/DOCKERHUB_TOKEN
ARG DOCKERHUB_MIRROR
ARG DOCKERHUB_MIRROR_INSECURE=false
ARG DOCKERHUB_AUTH=true
FROM ../..+earthly-integration-test-base \
    --DOCKERHUB_AUTH=$DOCKERHUB_AUTH \
    --DOCKERHUB_USER_SECRET=$DOCKERHUB_USER_SECRET \
    --DOCKERHUB_TOKEN_SECRET=$DOCKERHUB_TOKEN_SECRET \
    --DOCKERHUB_MIRROR=$DOCKERHUB_MIRROR \
    --DOCKERHUB_MIRROR_INSECURE=$DOCKERHUB_MIRROR_INSECURE

WORKDIR /test
ARG REGISTRY
ARG EARTHLY_BUILD_ARGS="REGISTRY"
ARG REGISTRY_CONFIG="
[registry.\"$REGISTRY\"]
  http = true
  insecure = true
"

COPY test.earth ./Earthfile

all:
    BUILD +test1
    BUILD +test2
    BUILD +test3

test1:
    RUN echo "content" >./input
    # Running with tmpfs mount = no local cache.
    DO +DO_REMOTE_CACHE_EARTHLY --target=+test1

    # Not cached - before copy.
    RUN cat ./output
    RUN nl=$(cat ./output | grep "execute-test1-run-before-copy" | wc -l) && test "$nl" -eq 2

    # Not cached - after copy.
    RUN cat ./output
    RUN nl=$(cat ./output | grep "execute-test1-run-after-copy" | wc -l) && test "$nl" -eq 2

    # No change & re-run - should only have 1 line output and not re-echo.
    DO +DO_REMOTE_CACHE_EARTHLY --target=+test1

<<<<<<< HEAD
    RUN echo "step 1" && cat ./output | grep "execute-test1-run-before-copy" && cat ./output | grep "execute-test1-run-before-copy" | wc -l  && nl=$(cat ./output | grep "execute-test1-run-before-copy" | wc -l) && \
        test "$nl" -eq 1

    # Cached - should only have 1 line output and not re-echo.
    RUN echo "step 2" && cat ./output | grep "execute-test1-run-before-copy" && nl=$(cat ./output | grep "execute-test1-run-after-copy" | wc -l) && \
        test "$nl" -eq 1
=======
    RUN nl=$(cat ./output | grep "execute-test1-run-before-copy" | wc -l) && test "$nl" -eq 1

    # Cached - should only have 1 line output and not re-echo.
    RUN nl=$(cat ./output | grep "execute-test1-run-after-copy" | wc -l) && test "$nl" -eq 1
>>>>>>> 7f775dc9

    RUN echo "other content" >./input
    DO +DO_REMOTE_CACHE_EARTHLY --target=+test1

    # Cached.
<<<<<<< HEAD
    RUN echo "step 3" && cat ./output | grep "execute-test1-run-before-copy" && nl=$(cat ./output | grep "execute-test1-run-before-copy" | wc -l) && \
        test "$nl" -eq 1
=======
    RUN nl=$(cat ./output | grep "execute-test1-run-before-copy" | wc -l) && test "$nl" -eq 1
>>>>>>> 7f775dc9

    # Not cached.
    RUN nl=$(cat ./output | grep "execute-test1-run-after-copy" | wc -l) && test "$nl" -eq 2

test2:
    RUN echo "a"
    COPY --dir test2 test2
    # Running with tmpfs mount = no local cache.
    DO +DO_REMOTE_CACHE_EARTHLY --target=+test2
    DO +DO_REMOTE_CACHE_EARTHLY --target=+test2
    # TODO FIXME the remote-cache caching isn't always working; we will ignore these checks until the flakyness is fixed.
    RUN (cat ./output | grep '\*cached\* --> RUN npm install') || echo "WARNING: RUN command not cached"
    RUN (cat ./output | grep '\*cached\* --> COPY test2/dist dist') || echo "WARNING: COPY classical command not cached"
    RUN (cat ./output | grep '\*cached\* --> SAVE ARTIFACT dist +test2-build/dist') || echo "WARNING: SAVE ARTIFACT command not cached"
    RUN (cat ./output | grep '\*cached\* --> COPY +test2-build/dist ./dist') || echo "WARNING: COPY target command not cached"

test3:
    # Running with tmpfs mount = no local cache.
    RUN --privileged \
        --entrypoint \
        --mount=type=tmpfs,target=/tmp/earthly \
        -- --no-output --strict --use-inline-cache --save-inline-cache --push +test3

# Work around the lack of variable overriding, since the base image already includes EARTHLY_ADDITIONAL_BUILDKIT_CONFIG
DO_REMOTE_CACHE_EARTHLY:
    COMMAND

    ARG EARTHLY_ADDITIONAL_BUILDKIT_CONFIG
    ARG REGISTRY_CONFIG
    ARG target

    RUN --privileged \
        --mount=type=tmpfs,target=/tmp/earthly \
        -- \
        EARTHLY_ADDITIONAL_BUILDKIT_CONFIG=$EARTHLY_ADDITIONAL_BUILDKIT_CONFIG$REGISTRY_CONFIG \
        /usr/bin/earthly-entrypoint.sh --use-inline-cache --save-inline-cache --strict --no-output --push \
            --build-arg REGISTRY=$REGISTRY \
            --build-arg DOCKERHUB_AUTH=$DOCKERHUB_AUTH \
            --build-arg DOCKERHUB_USER_SECRET=$DOCKERHUB_USER_SECRET \
            --build-arg DOCKERHUB_TOKEN_SECRET=$DOCKERHUB_TOKEN_SECRET \
            --build-arg DOCKERHUB_MIRROR=$DOCKERHUB_MIRROR \
            --build-arg DOCKERHUB_MIRROR_INSECURE=$DOCKERHUB_MIRROR_INSECURE \
            $target 2>&1 | tee ./output<|MERGE_RESOLUTION|>--- conflicted
+++ resolved
@@ -43,30 +43,16 @@
     # No change & re-run - should only have 1 line output and not re-echo.
     DO +DO_REMOTE_CACHE_EARTHLY --target=+test1
 
-<<<<<<< HEAD
-    RUN echo "step 1" && cat ./output | grep "execute-test1-run-before-copy" && cat ./output | grep "execute-test1-run-before-copy" | wc -l  && nl=$(cat ./output | grep "execute-test1-run-before-copy" | wc -l) && \
-        test "$nl" -eq 1
-
-    # Cached - should only have 1 line output and not re-echo.
-    RUN echo "step 2" && cat ./output | grep "execute-test1-run-before-copy" && nl=$(cat ./output | grep "execute-test1-run-after-copy" | wc -l) && \
-        test "$nl" -eq 1
-=======
     RUN nl=$(cat ./output | grep "execute-test1-run-before-copy" | wc -l) && test "$nl" -eq 1
 
     # Cached - should only have 1 line output and not re-echo.
     RUN nl=$(cat ./output | grep "execute-test1-run-after-copy" | wc -l) && test "$nl" -eq 1
->>>>>>> 7f775dc9
 
     RUN echo "other content" >./input
     DO +DO_REMOTE_CACHE_EARTHLY --target=+test1
 
     # Cached.
-<<<<<<< HEAD
-    RUN echo "step 3" && cat ./output | grep "execute-test1-run-before-copy" && nl=$(cat ./output | grep "execute-test1-run-before-copy" | wc -l) && \
-        test "$nl" -eq 1
-=======
     RUN nl=$(cat ./output | grep "execute-test1-run-before-copy" | wc -l) && test "$nl" -eq 1
->>>>>>> 7f775dc9
 
     # Not cached.
     RUN nl=$(cat ./output | grep "execute-test1-run-after-copy" | wc -l) && test "$nl" -eq 2
