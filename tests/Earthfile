--- conflicted
+++ resolved
@@ -138,12 +138,9 @@
     BUILD +homebrew-test
     BUILD +implicit-ignores
     BUILD +help
-<<<<<<< HEAD
     BUILD +cache-cmd
-=======
     BUILD +ls
     BUILD +ls-subdir
->>>>>>> 24470663
 
 # tests that only run on linux amd64
 # Note: this target is used to validate the USERPLATFORM user arg,
@@ -900,10 +897,9 @@
     ENV EARTHLY_SHOW_HIDDEN=1
     RUN earthly --help | grep 'buildkit-volume-name'
 
-<<<<<<< HEAD
 cache-cmd:
     DO +RUN_EARTHLY --earthfile=cache-cmd.earth --target=+test
-=======
+
 ls:
     COPY ls.earth Earthfile
     RUN earthly ls 2>/dev/null | tee actual
@@ -915,8 +911,6 @@
     RUN earthly ls ./subdir 2>/dev/null | tee actual
     RUN echo -e "+alpha\n+base\n+bravo\n+charlie" > expected
     RUN diff expected actual
-
->>>>>>> 24470663
 
 RUN_EARTHLY:
     COMMAND
