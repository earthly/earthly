--- conflicted
+++ resolved
@@ -36,10 +36,6 @@
         --output_contains=$output_contains \
         --output_does_not_contain=$output_does_not_contain \
         --pre_command=$pre_command \
-<<<<<<< HEAD
-        --post_command=$post_command
-=======
         --post_command=$post_command \
         # Ensure no auto-skip requests when DO_NOT_TRACK enabled.
-        --extra_args="--auto-skip --auto-skip-db-path=test.db"
->>>>>>> e7ff5b19
+        --extra_args="--auto-skip --auto-skip-db-path=test.db"