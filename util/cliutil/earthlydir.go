package cliutil

import (
	"os"
	"os/user"
	"path/filepath"
	"sync"

	"github.com/earthly/earthly/util/fileutil"
	"github.com/pkg/errors"
)

var earthlyDir string
var earthlyDirErr error
var earthlyDirOnce sync.Once

// GetEarthlyDir returns the .earthly dir. (Usually ~/.earthly).
func GetEarthlyDir() (string, error) {
	earthlyDirOnce.Do(func() {
		earthlyDir, earthlyDirErr = makeEarthlyDir()
	})

	return earthlyDir, earthlyDirErr
}

func EnsurePermissions() error {
	if earthlyDir == "" {
		_, err := GetEarthlyDir()
		return err
	}

	u, err := currentNonSudoUser()
	if err != nil {
		return errors.Wrap(err, "chown generated certificates")
	}

	fileutil.EnsureUserOwned(earthlyDir, u)
	return nil
}

func makeEarthlyDir() (string, error) {
	homeDir, sudoUser, err := DetectHomeDir()
	if err != nil {
		return "", err
	}
	earthlyDir := filepath.Join(homeDir, ".earthly")
	if !fileutil.DirExists(earthlyDir) {
		err := os.MkdirAll(earthlyDir, 0755)
		if err != nil {
			return "", errors.Wrapf(err, "unable to create dir %s", earthlyDir)
		}
		fileutil.EnsureUserOwned(earthlyDir, sudoUser)
	}
	return earthlyDir, nil
}

<<<<<<< HEAD
func detectHomeDir() (homeDir string, sudoUser *user.User, err error) {
	u, err := currentNonSudoUser()
	if err != nil {
		return "", nil, errors.Wrap(err, "lookup user for homedir")
=======
// DetectHomeDir returns the home directory of the current user, an additional sudoUser
// is returned if the user is currently running as root
func DetectHomeDir() (homeDir string, sudoUser *user.User, err error) {
	if runtime.GOOS == "windows" {
		homeDir, err := os.UserHomeDir()
		return homeDir, nil, err
>>>>>>> fe9619af
	}

	if u.HomeDir == "" {
		return "/etc", u, nil
	}

	return u.HomeDir, u, nil
}

func currentNonSudoUser() (*user.User, error) {
	if sudoUserName, ok := os.LookupEnv("SUDO_USER"); ok {
		sudoUser, err := user.Lookup(sudoUserName)
		if err == nil {
			return sudoUser, nil
		}
	}

	return user.Current()
}<|MERGE_RESOLUTION|>--- conflicted
+++ resolved
@@ -54,19 +54,12 @@
 	return earthlyDir, nil
 }
 
-<<<<<<< HEAD
-func detectHomeDir() (homeDir string, sudoUser *user.User, err error) {
+// DetectHomeDir returns the home directory of the current user, an additional sudoUser
+// is returned if the user is currently running as root
+func DetectHomeDir() (homeDir string, sudoUser *user.User, err error) {
 	u, err := currentNonSudoUser()
 	if err != nil {
 		return "", nil, errors.Wrap(err, "lookup user for homedir")
-=======
-// DetectHomeDir returns the home directory of the current user, an additional sudoUser
-// is returned if the user is currently running as root
-func DetectHomeDir() (homeDir string, sudoUser *user.User, err error) {
-	if runtime.GOOS == "windows" {
-		homeDir, err := os.UserHomeDir()
-		return homeDir, nil, err
->>>>>>> fe9619af
 	}
 
 	if u.HomeDir == "" {
