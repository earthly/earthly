FROM ../..+earth-docker
WORKDIR /test

all:
    BUILD +privileged-test
    BUILD +cache-test
    BUILD +git-clone-test
    BUILD +builtin-args-test
    BUILD +config-test
    BUILD +excludes-test
    BUILD +secrets-test
    BUILD +build-arg-test
    BUILD +lc-test
    BUILD +from-expose-test
    BUILD +scratch-test
    BUILD +build-earth-test
    BUILD +host-bind-test
    BUILD +star-test
    BUILD +dockerfile-test
    BUILD +fail-test
    BUILD +fail-push-test
    BUILD +push-test
<<<<<<< HEAD
=======
    BUILD +gen-dockerfile-test

experimental:
    # TODO: These are troublesome due to vfs driver used in dind. They quickly exhaust disk space.
>>>>>>> 0ef8d7ad
    BUILD +docker-load-test
    BUILD +dind-test
    BUILD +docker-pull-test

privileged-test:
    COPY privileged.earth ./Earthfile
    RUN --privileged \
        --entrypoint \
        --mount=type=tmpfs,target=/tmp/earthly \
        -- --allow-privileged +test

cache-test:
    COPY cache1.earth ./Earthfile
    RUN --privileged \
        --entrypoint \
        -- +test
    COPY cache2.earth ./Earthfile
    RUN --privileged \
        --entrypoint \
        -- +test

git-clone-test:
    COPY git-clone.earth ./Earthfile
    RUN --privileged \
        --entrypoint \
        --mount=type=tmpfs,target=/tmp/earthly \
        -- +test

builtin-args-test:
    COPY builtin-args.earth ./Earthfile
    RUN --privileged \
        --entrypoint \
        --mount=type=tmpfs,target=/tmp/earthly \
        -- +builtin-args-test

config-test:
    COPY config.earth ./Earthfile
    RUN --privileged \
        --entrypoint \
        --mount=type=tmpfs,target=/tmp/earthly \
        -- +test

excludes-test:
    COPY excludes.earth ./Earthfile
    RUN touch exclude-me.txt
    RUN touch do-not-exclude-me.txt
    RUN echo 'exclude-me.txt' > .earthignore
    RUN --privileged \
        --entrypoint \
        --mount=type=tmpfs,target=/tmp/earthly \
        -- +test

secrets-test:
    COPY secrets.earth ./Earthfile
    ENV SECRET1=foo
    ENV SECRET2=wrong
    RUN --privileged \
        --entrypoint \
        --mount=type=tmpfs,target=/tmp/earthly \
        -- --secret SECRET1 --secret SECRET2=bar +test

build-arg-test:
    COPY build-arg.earth ./Earthfile
    RUN --privileged \
        --entrypoint \
        --mount=type=tmpfs,target=/tmp/earthly \
        -- +test

lc-test:
    COPY lc.earth ./Earthfile
    RUN --privileged \
        --entrypoint \
        --mount=type=tmpfs,target=/tmp/earthly \
        -- +test

from-expose-test:
    COPY from-expose.earth ./Earthfile
    RUN --privileged \
        --entrypoint \
        --mount=type=tmpfs,target=/tmp/earthly \
        -- --no-output +test

scratch-test:
    COPY scratch-test.earth ./Earthfile
    RUN --privileged \
        --entrypoint \
        --mount=type=tmpfs,target=/tmp/earthly \
        -- --no-output +test

build-earth-test:
    # Test that build.earth is supported.
    COPY config.earth ./build.earth
    RUN --privileged \
        --entrypoint \
        --mount=type=tmpfs,target=/tmp/earthly \
        -- +test

host-bind-test:
    RUN mkdir /bind-test
    RUN echo "a" > /bind-test/a.txt
    COPY host-bind.earth ./Earthfile
    RUN --privileged \
        --entrypoint \
        --mount=type=tmpfs,target=/tmp/earthly \
        -- +test
    RUN test -f /bind-test/b.txt
    RUN cat /bind-test/b.txt

# TODO: This does not pass, due to space on device limitation (dind caused).
remote-test:
    ENV GIT_URL_INSTEAD_OF="https://github.com/=git@github.com:"
    RUN --privileged \
        --entrypoint \
        --mount=type=tmpfs,target=/tmp/earthly \
        -- --no-output github.com/earthly/earthly+earth-docker

# TODO: This does not pass.
transitive-args-test-todo:
    COPY transitive-args.earth ./Earthfile
    RUN --privileged \
        --entrypoint \
        --mount=type=tmpfs,target=/tmp/earthly \
        -- --build-arg SOMEARG=def +test
    RUN ls
    RUN test -f ./abc && test -f ./def && test ! -f ./default

star-test:
    COPY star.earth ./Earthfile
    RUN touch a.txt b.txt c.nottxt
    RUN --privileged \
        --entrypoint \
        --mount=type=tmpfs,target=/tmp/earthly \
        -- +test

# TODO: This does not pass.
star-test-todo:
    COPY star.earth ./Earthfile
    RUN touch a.txt b.txt c.nottxt
    RUN --privileged \
        --entrypoint \
        --mount=type=tmpfs,target=/tmp/earthly \
        -- +test
    RUN echo "a change" > c.nottxt
    RUN --privileged \
        --entrypoint \
        --mount=type=tmpfs,target=/tmp/earthly \
        -- +test >output.txt
    RUN cat output.txt
    RUN cached_lines=$(cat output.txt | grep cached | wc -l); \
        echo "cached_lines=$cached_lines"; \
        test "$cached_lines" == "6"

docker-load-test:
    COPY docker-load.earth ./Earthfile
    RUN --privileged \
        --entrypoint \
        -- --allow-privileged +test

dind-test:
    COPY dind.earth ./Earthfile
    RUN --privileged \
        --entrypoint \
        -- --allow-privileged +test

docker-pull-test:
    COPY docker-pull.earth ./Earthfile
    RUN --privileged \
        --entrypoint \
        -- --allow-privileged +test

dockerfile-test:
    COPY --dir dockerfile ./
    WORKDIR /test/dockerfile
    RUN --privileged \
        --entrypoint \
        --mount=type=tmpfs,target=/tmp/earthly \
        -- --no-output +test

fail-test:
    COPY fail.earth ./Earthfile
    # test that an error code is correctly returned
    RUN --privileged \
        --mount=type=tmpfs,target=/tmp/earthly \
        ! /usr/bin/earth-buildkitd-wrapper.sh +test
    # test that the 'failed with exit code' text is printed out
    RUN --privileged \
        --mount=type=tmpfs,target=/tmp/earthly \
        /usr/bin/earth-buildkitd-wrapper.sh +test 2>&1 | grep 'this-will-fail'

fail-push-test:
    COPY fail.earth ./Earthfile
    # test that an error code is correctly returned
    RUN --privileged \
        --mount=type=tmpfs,target=/tmp/earthly \
        ! /usr/bin/earth-buildkitd-wrapper.sh --push +test-push
    # test that the 'failed with exit code' text is printed out
    RUN --privileged \
        --mount=type=tmpfs,target=/tmp/earthly \
        /usr/bin/earth-buildkitd-wrapper.sh --push +test-push 2>&1 | grep 'this-too-will-fail'
    RUN echo hello world

push-test:
    COPY push.earth ./Earthfile
    RUN --privileged \
        --mount=type=tmpfs,target=/tmp/earthly \
        /usr/bin/earth-buildkitd-wrapper.sh +push-test | grep 'Use earth --push to enable pushing'
    RUN --privileged \
        --mount=type=tmpfs,target=/tmp/earthly \
        /usr/bin/earth-buildkitd-wrapper.sh --push +push-test | grep 'hello world'

private-image-test:
    FROM vladaionescu/private-test:latest
    RUN --entrypoint echo hello world

gen-dockerfile-test:
    COPY gen-dockerfile.earth ./Earthfile
    RUN --privileged \
    --entrypoint \
    --mount=type=tmpfs,target=/tmp/earthly \
    -- --no-output +test<|MERGE_RESOLUTION|>--- conflicted
+++ resolved
@@ -20,13 +20,7 @@
     BUILD +fail-test
     BUILD +fail-push-test
     BUILD +push-test
-<<<<<<< HEAD
-=======
     BUILD +gen-dockerfile-test
-
-experimental:
-    # TODO: These are troublesome due to vfs driver used in dind. They quickly exhaust disk space.
->>>>>>> 0ef8d7ad
     BUILD +docker-load-test
     BUILD +dind-test
     BUILD +docker-pull-test
