FROM ../..+earth-docker

RUN apk add --update --no-cache \
    perl

WORKDIR /test

# The inner buildkit requires Docker hub creds to prevent rate-limiting issues.
ARG DOCKERHUB_USER_SECRET
ARG DOCKERHUB_TOKEN_SECRET
RUN --secret USERNAME=$DOCKERHUB_USER_SECRET \
    --secret TOKEN=$DOCKERHUB_TOKEN_SECRET \
    if [ "$USERNAME" != "" ]; then \
        docker login --username="$USERNAME" --password="$TOKEN" ;\
    fi

all:
    BUILD +ga
    BUILD +experimental

ga:
    BUILD +privileged-test
    BUILD +cache-test
    BUILD +git-clone-test
    BUILD +builtin-args-test
    BUILD +config-test
    BUILD +excludes-test
    BUILD +secrets-test
    BUILD +build-arg-test
    BUILD +lc-test
    BUILD +from-expose-test
    BUILD +scratch-test
    BUILD +build-earth-test
    BUILD +host-bind-test
    BUILD +remote-test
    BUILD +transitive-args-test
    BUILD +transitive-args-test2
    BUILD +non-transitive-args-test
    BUILD +star-test
    BUILD +dockerfile-test
    BUILD +fail-test
    BUILD +fail-push-test
    BUILD +push-test
    BUILD +gen-dockerfile-test
    BUILD +chown-test
    BUILD +dotenv-test
    BUILD +env-test
    BUILD +no-cache-local-artifact-test
    BUILD +empty-git-test
    BUILD +escape-test
    BUILD +escape-dir-test
<<<<<<< HEAD
    BUILD +fail-invalid-artifact-test
=======
    BUILD +target-first-line
>>>>>>> a9694075
    BUILD ./autocompletion+test-all
    BUILD ./with-docker+all
    BUILD ./with-docker-compose+all

experimental:
    BUILD ./dind-auto-install+all

privileged-test:
    COPY privileged.earth ./Earthfile
    RUN --privileged \
        --entrypoint \
        --mount=type=tmpfs,target=/tmp/earthly \
        -- --allow-privileged +test

cache-test:
    COPY cache1.earth ./Earthfile
    RUN --privileged \
        --entrypoint \
        -- +test
    COPY cache2.earth ./Earthfile
    RUN --privileged \
        --entrypoint \
        -- +test

git-clone-test:
    COPY git-clone.earth ./Earthfile
    RUN --privileged \
        --entrypoint \
        --mount=type=tmpfs,target=/tmp/earthly \
        -- +test

builtin-args-test:
    COPY builtin-args.earth ./Earthfile
    RUN --privileged \
        --entrypoint \
        --mount=type=tmpfs,target=/tmp/earthly \
        -- +builtin-args-test

config-test:
    COPY config.earth ./Earthfile
    RUN --privileged \
        --entrypoint \
        --mount=type=tmpfs,target=/tmp/earthly \
        -- +test

excludes-test:
    COPY excludes.earth ./Earthfile
    RUN touch exclude-me.txt
    RUN touch do-not-exclude-me.txt
    RUN echo 'exclude-me.txt' > .earthignore
    RUN --privileged \
        --entrypoint \
        --mount=type=tmpfs,target=/tmp/earthly \
        -- +test

secrets-test:
    COPY secrets.earth ./Earthfile
    ENV SECRET1=foo
    ENV SECRET2=wrong
    RUN --privileged \
        --entrypoint \
        --mount=type=tmpfs,target=/tmp/earthly \
        -- --secret SECRET1 --secret SECRET2=bar +test

build-arg-test:
    COPY build-arg.earth ./Earthfile
    RUN --privileged \
        --entrypoint \
        --mount=type=tmpfs,target=/tmp/earthly \
        -- +all

lc-test:
    COPY lc.earth ./Earthfile
    RUN --privileged \
        --entrypoint \
        --mount=type=tmpfs,target=/tmp/earthly \
        -- +test

from-expose-test:
    COPY from-expose.earth ./Earthfile
    RUN --privileged \
        --entrypoint \
        --mount=type=tmpfs,target=/tmp/earthly \
        -- --no-output +test

scratch-test:
    COPY scratch-test.earth ./Earthfile
    RUN --privileged \
        --entrypoint \
        --mount=type=tmpfs,target=/tmp/earthly \
        -- --no-output +test

build-earth-test:
    # Test that build.earth is supported.
    COPY config.earth ./build.earth
    RUN --privileged \
        --entrypoint \
        --mount=type=tmpfs,target=/tmp/earthly \
        -- +test

host-bind-test:
    RUN mkdir /bind-test
    RUN echo "a" > /bind-test/a.txt
    COPY host-bind.earth ./Earthfile
    RUN --privileged \
        --entrypoint \
        --mount=type=tmpfs,target=/tmp/earthly \
        -- +test
    RUN test -f /bind-test/b.txt
    RUN cat /bind-test/b.txt

remote-test:
    ENV GIT_URL_INSTEAD_OF="https://github.com/=git@github.com:"
    RUN --privileged \
        --entrypoint \
        --mount=type=tmpfs,target=/tmp/earthly \
        -- --no-output github.com/earthly/hello-world:main+hello

transitive-args-test:
    COPY transitive-args.earth ./Earthfile
    RUN --privileged \
        --entrypoint \
        --mount=type=tmpfs,target=/tmp/earthly \
        -- --build-arg SOMEARG=xyz +test
    RUN ls
    RUN test -f ./abc && test -f ./xyz && test ! -f ./default
    RUN cat ./abc | grep abc
    RUN cat ./xyz | grep xyz

transitive-args-test2:
    COPY transitive-args.earth ./Earthfile
    RUN --privileged \
        --entrypoint \
        --mount=type=tmpfs,target=/tmp/earthly \
        -- +test
    RUN ls
    RUN test -f ./abc && test -f ./default
    RUN cat ./abc | grep abc
    RUN cat ./default | grep default

non-transitive-args-test:
    COPY non-transitive-args1.earth ./Earthfile
    COPY non-transitive-args2.earth ./subdir/Earthfile
    # Should not override if transitive and corssing project boundaries.
    RUN --privileged \
        --entrypoint \
        --mount=type=tmpfs,target=/tmp/earthly \
        -- --build-arg SOMEARG=def +test
    RUN ls ./subdir
    RUN test -f ./subdir/default && test ! -f ./subdir/def && test ! -f ./subdir/abc
    RUN rm ./subdir/default
    # Should override, if override is direct.
    RUN --privileged \
        --entrypoint \
        --mount=type=tmpfs,target=/tmp/earthly \
        -- --build-arg SOMEARG=xyz ./subdir+arg-target
    RUN ls ./subdir
    RUN test -f ./subdir/xyz && test ! -f ./subdir/default
    RUN --privileged \
        --entrypoint \
        --mount=type=tmpfs,target=/tmp/earthly \
        -- +direct
    RUN ls ./subdir
    RUN test -f ./subdir/direct && test ! -f ./subdir/default

star-test:
    COPY star.earth ./Earthfile
    RUN touch a.txt b.txt c.nottxt
    RUN --privileged \
        --entrypoint \
        --mount=type=tmpfs,target=/tmp/earthly \
        -- +test

# TODO: This does not pass.
star-test-todo:
    COPY star.earth ./Earthfile
    RUN touch a.txt b.txt c.nottxt
    RUN --privileged \
        --entrypoint \
        --mount=type=tmpfs,target=/tmp/earthly \
        -- +test
    RUN echo "a change" > c.nottxt
    RUN --privileged \
        --entrypoint \
        --mount=type=tmpfs,target=/tmp/earthly \
        -- +test >output.txt
    RUN cat output.txt
    RUN cached_lines=$(cat output.txt | grep cached | wc -l); \
        echo "cached_lines=$cached_lines"; \
        test "$cached_lines" == "6"

dockerfile-test:
    COPY --dir dockerfile ./
    WORKDIR /test/dockerfile
    RUN --privileged \
        --entrypoint \
        --mount=type=tmpfs,target=/tmp/earthly \
        -- --no-output +test

fail-test:
    COPY fail.earth ./Earthfile
    # test that an error code is correctly returned
    RUN --privileged \
        --mount=type=tmpfs,target=/tmp/earthly \
        ! /usr/bin/earth-buildkitd-wrapper.sh +test
    # test that the 'failed with exit code' text is printed out
    RUN --privileged \
        --mount=type=tmpfs,target=/tmp/earthly \
        /usr/bin/earth-buildkitd-wrapper.sh +test 2>&1 | perl -pe 'BEGIN {$status=1} END {exit $status} $status=0 if /this-will-fail/;'

fail-push-test:
    COPY fail.earth ./Earthfile
    # test that an error code is correctly returned
    RUN --privileged \
        --mount=type=tmpfs,target=/tmp/earthly \
        ! /usr/bin/earth-buildkitd-wrapper.sh --push +test-push
    # test that the 'failed with exit code' text is printed out
    RUN --privileged \
        --mount=type=tmpfs,target=/tmp/earthly \
        /usr/bin/earth-buildkitd-wrapper.sh --push +test-push 2>&1 | perl -pe 'BEGIN {$status=1} END {exit $status} $status=0 if /this-too-will-fail/;'
    RUN echo hello world

fail-invalid-artifact-test:
    # test that the artifact fails to be copied
    COPY fail-invalid-artifact.earth ./Earthfile
    RUN --privileged \
        --mount=type=tmpfs,target=/tmp/earthly \
        ! /usr/bin/earth-buildkitd-wrapper.sh --artifact +test/foo /tmp/stuff
    # test that we echo a message containing the invalid artifact name
    COPY fail-invalid-artifact.earth ./Earthfile
    RUN --privileged \
        --mount=type=tmpfs,target=/tmp/earthly \
        /usr/bin/earth-buildkitd-wrapper.sh --artifact +test/foo /tmp/stuff 2>&1 | perl -pe 'BEGIN {$status=1} END {exit $status} $status=0 if /\+test\/foo/;'

push-test:
    COPY push.earth ./Earthfile
    RUN --privileged \
        --mount=type=tmpfs,target=/tmp/earthly \
        /usr/bin/earth-buildkitd-wrapper.sh +push-test | grep 'Use earth --push to enable pushing'
    RUN --privileged \
        --mount=type=tmpfs,target=/tmp/earthly \
        /usr/bin/earth-buildkitd-wrapper.sh --push +push-test | grep 'hello world'

private-image-test:
    FROM earthly/private-test:latest
    RUN --entrypoint echo hello world

gen-dockerfile-test:
    COPY gen-dockerfile.earth ./Earthfile
    RUN --privileged \
        --entrypoint \
        --mount=type=tmpfs,target=/tmp/earthly \
        -- --no-output +test

comments-test:
    COPY comments.earth ./Earthfile
    RUN --privileged \
        --entrypoint \
        --mount=type=tmpfs,target=/tmp/earthly \
        -- --no-output +test

chown-test:
    COPY chown.earth ./Earthfile
    RUN echo "test" > ./a.txt
    RUN --privileged \
        --entrypoint \
        --mount=type=tmpfs,target=/tmp/earthly \
        -- --no-output +test

dotenv-test:
    COPY dotenv.earth ./Earthfile
    RUN echo "TEST_ENV_1=abracadabra" >.env
    RUN echo "TEST_ENV_2=foo" >>.env
    RUN echo "TEST_ENV_3=bar" >>.env
    RUN --privileged \
        --entrypoint \
        --mount=type=tmpfs,target=/tmp/earthly \
        -- --no-output +test
    # Smoke test that no .env file does not result in an error.
    RUN rm .env
    RUN --privileged \
        --entrypoint \
        --mount=type=tmpfs,target=/tmp/earthly \
        -- --no-output +test-no-dotenv

env-test:
    COPY env.earth ./Earthfile
    RUN --privileged \
        --entrypoint \
        --mount=type=tmpfs,target=/tmp/earthly \
        -- --no-output +test

no-cache-local-artifact-test:
    COPY no-cache-local-artifact.earth ./Earthfile
    RUN --privileged \
        --entrypoint \
        -- --no-cache +test
    RUN mv file.txt old.txt
    RUN --privileged \
        --entrypoint \
        -- --no-cache +test
    RUN ! diff file.txt old.txt

empty-git-test:
    RUN git init
    COPY empty-git.earth ./Earthfile
    RUN --privileged \
        --entrypoint \
        --mount=type=tmpfs,target=/tmp/earthly \
        -- --no-output +test-empty
    RUN git remote add origin https://github.com/earthly/earthly.git
    RUN --privileged \
        --entrypoint \
        --mount=type=tmpfs,target=/tmp/earthly \
        -- --no-output +test-origin-no-hash

escape-test:
    COPY escape.earth ./Earthfile
    RUN printf "content" >file-with-+.txt
    RUN printf "content" >regular-file.txt
    RUN --privileged \
        --entrypoint \
        --mount=type=tmpfs,target=/tmp/earthly \
        -- +all
    RUN test "test" == "$(cat ./still-+.txt)"

escape-dir-test:
    COPY escape-dir1.earth ./Earthfile
    RUN mkdir ./dir-with-+-in-it
    COPY escape-dir2.earth ./dir-with-+-in-it/Earthfile
    RUN --privileged \
        --entrypoint \
        --mount=type=tmpfs,target=/tmp/earthly \
        -- --no-output +test

eine-test-base:
    FROM docker:19.03.12-dind
    RUN apk --update --no-cache add git
    COPY ../..+earth/earth /usr/local/bin/
    ENV EARTHLY_BUILDKIT_IMAGE=earthly/buildkitd:dind-test
    WORKDIR /test

eine-config-test:
    FROM +eine-test-base
    COPY config.earth ./Earthfile
    WITH DOCKER --load earthly/buildkitd:dind-test=../../buildkitd+buildkitd
        RUN earth +test
    END

eine-privileged-test:
    FROM +eine-test-base
    COPY privileged.earth ./Earthfile
    WITH DOCKER --load earthly/buildkitd:dind-test=../../buildkitd+buildkitd
        RUN earth --allow-privileged +test
    END

target-first-line:
    COPY target-first-line.earth ./Earthfile
    RUN --privileged \
        --entrypoint \
        --mount=type=tmpfs,target=/tmp/earthly \
        -- --no-output +test<|MERGE_RESOLUTION|>--- conflicted
+++ resolved
@@ -49,11 +49,8 @@
     BUILD +empty-git-test
     BUILD +escape-test
     BUILD +escape-dir-test
-<<<<<<< HEAD
     BUILD +fail-invalid-artifact-test
-=======
     BUILD +target-first-line
->>>>>>> a9694075
     BUILD ./autocompletion+test-all
     BUILD ./with-docker+all
     BUILD ./with-docker-compose+all
