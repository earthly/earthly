FROM ../..+earth-docker
WORKDIR /test

all:
    BUILD +privileged-test
    BUILD +cache-test
    BUILD +git-clone-test
    BUILD +builtin-args-test
    BUILD +config-test
    BUILD +excludes-test
    BUILD +secrets-test
    BUILD +build-arg-test
    BUILD +lc-test
    BUILD +from-expose-test
    BUILD +scratch-test
    BUILD +build-earth-test
    BUILD +host-bind-test
    BUILD +star-test
    BUILD +dockerfile-test
    BUILD +fail-test
    BUILD +fail-push-test
    BUILD +push-test
    BUILD +gen-dockerfile-test
<<<<<<< HEAD
    BUILD +chown-test

experimental:
    # TODO: These are troublesome due to vfs driver used in dind. They quickly exhaust disk space.
=======
>>>>>>> 31f2d049
    BUILD +docker-load-test
    BUILD +dind-test
    BUILD +docker-pull-test

privileged-test:
    COPY privileged.earth ./Earthfile
    RUN --privileged \
        --entrypoint \
        --mount=type=tmpfs,target=/tmp/earthly \
        -- --allow-privileged +test

cache-test:
    COPY cache1.earth ./Earthfile
    RUN --privileged \
        --entrypoint \
        -- +test
    COPY cache2.earth ./Earthfile
    RUN --privileged \
        --entrypoint \
        -- +test

git-clone-test:
    COPY git-clone.earth ./Earthfile
    RUN --privileged \
        --entrypoint \
        --mount=type=tmpfs,target=/tmp/earthly \
        -- +test

builtin-args-test:
    COPY builtin-args.earth ./Earthfile
    RUN --privileged \
        --entrypoint \
        --mount=type=tmpfs,target=/tmp/earthly \
        -- +builtin-args-test

config-test:
    COPY config.earth ./Earthfile
    RUN --privileged \
        --entrypoint \
        --mount=type=tmpfs,target=/tmp/earthly \
        -- +test

excludes-test:
    COPY excludes.earth ./Earthfile
    RUN touch exclude-me.txt
    RUN touch do-not-exclude-me.txt
    RUN echo 'exclude-me.txt' > .earthignore
    RUN --privileged \
        --entrypoint \
        --mount=type=tmpfs,target=/tmp/earthly \
        -- +test

secrets-test:
    COPY secrets.earth ./Earthfile
    ENV SECRET1=foo
    ENV SECRET2=wrong
    RUN --privileged \
        --entrypoint \
        --mount=type=tmpfs,target=/tmp/earthly \
        -- --secret SECRET1 --secret SECRET2=bar +test

build-arg-test:
    COPY build-arg.earth ./Earthfile
    RUN --privileged \
        --entrypoint \
        --mount=type=tmpfs,target=/tmp/earthly \
        -- +test

lc-test:
    COPY lc.earth ./Earthfile
    RUN --privileged \
        --entrypoint \
        --mount=type=tmpfs,target=/tmp/earthly \
        -- +test

from-expose-test:
    COPY from-expose.earth ./Earthfile
    RUN --privileged \
        --entrypoint \
        --mount=type=tmpfs,target=/tmp/earthly \
        -- --no-output +test

scratch-test:
    COPY scratch-test.earth ./Earthfile
    RUN --privileged \
        --entrypoint \
        --mount=type=tmpfs,target=/tmp/earthly \
        -- --no-output +test

build-earth-test:
    # Test that build.earth is supported.
    COPY config.earth ./build.earth
    RUN --privileged \
        --entrypoint \
        --mount=type=tmpfs,target=/tmp/earthly \
        -- +test

host-bind-test:
    RUN mkdir /bind-test
    RUN echo "a" > /bind-test/a.txt
    COPY host-bind.earth ./Earthfile
    RUN --privileged \
        --entrypoint \
        --mount=type=tmpfs,target=/tmp/earthly \
        -- +test
    RUN test -f /bind-test/b.txt
    RUN cat /bind-test/b.txt

# TODO: This does not pass, due to space on device limitation (dind caused).
remote-test:
    ENV GIT_URL_INSTEAD_OF="https://github.com/=git@github.com:"
    RUN --privileged \
        --entrypoint \
        --mount=type=tmpfs,target=/tmp/earthly \
        -- --no-output github.com/earthly/earthly+earth-docker

# TODO: This does not pass.
transitive-args-test-todo:
    COPY transitive-args.earth ./Earthfile
    RUN --privileged \
        --entrypoint \
        --mount=type=tmpfs,target=/tmp/earthly \
        -- --build-arg SOMEARG=def +test
    RUN ls
    RUN test -f ./abc && test -f ./def && test ! -f ./default

star-test:
    COPY star.earth ./Earthfile
    RUN touch a.txt b.txt c.nottxt
    RUN --privileged \
        --entrypoint \
        --mount=type=tmpfs,target=/tmp/earthly \
        -- +test

# TODO: This does not pass.
star-test-todo:
    COPY star.earth ./Earthfile
    RUN touch a.txt b.txt c.nottxt
    RUN --privileged \
        --entrypoint \
        --mount=type=tmpfs,target=/tmp/earthly \
        -- +test
    RUN echo "a change" > c.nottxt
    RUN --privileged \
        --entrypoint \
        --mount=type=tmpfs,target=/tmp/earthly \
        -- +test >output.txt
    RUN cat output.txt
    RUN cached_lines=$(cat output.txt | grep cached | wc -l); \
        echo "cached_lines=$cached_lines"; \
        test "$cached_lines" == "6"

docker-load-test:
    COPY docker-load.earth ./Earthfile
    RUN --privileged \
        --entrypoint \
        -- --allow-privileged +test

dind-test:
    COPY dind.earth ./Earthfile
    RUN --privileged \
        --entrypoint \
        -- --allow-privileged +test

docker-pull-test:
    COPY docker-pull.earth ./Earthfile
    RUN --privileged \
        --entrypoint \
        -- --allow-privileged +test

dockerfile-test:
    COPY --dir dockerfile ./
    WORKDIR /test/dockerfile
    RUN --privileged \
        --entrypoint \
        --mount=type=tmpfs,target=/tmp/earthly \
        -- --no-output +test

fail-test:
    COPY fail.earth ./Earthfile
    # test that an error code is correctly returned
    RUN --privileged \
        --mount=type=tmpfs,target=/tmp/earthly \
        ! /usr/bin/earth-buildkitd-wrapper.sh +test
    # test that the 'failed with exit code' text is printed out
    RUN --privileged \
        --mount=type=tmpfs,target=/tmp/earthly \
        /usr/bin/earth-buildkitd-wrapper.sh +test 2>&1 | grep 'this-will-fail'

fail-push-test:
    COPY fail.earth ./Earthfile
    # test that an error code is correctly returned
    RUN --privileged \
        --mount=type=tmpfs,target=/tmp/earthly \
        ! /usr/bin/earth-buildkitd-wrapper.sh --push +test-push
    # test that the 'failed with exit code' text is printed out
    RUN --privileged \
        --mount=type=tmpfs,target=/tmp/earthly \
        /usr/bin/earth-buildkitd-wrapper.sh --push +test-push 2>&1 | grep 'this-too-will-fail'
    RUN echo hello world

push-test:
    COPY push.earth ./Earthfile
    RUN --privileged \
        --mount=type=tmpfs,target=/tmp/earthly \
        /usr/bin/earth-buildkitd-wrapper.sh +push-test | grep 'Use earth --push to enable pushing'
    RUN --privileged \
        --mount=type=tmpfs,target=/tmp/earthly \
        /usr/bin/earth-buildkitd-wrapper.sh --push +push-test | grep 'hello world'

private-image-test:
    FROM vladaionescu/private-test:latest
    RUN --entrypoint echo hello world

gen-dockerfile-test:
    COPY gen-dockerfile.earth ./Earthfile
    RUN --privileged \
    --entrypoint \
    --mount=type=tmpfs,target=/tmp/earthly \
    -- --no-output +test

chown-test:
    COPY chown.earth ./Earthfile
    RUN echo "test" > ./a.txt
    RUN --privileged \
    --entrypoint \
    --mount=type=tmpfs,target=/tmp/earthly \
    -- --no-output +test<|MERGE_RESOLUTION|>--- conflicted
+++ resolved
@@ -21,13 +21,7 @@
     BUILD +fail-push-test
     BUILD +push-test
     BUILD +gen-dockerfile-test
-<<<<<<< HEAD
     BUILD +chown-test
-
-experimental:
-    # TODO: These are troublesome due to vfs driver used in dind. They quickly exhaust disk space.
-=======
->>>>>>> 31f2d049
     BUILD +docker-load-test
     BUILD +dind-test
     BUILD +docker-pull-test
