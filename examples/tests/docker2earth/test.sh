--- conflicted
+++ resolved
@@ -8,13 +8,8 @@
 cd $(mktemp -d)
 echo "working out of $(pwd)"
 cp $dockerfiles/Dockerfile1 Dockerfile
-<<<<<<< HEAD
-$earth docker2earth --tag=myimage:latest
-$earth +build
-=======
-$earthly docker2earth
+$earthly docker2earth --tag=myimage:latest
 $earthly +build
->>>>>>> 0120b244
 docker run --rm myimage:latest say-hi | grep hello
 
 echo === Testing Dockerfile2 ===
