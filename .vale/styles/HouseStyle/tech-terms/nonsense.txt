--- conflicted
+++ resolved
@@ -31,7 +31,6 @@
 cta
 csvtojson
 dasel
-<<<<<<< HEAD
 cni
 mtu
 nft
@@ -43,7 +42,4 @@
 gcloud
 md
 gitbook
-homebrew
-=======
-asciicast
->>>>>>> 2e9d7fb9
+homebrew