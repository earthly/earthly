--- conflicted
+++ resolved
@@ -6,11 +6,8 @@
 
 ### Added
 
-<<<<<<< HEAD
 - Added support for a custom `.netrc` file path using the standard `NETRC` environmental variable. [#2426](https://github.com/earthly/earthly/pull/2426)
-=======
 - Ability to run multiple Earthly installations at a time via `EARTHLY_INSTALLATION_NAME` environment variable, or the `--installation-name` CLI flag. The installation name defaults to `earthly` if not specified. Different installations use different configurations, different buildkit Daemons, different cache volumes, and different ports.
->>>>>>> 4de9b5c4
 
 ### Changed
 
