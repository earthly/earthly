# Earthly Changelog

All notable changes to [Earthly](https://github.com/earthly/earthly) will be documented in this file.

## Unreleased

<<<<<<< HEAD
### Added
- `global.org` configuration value to set a default org for all `earthly` commands that require it.
- `earthly org select` and `earthly org unselect` commands, as shortcuts to set a default organization in the `earthly` config file.

### Changed
- Removed the default size in satellite launch (the default size is now determined by the backend when not provided) [#3057](https://github.com/earthly/earthly/issues/3057)
- Deprecated the satellite org configuration value. It uses the new global configuration value.
=======
## v0.7.10 - 2023-07-05

### Changed
- Removed the default size in satellite launch (the default size is now determined by the backend when not provided) [#3057](https://github.com/earthly/earthly/issues/3057)
- Earthly cloud organization auto-detection has been deprecated and should now be explicitly set with the `--org` flag or with the `EARTHLY_ORG` environment variable.
- Buildkit has been updated to include upstream changes up to cdf28d6fff9583a0b173c62ac9a28d1626599d3b.
>>>>>>> 6b12a1e2

### Fixed
- Updated the podman auth provider to better understand podman `auth.json` locations. [#3038](https://github.com/earthly/earthly/issues/3038)
- Fixed our aggregated authprovider ignoring the cloud authprovider when a project is set after the first creds lookup [#3058](https://github.com/earthly/earthly/issues/3058)

## v0.7.9 - 2023-06-22

### Changed
- The command `docker-build` now also supports passing multiple platforms using a comma (e.g `--platform linux/amd64,linux/arm64`)
- Increased temporary lease duration of buildkit's history queue to prevent unknown history in blob errors under high cpu load. [#3000](https://github.com/earthly/earthly/issues/3000)
- Performing an `earthly account logout` will keep you logged out -- earthly will no longer attempt an auto-login via ssh-agent (use `earthly account login` to log back in).

### Fixed
- Fixed a bug in satellite update command which was incorrectly changing satellites to medium size.
- Fixed support for being authenticated with multiple registries when using the cloud-based `earthly registry` feature. [#3010](https://github.com/earthly/earthly/issues/3010)
- Fixed `WITH DOCKER` auto install script when using latest (bookworm) version.

### Added
- Buildkit logs now include version and revision.
- Satellite name autocompletion

## v0.7.8 - 2023-06-07

### Added
- Add a new command `docker-build` to build a docker image using a Dockerfile without using an Earthfile, locally or on a satellite.

### Changed
- `FROM DOCKERFILE` will use a `.dockerignore` file when using a build context from the host system and both `.earthlyignore` and `.earthignore` do not exist. Enable with `VERSION --use-docker-ignore 0.7`.

### Fixed
- Fixed upstream race condition bug in buildkit, which resulted in `failed to solve: unknown blob sha256:<...> in history` errors. [#3000](https://github.com/earthly/earthly/issues/3000)

## v0.7.7 - 2023-06-01

### Added
- The new ARG `EARTHLY_CI_RUNNER` indicates whether the current build is executed in Earthly CI. Enable with `VERSION --earthly-ci-runner-arg 0.7`.

### Changed
- Updated buildkit up to 60d134bf7 and fsutil up to 9e7a6df48576; this includes a buildkit fix for 401 Unauthorized errors. [#2973](https://github.com/earthly/earthly/issues/2973)
- Enabled `GIT_LFS_SKIP_SMUDGE=1` when pulling git repos (to avoid pulling in large files initially).

### Fixed
- The earthly docker image incorrectly showed `dev-main` under the embedded buildkit version.

## v0.7.6 - 2023-05-23

### Added
- Better error messages when git opperations fail.
- Added a `runc-ps` script under the earthly-buildkitd container to make it easier to see what processes are running.

### Fixed
- The builtin 'docker compose' (rather than `docker-compose` script) is now used when using the `WITH DOCKER` command under alpine 3.18 or greater.
- Fixed context timeout value overflow when connecting to a remote buildkit instance.

## v0.7.5 - 2023-05-10

### Changed
- Remote BuildKit will use TLS by default.
- Deprecation warning: Secret IDs naming scheme should follow the ARG naming scheme; i.e. a letter followed by alphanumeric characters or underscores. [#2883](https://github.com/earthly/earthly/issues/2883)
- Secrets take precedence over ARGs of the same name. [#2931](https://github.com/earthly/earthly/issues/2931)

### Added
- Experimental support for performing a `git lfs pull --include=<path>` when referencing a remote target on the cli, when used with the new `--git-lfs-pull-include` flag. [#2992](https://github.com/earthly/earthly/pull/2922)

### Fixed
- `SAVE IMAGE <img>` was incorrectly pushed when earthly was run with the `--push` cli flag (this restores the requirement that images that are pushed must be defined with `SAVE IMAGE --push <img>`). [#2923](https://github.com/earthly/earthly/issues/2923)
- Incorrect global ARG values when chaining multiple DO commands together. [#2920](https://github.com/earthly/earthly/issues/2920)
- Build args autocompletion under artifact mode.

## v0.7.4 - 2023-04-12

### Changed
- Updated the github ssh-rsa public key in the pre-populated buildkitd known_hosts entries.

## v0.7.3 - 2023-04-12

### Added
- A host of changes to variables under the `--arg-scope-and-set` feature flag:
  - Redeclaring an `ARG` in the same scope as a previous declaration is now an error.
  - `ARG`s inside of targets will no longer have their default value overridden by global `ARG`s.
  - A new command, `LET`, is available for declaring non-argument variables.
    - `LET` takes precedence over `ARG`, just like `ARG` takes precedence over `ARG --global`.
  - A new command, `SET`, is available for changing the value of variables declared with `LET`.
- Introduced `--size` and `--age` flags to the prune command, to allow better control.

### Changed

- Updated buildkit with changes up to 3187d2d056de7e3f976ef62cd548499dc3472a7e.
- The `VERSION --git-branch` feature flag has been removed (`EARTHLY_GIT_BRANCH` was always available in the previous version).
- Improved earthly API connection timeout logic.
- `earthly doc` now includes `ARG`s in both summary and detail output, and `ARTIFACT`s and `IMAGE`s in its detail output.

### Fixed

- Fixed `Could not detect digest for image` warnings for when using `WITH DOCKER --load` which referenced an earthly target that
  included a `FROM` referencing an image following the `docker.io/<user>/<img>` naming scheme (rather than the `docker.io/library/<user>/<img>` scheme).
- Fixed `COPY --if-exists` to work with earthly targets.  [#2541](https://github.com/earthly/earthly/issues/2541)
- Intentional-indentation of comments is no longer removed by the doc command. [#2747](https://github.com/earthly/earthly/issues/2747)
- `SAVE ARTIFACT ... AS LOCAL ...` could not write to non-current directories upon failure of a TRY/FINALLY block. [#2800](https://github.com/earthly/earthly/issues/2800)

## v0.7.2 - 2023-03-14

### Added

- Support for [Rosetta](https://developer.apple.com/documentation/apple-silicon/about-the-rosetta-translation-environment) translation environment (emulator) in buildkit as an alternative to QEMU. To enable, go to Docker Desktop -> Settings -> Features in development -> Check `Use Rosetta for x86/amd64 emulation on Apple Silicon`.
- New ARG `EARTHLY_GIT_BRANCH` will contain the branch of the current git commit, this ARG must be enabled with the `VERSION --git-branch` feature flag. [#2735](https://github.com/earthly/earthly/pull/2735)
- Verbose logging when git configurations perform a regex substitution.

### Fixed

- SAVE IMAGE --push did not always work under `VERSION 0.7`, when image was refrenced by a `FROM` or `COPY`, followed by a `BUILD`. [#2762](https://github.com/earthly/earthly/issues/2762)

### Changed

- Simplified error message when a RUN command fails with an exit code. [#2742](https://github.com/earthly/earthly/issues/2742)
- Improved warning messages when earthly cloud-based registry auth fails. [#2783](https://github.com/earthly/earthly/issues/2783)
- Deleting a project will prompt for confirmation, unless --force is specified.
- Updated buildkit with changes up to 4451e1be0e6889ffc56225e54f7e26bd6fdada54.

## v0.7.1 - 2023-03-01

### Added

- Support for `RUN --network=none`, which prevents programs from using any network resources. [#834](https://github.com/earthly/earthly/issues/834)

### Changed

- The `unexpected env` warning can now be silenced by creating a `.arg` or `.secret` file. [#2696](https://github.com/earthly/earthly/issues/2696)

### Fixed

- Unindented comments in the middle of recipe blocks no longer cause parser errors. [#2697](https://github.com/earthly/earthly/issues/2697)

## v0.7.0 - 2023-02-21

The documentation for this version is available at the [Earthly 0.7 documentation page](https://docs.earthly.dev/v/earthly-0.7/).

**Earthly CI**

Earthly 0.7 is the first version compatible with Earthly CI.

Earthly 0.7 introduces the new keywords `PIPELINE` and `TRIGGER` to help define Earthly CI pipelines.

```
my-pipeline:
    PIPELINE --push
    TRIGGER push main
    TRIGGER pr main
    BUILD +my-target
```

For more information on how to use `PIPELINE` and `TRIGGER`, please see the [reference documentation](https://docs.earthly.dev/v/earthly-0.7/docs/earthfile#pipeline-beta).

**Podman support**

Podman support has now been promoted out of *beta* status and is generally available in 0.7. Earthly will automatically detect the container frontend, whether that's `docker` or `podman` and use it automatically for running Buildkit locally, or for outputting images locally resulting from the build.

Please note that rootful podman is required. Rootless podman is not supported.

**VERSION is now mandatory**

The `VERSION` command
is now required for all Earthfiles, and an error will occur if it is missing. If you are not ready to update your
Earthfiles to use 0.7 (or 0.6), you can declare `VERSION 0.5` to continue to use your Earthfiles.

**.env file is no longer used for `ARG` or secrets**

The `.env` file will only be used to automatically export environment variables, which can be used to configure earthly command line flags.
As a result, values will no longer be propagated to Earthfile `ARG`s or `RUN --secret=...` commands.

Instead if you want build arguments or secrets automatically passed into earthly, they must be placed in `.arg` or `.secret` files respectively.

Note that this is a **backwards incompatible** change and will apply to all Earthfiles (regardless of the defined `VERSION` value).

**Pushing no longer requires everything else to succeed**

The behavior of the `--push` mode has changed in `VERSION 0.7` and is backwards incompatible with `VERSION 0.6`. Previously, `--push` commands would only execute if all other commands had succeeded. This precondition is no longer enforced, to allow for more flexible push ordering via the new `WAIT` clause. To achieve the behavior of the previous `--push` mode, you need to wrap any pre-required commands in a `WAIT` clause. For example, to push an image only if tests have passed, you would do the following:

```Earthfile
test-and-push:
  WAIT
    BUILD +test
  END
  BUILD +my-image
my-image:
  ...
  SAVE IMAGE --push my-org/my-image:latest
```

This type of behavior is useful in order to have better control over the order of push operations. For example, you may want to push an image to a registry, followed by a deployment that uses the newly pushed image. Here is how this might look like:

```Earthfile
push-and-deploy:
  ...
  WAIT
    BUILD +my-image
  END
  RUN --push ./deploy.sh my-org/my-image:latest
my-image:
  ...
  SAVE IMAGE --push my-org/my-image:latest
```

Where `./deploy.sh` is custom deployment script instructing a production environment to start using the image that was just pushed.

**Promoting experimental features**

This version promotes a number of features that have been previously in Experimental and Beta status. To make use of
the features in this version you need to declare `VERSION 0.7` at the top of your Earthfile.

Declaring `VERSION 0.7` is equivalent to

```
VERSION \
  --check-duplicate-images \
  --earthly-git-author-args \
  --earthly-locally-arg \
  --earthly-version-arg \
  --explicit-global \
  --new-platform \
  --no-tar-build-output \
  --save-artifact-keep-own \
  --shell-out-anywhere \
  --use-cache-command \
  --use-chmod \
  --use-copy-link \
  --use-host-command \
  --use-no-manifest-list \
  --use-pipelines \
  --use-project-secrets \
  --wait-block \
  0.6
```

For more information on the individual Earthfile feature flags see the [Earthfile version-specific features page](https://docs.earthly.dev/docs/earthfile/features).

### Changed

- The behavior of the `--push` mode has changed in a backwards incompatible manner. Previously, `--push` commands would only execute if all other commands had succeeded. This precondition is no longer enforced, allowing push commands to execute in the middle of the build now. Previously under `VERSION --wait-block 0.6`.
- `ARG`s declared in the base target do not automatically become global unless explicitly declared as such via `ARG --global`. Previously under `VERSION --explicit-global 0.6`.
- The Cloud-based secrets model is now project-based; it is not compatible with the older global secrets model. Earthfiles which are defined as `VERSION 0.5` or `VERSION 0.6` will continue to use the old global secrets namespace; however
  the earthly command line no longer supports accessing or modifying the global secrets. A new `earthly secrets migrate` command has been added to help transition the global-based secrets to the new project-based secrets. If you need to manage secrets from Earthly 0.6 without migrating to the new 0.7 secrets, please use an older Earthly binary.
- All `COPY` and `SAVE ARTIFACT` operations now use union filesystem merging for performing the `COPY`. This is similar to `COPY --link` in Dockerfiles, however in Earthly it is automatically enabled for all such operations. Previously under `VERSION --use-copy-link 0.6`.
- The platform logic has been improved to allow overriding the platform in situations where previously it was not possible. Additionally, the default platform is now the native platform of the runner, and not of the host running Earthly. This makes platforms work better in remote runner settings. Previously under `VERSION --new-platform 0.6`.
- Earthly will automatically shellout to determine the `$HOME` value when referenced [#2469](https://github.com/earthly/earthly/issues/2469)
- Improved error message when invalid shell variable name is configured for a secret. [#2478](https://github.com/earthly/earthly/issues/2478)
- The `--ci` flag no longer implies `--save-inline-cache` and `--use-inline-cache` since they were 100% CPU usage in some edge cases. These flags may still be explicitly enabled with `--ci`, but earthly will print a warning.
- `earthly ls` has been promoted from *experimental* to *beta* status.
- Setting a `VERSION` feature flag boolean to false (or any other value) will now raise an error; previously it was syntactically valid but had no effect.
- `SAVE ARTIFACT <path> AS LOCAL ...` when used under a `TRY` / `FINALLY` can fail to be fully transferred to the host when the `TRY` command fails (resulting in an partially transferred file); an underflow can still occur, and is now detected and will not export the partial file. [2452](https://github.com/earthly/earthly/issues/2452)
- The `--keep-own` flag for `SAVE ARTIFACT` is now applied by default; note that `COPY --keep-own` must still be used in order to keep ownership
- Values from the `.env` file will no longer be propigated to Earthfile `ARG`s or `RUN --secret=...` commands; instead values must be placed in `.arg` or `.secret` files respectively. Note that this is a backwards incompatible change and will apply to all Earthfiles (regardless of the defined `VERSION` value). [#1736](https://github.com/earthly/earthly/issues/1736)
- Some particularly obtuse syntax errors now have hints added to help clarify what the expected syntax might be. [#2656](https://github.com/earthly/earthly/issues/2656)
- The default size when launching a new satellite is now medium instead of large.
- Satellites can be launched with a weekend-only mode for receiving auto-updates.

### Added

- The commands `PIPELINE` and `TRIGGER` have been introduced for defining Earthly CI pipelines. Previously under `VERSION --use-pipelines 0.6`.
- The clause `WAIT` is now generally available. The `WAIT` clause allows controlling of build order for operations that require it. This allows use-cases such as pushing images to a registry, followed by infrastructure changes that use the newly pushed images. Previously under `VERSION --wait-block 0.6`.
- The command `CACHE` is now generally available. The `CACHE` command allows declaring a cache mount that can be used by any `RUN` command in the target, and also persists in the final image of the target (contents available when used via `FROM`). Previously under `VERSION --use-cache-command 0.6`.
- The command `HOST` is now generally available. The `HOST` command allows declaring an `/etc/hosts` entry. Previously under `VERSION --use-host-command 0.6`.
- New ARG `EARTHLY_GIT_COMMIT_AUTHOR_TIMESTAMP` will contain the author timestamp of the current git commit. [#2462](https://github.com/earthly/earthly/pull/2462)
- New ARGs `EARTHLY_VERSION` and `EARTHLY_BUILD_SHA` contain the version of Earthly and the git sha of Earthly itself, respectively.
- It is now possible to execute shell commands as part of any command that allows using variables. For example `VOLUME $(cat /volume-name.txt)`. Previously under `VERSION --shell-out-anywhere 0.6`.
- Allow custom image to be used for git operations. [#2027](https://github.com/earthly/earthly/issues/2027)
- Earthly now checks for duplicate image names when performing image outputs. Previously under `VERSION --check-duplicate-images 0.6`.
- `SAVE IMAGE --no-manifest-list` allows outputting images of a different platform than the default one, but without the manifest list. This is useful for outputting images for platforms that do not support manifest lists, such as AWS Lambda. Previously under `VERSION --use-no-manifest-list 0.6`.
- `COPY --chmod <mode>` allows setting the permissions of the copied files. Previously under `VERSION --use-chmod 0.6`.
- The new ARG `EARTHLY_LOCALLY` indicates whether the current target is executed in a `LOCALLY` context. Previously under `VERSION --earthly-locally-arg 0.6`.
- The new ARGs `EARTHLY_GIT_AUTHOR` and `EARTHLY_GIT_CO_AUTHORS` contain the author and co-authors of the current git commit, respectively. Previously under `VERSION --earthly-git-author-args 0.6`.
- `earthly doc [projectRef[+targetRef]]` is a new subcommand in *beta* status.  It will parse and output documentation comments on targets.
- Ability to store docker registry credentials in cloud secrets and corresponding `earthly registry setup|list|remove` commands; credentials can be associated with either your user or project.
- New satellite commands for enabling auto-upgrades and forcing a manual upgrade.

### Fixed

- Support for saving files larger than 64kB on failure within a `TRY/FINALLY` block. [#2452](https://github.com/earthly/earthly/issues/2452)
- Fixed race condition where `SAVE IMAGE` or `SAVE ARTIFACT AS LOCAL` commands were not always performed when contained in a target that was referenced by both a `FROM` (or `COPY`) and a `BUILD` command within the context of a `WAIT`/`END` block. [#2237](https://github.com/earthly/earthly/issues/2218)
- `WORKDIR` is lost when `--use-copy-link` feature is enabled with `GIT CLONE` or `COPY --keep-own` commands. Note that `--use-copy-link` is enabled by default in `VERSION 0.7`. [#2544](https://github.com/earthly/earthly/issues/2544)
- The `CACHE` command did not work when used inside a `WITH DOCKER` block. [#2549](https://github.com/earthly/earthly/issues/2549)
- The `--platform` argument is no longer passed to docker or podman, which caused podman to always pull the buildkit image even when it already existed locally. [#2511](https://github.com/earthly/earthly/issues/2511), [#2566](https://github.com/earthly/earthly/issues/2566)
- Fixed missing inline cache export; note that inline cache exports **do not** work when used within a `WAIT` / `END` block, this is a known current limitation. [#2178](https://github.com/earthly/earthly/issues/2178)
- Indentation in the base Earthfile target would cause a panic (when no other targets existed); now a syntax error is returned. [#2603](https://github.com/earthly/earthly/issues/2603)
- Added tighter registry read timeout, to prevent 15min stuck "ongoing" image manifest fetching.

## v0.7.0-rc3 - 2023-02-15

The documentation for this version is available at the [Earthly 0.7 documentation page](https://docs.earthly.dev/v/earthly-0.7/).

**Earthly CI**

Earthly 0.7 is the first version compatible with Earthly CI.

Earthly 0.7 introduces the new keywords `PIPELINE` and `TRIGGER` to help define Earthly CI pipelines.

```
my-pipeline:
    PIPELINE --push
    TRIGGER push main
    TRIGGER pr main
    BUILD +my-target
```

For more information on how to use `PIPELINE` and `TRIGGER`, please see the [reference documentation](https://docs.earthly.dev/v/earthly-0.7/docs/earthfile#pipeline-beta).

**Podman support**

Podman support has now been promoted out of *beta* status and is generally available in 0.7. Earthly will automatically detect the container frontend, whether that's `docker` or `podman` and use it automatically for running Buildkit locally, or for outputting images locally resulting from the build.

Please note that rootful podman is required. Rootless podman is not supported.

**VERSION is now mandatory**

The `VERSION` command
is now required for all Earthfiles, and an error will occur if it is missing. If you are not ready to update your
Earthfiles to use 0.7 (or 0.6), you can declare `VERSION 0.5` to continue to use your Earthfiles.

**.env file is no longer used for `ARG` or secrets**

The `.env` file will only be used to automatically export environment variables, which can be used to configure earthly command line flags.
As a result, values will no longer be propagated to Earthfile `ARG`s or `RUN --secret=...` commands.

Instead if you want build arguments or secrets automatically passed into earthly, they must be placed in `.arg` or `.secret` files respectively.

Note that this is a **backwards incompatible** change and will apply to all Earthfiles (regardless of the defined `VERSION` value).

**Pushing no longer requires everything else to succeed**

The behavior of the `--push` mode has changed in `VERSION 0.7` and is backwards incompatible with `VERSION 0.6`. Previously, `--push` commands would only execute if all other commands had succeeded. This precondition is no longer enforced, to allow for more flexible push ordering via the new `WAIT` clause. To achieve the behavior of the previous `--push` mode, you need to wrap any pre-required commands in a `WAIT` clause. For example, to push an image only if tests have passed, you would do the following:

```Earthfile
test-and-push:
  WAIT
    BUILD +test
  END
  BUILD +my-image
my-image:
  ...
  SAVE IMAGE --push my-org/my-image:latest
```

This type of behavior is useful in order to have better control over the order of push operations. For example, you may want to push an image to a registry, followed by a deployment that uses the newly pushed image. Here is how this might look like:

```Earthfile
push-and-deploy:
  ...
  WAIT
    BUILD +my-image
  END
  RUN --push ./deploy.sh my-org/my-image:latest
my-image:
  ...
  SAVE IMAGE --push my-org/my-image:latest
```

Where `./deploy.sh` is custom deployment script instructing a production environment to start using the image that was just pushed.

**Promoting experimental features**

This version promotes a number of features that have been previously in Experimental and Beta status. To make use of
the features in this version you need to declare `VERSION 0.7` at the top of your Earthfile.

Declaring `VERSION 0.7` is equivalent to

```
VERSION \
  --check-duplicate-images \
  --earthly-git-author-args \
  --earthly-locally-arg \
  --earthly-version-arg \
  --explicit-global \
  --new-platform \
  --no-tar-build-output \
  --save-artifact-keep-own \
  --shell-out-anywhere \
  --use-cache-command \
  --use-chmod \
  --use-copy-link \
  --use-host-command \
  --use-no-manifest-list \
  --use-pipelines \
  --use-project-secrets \
  --wait-block \
  0.6
```

For more information on the individual Earthfile feature flags see the [Earthfile version-specific features page](https://docs.earthly.dev/docs/earthfile/features).

### Changed

- The behavior of the `--push` mode has changed in a backwards incompatible manner. Previously, `--push` commands would only execute if all other commands had succeeded. This precondition is no longer enforced, allowing push commands to execute in the middle of the build now. Previously under `VERSION --wait-block 0.6`.
- `ARG`s declared in the base target do not automatically become global unless explicitly declared as such via `ARG --global`. Previously under `VERSION --explicit-global 0.6`.
- The Cloud-based secrets model is now project-based; it is not compatible with the older global secrets model. Earthfiles which are defined as `VERSION 0.5` or `VERSION 0.6` will continue to use the old global secrets namespace; however
  the earthly command line no longer supports accessing or modifying the global secrets. A new `earthly secrets migrate` command has been added to help transition the global-based secrets to the new project-based secrets. If you need to manage secrets from Earthly 0.6 without migrating to the new 0.7 secrets, please use an older Earthly binary.
- All `COPY` and `SAVE ARTIFACT` operations now use union filesystem merging for performing the `COPY`. This is similar to `COPY --link` in Dockerfiles, however in Earthly it is automatically enabled for all such operations. Previously under `VERSION --use-copy-link 0.6`.
- The platform logic has been improved to allow overriding the platform in situations where previously it was not possible. Additionally, the default platform is now the native platform of the runner, and not of the host running Earthly. This makes platforms work better in remote runner settings. Previously under `VERSION --new-platform 0.6`.
- Earthly will automatically shellout to determine the `$HOME` value when referenced [#2469](https://github.com/earthly/earthly/issues/2469)
- Improved error message when invalid shell variable name is configured for a secret. [#2478](https://github.com/earthly/earthly/issues/2478)
- The `--ci` flag no longer implies `--save-inline-cache` and `--use-inline-cache` since they were 100% CPU usage in some edge cases. These flags may still be explicitly enabled with `--ci`, but earthly will print a warning.
- `earthly ls` has been promoted from *experimental* to *beta* status.
- Setting a `VERSION` feature flag boolean to false (or any other value) will now raise an error; previously it was syntactically valid but had no effect.
- `SAVE ARTIFACT <path> AS LOCAL ...` when used under a `TRY` / `FINALLY` can fail to be fully transferred to the host when the `TRY` command fails (resulting in an partially transferred file); an underflow can still occur, and is now detected and will not export the partial file. [2452](https://github.com/earthly/earthly/issues/2452)
- The `--keep-own` flag for `SAVE ARTIFACT` is now applied by default; note that `COPY --keep-own` must still be used in order to keep ownership
- Values from the `.env` file will no longer be propigated to Earthfile `ARG`s or `RUN --secret=...` commands; instead values must be placed in `.arg` or `.secret` files respectively. Note that this is a backwards incompatible change and will apply to all Earthfiles (regardless of the defined `VERSION` value). [#1736](https://github.com/earthly/earthly/issues/1736)
- Some particularly obtuse syntax errors now have hints added to help clarify what the expected syntax might be. [#2656](https://github.com/earthly/earthly/issues/2656)


### Added

- The commands `PIPELINE` and `TRIGGER` have been introduced for defining Earthly CI pipelines. Previously under `VERSION --use-pipelines 0.6`.
- The clause `WAIT` is now generally available. The `WAIT` clause allows controlling of build order for operations that require it. This allows use-cases such as pushing images to a registry, followed by infrastructure changes that use the newly pushed images. Previously under `VERSION --wait-block 0.6`.
- The command `CACHE` is now generally available. The `CACHE` command allows declaring a cache mount that can be used by any `RUN` command in the target, and also persists in the final image of the target (contents available when used via `FROM`). Previously under `VERSION --use-cache-command 0.6`.
- The command `HOST` is now generally available. The `HOST` command allows declaring an `/etc/hosts` entry. Previously under `VERSION --use-host-command 0.6`.
- New ARG `EARTHLY_GIT_COMMIT_AUTHOR_TIMESTAMP` will contain the author timestamp of the current git commit. [#2462](https://github.com/earthly/earthly/pull/2462)
- New ARGs `EARTHLY_VERSION` and `EARTHLY_BUILD_SHA` contain the version of Earthly and the git sha of Earthly itself, respectively.
- It is now possible to execute shell commands as part of any command that allows using variables. For example `VOLUME $(cat /volume-name.txt)`. Previously under `VERSION --shell-out-anywhere 0.6`.
- Allow custom image to be used for git operations. [#2027](https://github.com/earthly/earthly/issues/2027)
- Earthly now checks for duplicate image names when performing image outputs. Previously under `VERSION --check-duplicate-images 0.6`.
- `SAVE IMAGE --no-manifest-list` allows outputting images of a different platform than the default one, but without the manifest list. This is useful for outputting images for platforms that do not support manifest lists, such as AWS Lambda. Previously under `VERSION --use-no-manifest-list 0.6`.
- `COPY --chmod <mode>` allows setting the permissions of the copied files. Previously under `VERSION --use-chmod 0.6`.
- The new ARG `EARTHLY_LOCALLY` indicates whether the current target is executed in a `LOCALLY` context. Previously under `VERSION --earthly-locally-arg 0.6`.
- The new ARGs `EARTHLY_GIT_AUTHOR` and `EARTHLY_GIT_CO_AUTHORS` contain the author and co-authors of the current git commit, respectively. Previously under `VERSION --earthly-git-author-args 0.6`.
- `earthly doc [projectRef[+targetRef]]` is a new subcommand in *beta* status.  It will parse and output documentation comments on targets.
- Ability to store docker registry credentials in cloud secrets and corresponding `earthly registry setup|list|remove` commands; credentials can be associated with either your user or project.
- New satellite commands for enabling auto-upgrades and forcing a manual upgrade.

### Fixed

- Support for saving files larger than 64kB on failure within a `TRY/FINALLY` block. [#2452](https://github.com/earthly/earthly/issues/2452)
- Fixed race condition where `SAVE IMAGE` or `SAVE ARTIFACT AS LOCAL` commands were not always performed when contained in a target that was referenced by both a `FROM` (or `COPY`) and a `BUILD` command within the context of a `WAIT`/`END` block. [#2237](https://github.com/earthly/earthly/issues/2218)
- `WORKDIR` is lost when `--use-copy-link` feature is enabled with `GIT CLONE` or `COPY --keep-own` commands. Note that `--use-copy-link` is enabled by default in `VERSION 0.7`. [#2544](https://github.com/earthly/earthly/issues/2544)
- The `CACHE` command did not work when used inside a `WITH DOCKER` block. [#2549](https://github.com/earthly/earthly/issues/2549)
- The `--platform` argument is no longer passed to docker or podman, which caused podman to always pull the buildkit image even when it already existed locally. [#2511](https://github.com/earthly/earthly/issues/2511), [#2566](https://github.com/earthly/earthly/issues/2566)
- Fixed missing inline cache export; note that inline cache exports **do not** work when used within a `WAIT` / `END` block, this is a known current limitation. [#2178](https://github.com/earthly/earthly/issues/2178)
- Indentation in the base Earthfile target would cause a panic (when no other targets existed); now a syntax error is returned. [#2603](https://github.com/earthly/earthly/issues/2603)

## v0.7.0-rc2 - 2023-02-01

The documentation for this version is available at the [Earthly 0.7 documentation page](https://docs.earthly.dev/v/earthly-0.7/).

**Earthly CI**

Earthly 0.7 is the first version compatible with Earthly CI.

Earthly 0.7 introduces the new keywords `PIPELINE` and `TRIGGER` to help define Earthly CI pipelines.

```
my-pipeline:
    PIPELINE --push
    TRIGGER push main
    TRIGGER pr main
    BUILD +my-target
```

For more information on how to use `PIPELINE` and `TRIGGER`, please see the [reference documentation](https://docs.earthly.dev/v/earthly-0.7/docs/earthfile#pipeline-beta).

**Podman support**

Podman support has now been promoted out of *beta* status and is generally available in 0.7. Earthly will automatically detect the container frontend, whether that's `docker` or `podman` and use it automatically for running Buildkit locally, or for outputting images locally resulting from the build.

Please note that rootful podman is required. Rootless podman is not supported.

**VERSION is now mandatory**

The `VERSION` command
is now required for all Earthfiles, and an error will occur if it is missing. If you are not ready to update your
Earthfiles to use 0.7 (or 0.6), you can declare `VERSION 0.5` to continue to use your Earthfiles.

**Pushing no longer requires everything else to succeed**

The behavior of the `--push` mode has changed in `VERSION 0.7` and is backwards incompatible with `VERSION 0.6`. Previously, `--push` commands would only execute if all other commands had succeeded. This precondition is no longer enforced, to allow for more flexible push ordering via the new `WAIT` clause. To achieve the behavior of the previous `--push` mode, you need to wrap any pre-required commands in a `WAIT` clause. For example, to push an image only if tests have passed, you would do the following:

```Earthfile
test-and-push:
  WAIT
    BUILD +test
  END
  BUILD +my-image
my-image:
  ...
  SAVE IMAGE --push my-org/my-image:latest
```

This type of behavior is useful in order to have better control over the order of push operations. For example, you may want to push an image to a registry, followed by a deployment that uses the newly pushed image. Here is how this might look like:

```Earthfile
push-and-deploy:
  ...
  WAIT
    BUILD +my-image
  END
  RUN --push ./deploy.sh my-org/my-image:latest
my-image:
  ...
  SAVE IMAGE --push my-org/my-image:latest
```

Where `./deploy.sh` is custom deployment script instructing a production environment to start using the image that was just pushed.

**Promoting experimental features**

This version promotes a number of features that have been previously in Experimental and Beta status. To make use of
the features in this version you need to declare `VERSION 0.7` at the top of your Earthfile.

Declaring `VERSION 0.7` is equivalent to

```
VERSION \
  --check-duplicate-images \
  --earthly-git-author-args \
  --earthly-locally-arg \
  --earthly-version-arg \
  --explicit-global \
  --new-platform \
  --no-tar-build-output \
  --save-artifact-keep-own \
  --shell-out-anywhere \
  --use-cache-command \
  --use-chmod \
  --use-copy-link \
  --use-host-command \
  --use-no-manifest-list \
  --use-pipelines \
  --use-project-secrets \
  --wait-block \
  0.6
```

For more information on the individual Earthfile feature flags see the [Earthfile version-specific features page](https://docs.earthly.dev/docs/earthfile/features).

### Changed

- The behavior of the `--push` mode has changed in a backwards incompatible manner. Previously, `--push` commands would only execute if all other commands had succeeded. This precondition is no longer enforced, allowing push commands to execute in the middle of the build now. Previously under `VERSION --wait-block 0.6`.
- `ARG`s declared in the base target do not automatically become global unless explicitly declared as such via `ARG --global`. Previously under `VERSION --explicit-global 0.6`.
- The Cloud-based secrets model is now project-based; it is not compatible with the older global secrets model. Earthfiles which are defined as `VERSION 0.5` or `VERSION 0.6` will continue to use the old global secrets namespace; however
  the earthly command line no longer supports accessing or modifying the global secrets. A new `earthly secrets migrate` command has been added to help transition the global-based secrets to the new project-based secrets. If you need to manage secrets from Earthly 0.6 without migrating to the new 0.7 secrets, please use an older Earthly binary.
- All `COPY` and `SAVE ARTIFACT` operations now use union filesystem merging for performing the `COPY`. This is similar to `COPY --link` in Dockerfiles, however in Earthly it is automatically enabled for all such operations. Previously under `VERSION --use-copy-link 0.6`.
- The platform logic has been improved to allow overriding the platform in situations where previously it was not possible. Additionally, the default platform is now the native platform of the runner, and not of the host running Earthly. This makes platforms work better in remote runner settings. Previously under `VERSION --new-platform 0.6`.
- Earthly will automatically shellout to determine the `$HOME` value when referenced [#2469](https://github.com/earthly/earthly/issues/2469)
- Improved error message when invalid shell variable name is configured for a secret. [#2478](https://github.com/earthly/earthly/issues/2478)
- The `--ci` flag no longer implies `--save-inline-cache` and `--use-inline-cache` since they were 100% CPU usage in some edge cases. These flags may still be explicitly enabled with `--ci`, but earthly will print a warning.
- `earthly ls` has been promoted from *experimental* to *beta* status.
- Setting a `VERSION` feature flag boolean to false (or any other value) will now raise an error; previously it was syntactically valid but had no effect.
- `SAVE ARTIFACT <path> AS LOCAL ...` when used under a `TRY` / `FINALLY` can fail to be fully transferred to the host when the `TRY` command fails (resulting in an partially transferred file); an underflow can still occur, and is now detected and will not export the partial file. [2452](https://github.com/earthly/earthly/issues/2452)
- The `--keep-own` flag for `SAVE ARTIFACT` is now applied by default; note that `COPY --keep-own` must still be used in order to keep ownership

### Added

- The commands `PIPELINE` and `TRIGGER` have been introduced for defining Earthly CI pipelines. Previously under `VERSION --use-pipelines 0.6`.
- The clause `WAIT` is now generally available. The `WAIT` clause allows controlling of build order for operations that require it. This allows use-cases such as pushing images to a registry, followed by infrastructure changes that use the newly pushed images. Previously under `VERSION --wait-block 0.6`.
- The command `CACHE` is now generally available. The `CACHE` command allows declaring a cache mount that can be used by any `RUN` command in the target, and also persists in the final image of the target (contents available when used via `FROM`). Previously under `VERSION --use-cache-command 0.6`.
- The command `HOST` is now generally available. The `HOST` command allows declaring an `/etc/hosts` entry. Previously under `VERSION --use-host-command 0.6`.
- New ARG `EARTHLY_GIT_COMMIT_AUTHOR_TIMESTAMP` will contain the author timestamp of the current git commit. [#2462](https://github.com/earthly/earthly/pull/2462)
- New ARGs `EARTHLY_VERSION` and `EARTHLY_BUILD_SHA` contain the version of Earthly and the git sha of Earthly itself, respectively.
- It is now possible to execute shell commands as part of any command that allows using variables. For example `VOLUME $(cat /volume-name.txt)`. Previously under `VERSION --shell-out-anywhere 0.6`.
- Allow custom image to be used for git operations. [#2027](https://github.com/earthly/earthly/issues/2027)
- Earthly now checks for duplicate image names when performing image outputs. Previously under `VERSION --check-duplicate-images 0.6`.
- `SAVE IMAGE --no-manifest-list` allows outputting images of a different platform than the default one, but without the manifest list. This is useful for outputting images for platforms that do not support manifest lists, such as AWS Lambda. Previously under `VERSION --use-no-manifest-list 0.6`.
- `COPY --chmod <mode>` allows setting the permissions of the copied files. Previously under `VERSION --use-chmod 0.6`.
- The new ARG `EARTHLY_LOCALLY` indicates whether the current target is executed in a `LOCALLY` context. Previously under `VERSION --earthly-locally-arg 0.6`.
- The new ARGs `EARTHLY_GIT_AUTHOR` and `EARTHLY_GIT_CO_AUTHORS` contain the author and co-authors of the current git commit, respectively. Previously under `VERSION --earthly-git-author-args 0.6`.
- `earthly doc [projectRef[+targetRef]]` is a new subcommand in *beta* status.  It will parse and output documentation comments on targets.
- Ability to store docker registry credentials in cloud secrets and corresponding `earthly registry login|list|logout` commands; credentials can be associated with either your user or project.
- New satellite commands for enabling auto-upgrades and forcing a manual upgrade.

### Fixed

- Support for saving files larger than 64kB on failure within a `TRY/FINALLY` block. [#2452](https://github.com/earthly/earthly/issues/2452)
- Fixed race condition where `SAVE IMAGE` or `SAVE ARTIFACT AS LOCAL` commands were not always performed when contained in a target that was referenced by both a `FROM` (or `COPY`) and a `BUILD` command within the context of a `WAIT`/`END` block. [#2237](https://github.com/earthly/earthly/issues/2218)
- `WORKDIR` is lost when `--use-copy-link` feature is enabled with `GIT CLONE` or `COPY --keep-own` commands. Note that `--use-copy-link` is enabled by default in `VERSION 0.7`. [#2544](https://github.com/earthly/earthly/issues/2544)
- The `CACHE` command did not work when used inside a `WITH DOCKER` block. [#2549](https://github.com/earthly/earthly/issues/2549)
- The `--platform` argument is no longer passed to docker or podman, which caused podman to always pull the buildkit image even when it already existed locally. [#2511](https://github.com/earthly/earthly/issues/2511), [#2566](https://github.com/earthly/earthly/issues/2566)
- Fixed missing inline cache export; note that inline cache exports **do not** work when used within a `WAIT` / `END` block, this is a known current limitation. [#2178](https://github.com/earthly/earthly/issues/2178)
- Indentation in the base Earthfile target would cause a panic (when no other targets existed); now a syntax error is returned. [#2603](https://github.com/earthly/earthly/issues/2603)


## v0.7.0-rc1 - 2023-01-18

This version promotes a number of features that have been previously in Experimental and Beta status. To make use of
the features in this version you need to declare `VERSION 0.7` at the top of your Earthfile. The `VERSION` command
is now required for all Earthfiles, and an error will occur if it is missing. If you are not ready to update your
Earthfiles to use 0.7 (or 0.6), you can declare `VERSION 0.5` to continue to use your Earthfiles.

Declaring `VERSION 0.7` is equivalent to

```
VERSION \
  --explicit-global \
  --check-duplicate-images \
  --earthly-version-arg \
  --use-cache-command \
  --use-host-command \
  --use-copy-link \
  --new-platform \
  --no-tar-build-output \
  --use-no-manifest-list \
  --use-chmod \
  --shell-out-anywhere \
  --earthly-locally-arg \
  --use-project-secrets \
  --use-pipelines \
  --earthly-git-author-args \
  0.6
```

For more information on the individual Earthfile feature flags see the [Earthfile version-specific features page](https://docs.earthly.dev/docs/earthfile/features).

### Changed

- The Cloud-based secrets model is now project-based; it is not compatible with the older global secrets model. Earthfiles which are defined as `VERSION 0.5` or `VERSION 0.6` will continue to use the old global secrets namespace; however
  the earthly command line no longer supports accessing or modifying the global secrets. A new `earthly secrets migrate` command has been added to help transition the global-based secrets to the new project-based secrets.
- Earthly will automatically shellout to determine the `$HOME` value when referenced; this requires the `--shell-out-anywhere` feature flag. [#2469](https://github.com/earthly/earthly/issues/2469)
- Improved error message when invalid shell variable name is configured for a secret. [#2478](https://github.com/earthly/earthly/issues/2478)
- The `--ci` flag no longer implies `--save-inline-cache` and `--use-inline-cache` since they were 100% CPU usage in some edge cases. These flags may still be explicitly enabled with `--ci`, but earthly will print a warning.

### Added

- New ARG `EARTHLY_GIT_COMMIT_AUTHOR_TIMESTAMP` will contain the author timestamp of the current git commit, this ARG must be enabled with the `VERSION --git-commit-author-timestamp` feature flag. [#2462](https://github.com/earthly/earthly/pull/2462)
- Allow custom image to be used for git opperations. [#2027](https://github.com/earthly/earthly/issues/2027)

### Fixed

- Support for saving files larger than 64kB on failure within a `TRY/FINALLY` block. [#2452](https://github.com/earthly/earthly/issues/2452)
- Fixed race condition where `SAVE IMAGE` or `SAVE ARTIFACT AS LOCAL` commands were not always performed when contained in a target that was referenced by both a `FROM` (or `COPY`) and a `BUILD` command within the context of a `WAIT`/`END` block. [#2237](https://github.com/earthly/earthly/issues/2218)
- `WORKDIR` is lost when `--use-copy-link` feature is enabled with `GIT CLONE` or `COPY --keep-own` commands. [#2544](https://github.com/earthly/earthly/issues/2544)
- The `CACHE` command did not work when used inside a `WITH DOCKER` block. [#2549](https://github.com/earthly/earthly/issues/2549)
- The `--platform` argument is no longer passed to docker or podman, which caused podman to always pull the buildkit image even when it already existed locally. [#2511](https://github.com/earthly/earthly/issues/2511), [#2566](https://github.com/earthly/earthly/issues/2566)

## v0.6.30 - 2022-11-22

### Added

- Added support for a custom `.netrc` file path using the standard `NETRC` environmental variable. [#2426](https://github.com/earthly/earthly/pull/2426)
- Ability to run multiple Earthly installations at a time via `EARTHLY_INSTALLATION_NAME` environment variable, or the `--installation-name` CLI flag. The installation name defaults to `earthly` if not specified. Different installations use different configurations, different buildkit Daemons, different cache volumes, and different ports.
- New `EARTHLY_CI` builtin arg, which is set to `true` when earthly is run with the `--ci` flag, this ARG must be enabled with the `VERSION --ci-arg` feature flag. [#2398](https://github.com/earthly/earthly/pull/2398)

### Changed

- Updated buildkit to include changes up to [a5263dd0f990a3fe17b67e0002b76bfd1f5b433d](https://github.com/moby/buildkit/commit/a5263dd0f990a3fe17b67e0002b76bfd1f5b433d), which includes a change to speed-up buildkit startup time.
- The Earthly Docker image works better for cases where a buildkit instance is not needed. The image now works without `--privileged` when using `NO_BUILDKIT=1`, and additionally, the image can also use `/var/run/docker.sock` or `DOCKER_HOST` for the buildkit daemon.

### Fixed

- Fixed Earthly on Mac would randomly hang on `1. Init` if Earthly was installed from Homebrew or the Earthly homebrew tap. [#2247](https://github.com/earthly/earthly/issues/2247)
- Only referenced ARGs from .env are displayed on failures, this prevents secrets contained in .env from being displayed. [#1736](https://github.com/earthly/earthly/issues/1736)
- Earthly now correctly detects if Podman is running but is under the disguise of the Docker CLI.
- Improved performance when copying files. Fully-cached builds are now dramatically faster as a result. [#2049](https://github.com/earthly/earthly/issues/2049)
- Fixed `--shell-out-anywhere` bug where inner quotes were incorrectly removed. [#2340](https://github.com/earthly/earthly/issues/2340)

## v0.6.29 - 2022-11-07

### Added

- Cache mounts sharing mode can now be specified via `RUN --mount type=cache,sharing=shared` via `CACHE --sharing=shared`. Allowed values are `locked` (default - lock concurrent acccess to the cache), `shared` (allow concurrent access) and `private` (create a new empty cache on concurrent access).

### Changed

- Increases the cache limit for local and git sources from 10% to 50% to support copying large files (e.g. binary assets).
- The default cache mount sharing mode is now `locked` instead of `shared`. This means that if you have multiple builds running concurrently, they will block on each other to gain access to the cache mount. If you want to share the cache as it was shared in previous version of Earthly, you can use `RUN --mount type=cache,sharing=shared` or `CACHE --sharing=shared`.

### Fixed

- `CACHE` command was not being correctly used in `IF`, `FOR`, `ARG` and other commands. [#2330](https://github.com/earthly/earthly/issues/2330)
- Fixed buildkit gckeepstorage config value which was was set to 1000 times larger than the cache size, now it is set to the cache size.
- Fixed Earthly not detecting the correct image digest for some images loaded in `WITH DOCKER --load` and causing cache not to be bust correctly. [#2337](https://github.com/earthly/earthly/issues/2337) and [#2288](https://github.com/earthly/earthly/issues/2288)

## v0.6.28 - 2022-10-26

### Added
- A summary of context file transfers is now displayed every 15 seconds.
- Satellite wake command, which can force a satellite to wake up (useful for calling inspect or other non-build related commands).

### Changed
- `WITH DOCKER` merging of user specific `/etc/docker/daemon.json` settings data now applies to arrays (previously only dictionaries were supported).
- A final warning will be displayed if earthly is terminated due to a interrupt signal (ctrl-c).

### Changed
- Updated buildkit to include changes up to [c717d6aa7543d4b83395e0552ef2eb311f563aab](https://github.com/moby/buildkit/commit/c717d6aa7543d4b83395e0552ef2eb311f563aab)

## v0.6.27 - 2022-10-17

### Changed
- Support for all ssh-based key types (e.g. ssh-ed25519), and not only ssh-rsa. [#1783](https://github.com/earthly/earthly/issues/1783)

### Fixed
- Unable to specify public key to add via the command-line, e.g. running `earthly account add-key <key>` ignored the key and fell back to an interactive prompt.
- `GIT CLONE` command was ignoring the `WORK DIR` command when `--use-copy-link` feature was set.

## v0.6.26 - 2022-10-13

### Added

- Build failures now show the file and line number of the failing command
- Introduced `EARTHLY_GIT_AUTHOR` and `EARTHLY_GIT_CO_AUTHORS` ARGS

### Fixed

- Some network operations were being incorrectly executed with a timeout of 0.
- Upon `earthly ls` failure it will display the failure reason

### Changed

- Loading Docker images as part of `WITH DOCKER` is now faster through the use of an embedded registry in Buildkit. This functionality was previously hidden (`VERSION --use-registry-for-with-docker`) and was only auto-enabled for Earthly Satellite users. It is now enabled by default for all builds. [#1268](https://github.com/earthly/earthly/issues/1268)

### Changed

- `VERSION` command is now required.

## v0.6.25 - 2022-10-04

### Fixed

- Fixed outputting images with long names [#2053](https://github.com/earthly/earthly/issues/2053)
- Fixed buildkit connection timing out occasionally [#2229](https://github.com/earthly/earthly/issues/2229)
- Cache size was incorrectly displayed (magnitude of 1024 higher)

## v0.6.24 - 2022-09-22

### Added

- The `earthly org invite` command now has the ability to invite multiple email addresses at once.
- Experimental support for `TRY/FINALLY`, which allows saving artifacts upon failure. [#988](https://github.com/earthly/earthly/issues/988), [#587](https://github.com/earthly/earthly/issues/587).
  Not that this is only a partial implementation, and only accepts a *single* RUN command in the `TRY`, and only `SAVE ARTIFACT` commands in the `FINALLY` block.
- Ability to enable specific satellite features via cli flags, e.g. the new experimental sleep feature can be enabled with
  `earthly satellite launch --feature-flags satellite-sleep my-satellite`.

### Changed

- Bootstrapping zsh autocompletion will first attempt to install under `/usr/local/share/zsh/site-functions`, and will now
  fallback to `/usr/share/zsh/site-functions`.
- The `earthly preview org` command has been promoted to GA, and is now available under `earthly org`.
- `earthly sat select` with no arguments now prints the current satellite and the usage text.
- The interactive debugger now connects over the buildkit session connection rather than an unencrypted tcp connection; this makes it possible
  to use the interactive debugger with remote buildkit instances.

### Fixed

- Fixed Earthly failing when using a remote docker host from a machine with an incompatible architecture. [#1895](https://github.com/earthly/earthly/issues/1895)
- Earthly will no longer race with itself when starting up buildkit. [#2194](https://github.com/earthly/earthly/issues/2194)
- The error reported when failing to initiate a connection to buildkit has been reworded to account for the remote buildkit/satellite case too.
- Errors related to parsing `VERSION` feature flags will no longer be displayed during auto-completion.

## v0.6.23 - 2022-09-06

### Fixed

- Using `--remote-cache` on a target that contains only `BUILD` instructions caused a hang. [#1945](https://github.com/earthly/earthly/issues/1945)
- Fixed WAIT/END related bug which prevent `WITH DOCKER --load` from building referenced target.
- Images and artifacts which are output (or pushed), are now displayed in the final earthly output.
- `ssh: parse error in message type 27` error when using OpenSSH 8.9; fixed by upstream in [golang/go#51689](https://github.com/golang/go/issues/51689).

### Changed

- Removed warning stating that `WAIT/END code is experimental and may be incomplete` -- it is still experimental; however, it now has a higher degree
  of test-coverage. It can be enabled with `VERSION --wait-block 0.6`.
- A warning is now displayed during exporting a multi-platform image to the local host if no platform is found that matches the host's platform type.
- Reduced verbosity of `To enable pushing use earthly --push` message.

## v0.6.22 - 2022-08-19

### Added

- `--cache-from` earthly flag, which allows defining multiple ordered caches. [#1693](https://github.com/earthly/earthly/issues/1693)
- WAIT/END support for saving artifacts to local host.
- WAIT/END support for `RUN --push` commands.

### Fixed

- Updated `EXPOSE` parsing to accept (and ignore) host IP prefix, as well as expose udp ports; this should be fully-compatible with dockerfile's format. [#1986](https://github.com/earthly/earthly/issues/1986)
- The earthly-buildkit container is now only initialized when required.

### Changed

- The earthly-buildkit container is now only initialized when required.

## v0.6.21 - 2022-08-04

### Added

- `EARTHLY_LOCALLY` builtin arg which is set to `true` or `false` when executing locally or within a container, respectively. This ARG must be enabled with
  the `VERSION --earthly-locally-arg` feature flag.

### Fixed

- Fixed an incompatibility with older versions of remote BuildKits and Satellites, which was resulting in Earthly crashing.
- Fixed `WITH DOCKER` not loading correctly when the image name contained a port number under `VERSION --use-registry-for-with-docker`. [#2071](https://github.com/earthly/earthly/issues/2071)
- Race condition in WAIT / END block, which prevented waiting on some BUILD commands.

### Changed

- Added a deprecation warning for secrets using a `+secrets/` prefix. Support for this prefix will be removed in a future release.
- per-file stat transfers are now logged when running under `--debug` mode.

## v0.6.20 - 2022-07-18

### Changed

- Updated buildkit to include changes up to 12cfc87450c8d4fc31c8c0a09981e4c3fb3e4d9f

### Added

- Adding support for saving artifact from `--interactive-keep`. [#1980](https://github.com/earthly/earthly/issues/1980)
- New `EARTHLY_PUSH` builtin arg, which is set to `true` when earthly is run with the `--push` flag, and the argument
  is referenced under the direct target, or a target which is indirectly referenced via a `BUILD` command; otherwise
  it will be set to `false`. The value mimics when a `RUN --push` command is executed. This feature must be enabled with
  `VERSION --wait-block 0.6`.

### Fixed

- Fixed `context.Canceled` being reported as the error in some builds instead of the root cause. [#1991](https://github.com/earthly/earthly/issues/1991)
- Improved cache use of `WITH DOCKER` command.
- The `earthly/earthly` docker image is now also built for arm64 (in addition to amd64).

## v0.6.19 - 2022-06-29

### Fixed

- Fixed retagging of images that are made available via the `WITH DOCKER` command when the `--use-registry-for-with-docker` feature is enabled.
- Fixed a bug where `earthly --version` would display unknown on some versions of Windows.

## v0.6.18 - 2022-06-27

### Fixed

- `sh: write error: Resource busy` error caused by running the earthly/earthly docker image on a cgroups2-enabled host. [#1934](https://github.com/earthly/earthly/issues/1934)

## v0.6.17 - 2022-06-20

### Added

- Additional debug information for failure during dind cleanup.

## v0.6.16 - 2022-06-17

### Changed

- Custom `secret_provider` is now called with user's env variables.
- Additional args can be passed to `secret_provider`, e.g. `secret_provider: my-password-manager --db=$HOME/path/to/secrets.db`
- Local registry is enabled by default in the earthly-buildkit container.

## v0.6.15 - 2022-06-02

### Changed

- Switch to MPL-2.0 license. [Announcement](https://earthly.dev/blog/earthly-open-source)

### Added

- Experimental support for Docker registry based image creation and transfer `WITH DOCKER` loads and pulls. Enable with the `VERSION --use-registry-for-with-docker` flag.
- Git config options for non-standard port and path prefix; these options are incompatible with a custom git substitution regex.
- Experimental WAIT / END blocks, to allow for finer grain of control between pushing images and running commands.
- Improved ARG error messages to include the ARG name associated with the error.

### Fixed

- Panic when running earthly --version under some versions of Windows
- Removed duplicate git commit hash from earthly --version output string (when running dev versions of earthly)
- Garbled auto-completion when using Earthfiles without a VERSION command (or with other warnings) [#1837](https://github.com/earthly/earthly/issues/1837).
- Masking of cgroups for podman support.

## v0.6.14 - 2022-04-11

### Added

- Experimental support for `SAVE IMAGE --no-manifest-list`. This option disables creating a multi-platform manifest list for the image, even if the image is created with a non-default platform. This allows the user to create non-native images (e.g. amd64 image on an M1 laptop) that are still compatible with AWS lambda. To enable this feature, please use `VERSION --use-no-manifest-list 0.6`. [#1802](https://github.com/earthly/earthly/pull/1802)
- Introduced Experimental support for `--chmod` flag in `COPY`. To enable this feature, please use `VERSION --use-chmod 0.6`. [#1817](https://github.com/earthly/earthly/pull/1817)
- Experimental `secret_provider` config option allows users to provide a script which returns secrets. [#1808](https://github.com/earthly/earthly/issues/1808)
- `/etc/ssh/ssh_known_hosts` are now passed to buildkit. [#1769](https://github.com/earthly/earthly/issues/1769)

### Fixed

- Targets with the same `CACHE` commands incorrectly shared cached contents. [#1805](https://github.com/earthly/earthly/issues/1805)
- Sometimes local outputs and pushes are skipped mistakenly when a target is referenced both via `FROM` and via `BUILD` [#1823](https://github.com/earthly/earthly/issues/1823)
- `GIT CLONE` failure (`makeCloneURL does not support gitMatcher substitution`) when used with a self-hosted git repo that was configured under `~/.earthly/config.yml`  [#1757](https://github.com/earthly/earthly/issues/1757)

## v0.6.13 - 2022-03-30

### Added

- Earthly now warns when encountering Earthfiles with no `VERSION` specified. In the future, the `VERSION` command will be mandatory. [#1775](https://github.com/earthly/earthly/pull/1775)

### Changed

- `WITH DOCKER` now merges changes into `/etc/docker/daemon.json` rather than overwriting the entire file; this change introduces `jq` as a dependency, which will
  be auto-installed if missing.

### Fixed

- The `COPY` command, when used with `LOCALLY` was incorrectly ignoring the `WORKDIR` value. [#1792](https://github.com/earthly/earthly/issues/1792)
- The `--shell-out-anywhere` feature introduced a bug which interfered with asynchronous builds. [#1785](https://github.com/earthly/earthly/issues/1785)
- `EARTHLY_GIT_SHORT_HASH` was not set when building a remotely-referenced target. [#1787](https://github.com/earthly/earthly/issues/1787)

## v0.6.12 - 2022-03-23

### Changed

- A more obvious error is printed if `WITH DOCKER` starts non-natively. This is not supported and it wasn't obvious before.
- `WITH DOCKER` will keep any settings pre-applied in `/etc/docker/daemon.json` rather than overwriting them.

### Added

- The feature flag `--exec-after-build` has been enabled retroactively for `VERSION 0.5`. This speeds up large builds by 15-20%.
- The feature flag `--parallel-load` has been enabled for every `VERSION`. This speeds up by parallelizing targets built for loading via `WITH DOCKER --load`.
- `VERSION 0.0` is now permitted, however it is only meant for Earthly internal debugging purposes. `VERSION 0.0` disables all feature flags.
- A new experimental mode in which `--platform` operates. To enable these features in your builds, set `VERSION --new-platform 0.6`:
  - There is now a distinction between **user** platform and **native** platform. The user platform is the platform of the user running Earthly, while the native platform is the platform of the build worker (these can be different when using a remote buildkit)
  - New platform shorthands are provided: `--platform=native`, `--platform=user`.
  - New builtin args are available: `NATIVEPLATFORM`, `NATIVEOS`, `NATIVEARCH`, `NATIVEVARIANT` (these are the equivalent of the `USER*` and `TARGET*` platform args).
  - When no platform is provided, earthly will default to the **native** platform
  - Additionally, earthly now default to native platform for internal operations too (copy operations, git clones etc)
  - Earthly now allows changing the platform in the middle of a target (`FROM --platform` is not a contradiction anymore). There is a distinction between the "input" platform of a target (the platform the caller passes in) vs the "output" platform (the platform that ends up being the final platform of the image). These can be different if the caller passes `BUILD --platform=something +target`, but the target starts with `FROM --platform=otherthing ...`.
- Ability to shell-out in any Earthly command, (e.g. `SAVE IMAGE myimage:$(cat version)`), as well as in the middle of ARG strings. To enable this feature, use `VERSION --shell-out-anywhere 0.6`.

### Fixed

- An experimental fix for duplicate output when building images that are loaded via `WITH DOCKER --load`. This can be enabled via `VERSION --no-tar-build-output 0.6`.

## v0.6.11 - 2022-03-17

### Added

- An experimental feature whereby `WITH DOCKER` parallelizes building of the
  images to be loaded has been added. To enable this feature use
  `VERSION --parallel-load 0.6`. [#1725](https://github.com/earthly/earthly/pull/1725)
- Added `cache_size_pct` config option to allow specifying cache size as a percentage of disk space.

### Fixed

- Fixed a duplicate build issue when using `IF` together with `WITH DOCKER` [#1724](https://github.com/earthly/earthly/issues/1724)
- Fixed a bug where `BUILD --platform=$ARG` did not expand correctly
- Fixed issue preventing use of `WITH DOCKER` with docker systemd-based images such as `kind`, when used under hosts with cgroups v2.

## v0.6.10 - 2022-03-03

### Changed

- reverted zeroing of mtime change that was introduced in v0.6.9; this restores the behavior of setting modification time to `2020-04-16T12:00`. [#1712](https://github.com/earthly/earthly/issues/1712)

## v0.6.9 - 2022-03-02

### Changed

- Log sharing is enabled by default for logged in users, it can be disabled with `earthly config global.disable_log_sharing true`.
- `SAVE ARTIFACT ... AS LOCAL` now sets mtime of output artifacts to the current time.

### Added

- Earthly is now 15-30% faster when executing large builds [#1589](https://github.com/earthly/earthly/issues/1589)
- Experimental `HOST` command, which can be used like this: `HOST <domain> <ip>` to add additional hosts during the execution of your build. To enable this feature, use `VERSION --use-host-command 0.6`. [#1168](https://github.com/earthly/earthly/issues/1168)

### Fixed

- Errors when using inline caching indicating `invalid layer index` [#1635](https://github.com/earthly/earthly/issues/1635)
- Podman can now use credentials from the default location [#1644](https://github.com/earthly/earthly/issues/1644)
- Podman can now use the local registry cache without modifying `registries.conf` [#1675](https://github.com/earthly/earthly/pull/1675)
- Podman can now use `WITH DOCKER --load` inside a target marked as `LOCALLY` [#1675](https://github.com/earthly/earthly/pull/1675)
- Interactive sessions should now work with rootless configurations that have no apparent external IP address [#1573](https://github.com/earthly/earthly/issues/1573), [#1689](https://github.com/earthly/earthly/pull/1689)
- On native Windows installations, Earthly properly detects the local git path when it's available [#1663](https://github.com/earthly/earthly/issues/1663)
- On native Windows installations, Earthly will properly identify targets in Earthfiles outside of the current directory using the `\` file separator  [#1663](https://github.com/earthly/earthly/issues/1663)
- On native Windows installations, Earthly will save local artifacts to directories using the `\` file separator [#1663](https://github.com/earthly/earthly/issues/1663)
- A parsing error, when using `WITH DOCKER --load` in conjunction with new-style
  build args. [#1696](https://github.com/earthly/earthly/issues/1696)
- `ENTRYPOINT` and `CMD` were not properly expanding args when used in shell mode.
- A race condition sometimes caused a `Canceled` error to be reported, instead of the real error that caused the build to fail

## v0.6.8 - 2022-02-16

### Fixed

- `RUN --interactive` command exit codes were being ignored.
- `RUN --ssh` command were failing to create `SSH_AUTH_SOCK` when run inside a `WITH DOCKER`. [#1672](https://github.com/earthly/earthly/issues/1672)

### Changed

- expanded help text for `earthly account register --help`.

## v0.6.7 - 2022-02-09

Log Sharing (experimental)

This version of Earthly includes an experimental log-sharing feature which will
upload build-logs to the cloud when enabled.

To enable this experimental feature, you must first sign up for an earthly account
by using the [`earthly account register`](https://docs.earthly.dev/docs/earthly-command#earthly-account-register)
command, or by visiting [https://ci.earthly.dev/](https://ci.earthly.dev/)

Once logged in, you must explicitly enable log-sharing by running:

    earthly config global.disable_log_sharing false

In a future version, log-sharing will be enabled by default for logged-in users; however, you will still be able to disable it, if needed.

When log-sharing is enabled, you will see a message such as

    Share your build log with this link: https://ci.earthly.dev/logs?logId=dc622821-9fe4-4a13-a1db-12680d73c442

as the last line of `earthly` output.

### Fixed

- `GIT CLONE` now works with annotated git tags. [#1571](https://github.com/earthly/earthly/issues/1571)
- `CACHE` command was not working for versions of earthly installed via homebrew.
- Autocompletion bug when directory has both an Earthfile and subdir containing an earthfile.
- Autocompletion bug when directory has two subdirectories where one is a prefix of the other.

### Changed

- `earthly account logout` raises an error when `EARTHLY_TOKEN` is set.

## v0.6.6 - 2022-01-26

### Added

- Ability to change mounted secret file mode. fixes [#1434](https://github.com/earthly/earthly/issues/1434)

### Changed

- Permission errors related to reading `~/.earthly/config.yml` and `.env` files are now treated as errors rather than silently ignored (and assuming the file does not exist).
- Speedup from pre-emptive execution of build steps prior to them being referenced in the build graph.

### Fixed

- earthly panic when running with `SUDO_USER` pointing to a user the current user did not have read/write permission; notably encountered when running under circleci.

### Removed

- Removed `--git-url-instead-of` flag, which has been replaced by `earthly config git ...`

## v0.6.5 - 2022-01-24

### Added

- Ability to load a different `.env` file via the `--env-file` flag.
- Added experimental feature than changes the ARGs defined in the `+base` target to be local, unless defined with a `--global` flag;
  To enable this feature use `VERSION --explicit-global 0.6`.

### Changed

- Updated buildkit to include changes up to 17c237d69a46d61653746c03bcbe6953014b41a5

### Fixed

- `failed to solve: image  is defined multiple times for the same default platform` errors. [#1594](https://github.com/earthly/earthly/issues/1594), [#1582](https://github.com/earthly/earthly/issues/1582)
- `failed to solve: image rmi after pull and retag: command failed: docker image rm ...: exit status 1: Error: No such image` errors. [#1590](https://github.com/earthly/earthly/issues/1590)

## v0.6.4 - 2022-01-17

### Fixed

- Duplicate execution occurring when using ARGs. [#1572](https://github.com/earthly/earthly/issues/1572), [#1582](https://github.com/earthly/earthly/issues/1582)
- Overriding builtin ARG value now displays an error (rather than silently ignoring it).

## v0.6.3 - 2022-01-12

### Changed

- Updated buildkit to contain changes up to `15fb1145afa48bf81fbce41634bdd36c02454f99` from `moby/master`.

### Added

- Experimental `CACHE` command can be used in Earthfiles to optimize the cache in projects that perform better with incremental changes. For example, a Maven
  project where `SNAPSHOT` dependencies are added frequently, an NPM project where `node_modules` change frequently, or programming languages using
  incremental compilers. [#1399](https://github.com/earthly/earthly/issues/1399)
- Config file entries can be deleted using a `--delete` flag (for example `earthly config global.conversion_parallelism --delete`). [#1449](https://github.com/earthly/earthly/issues/1449)
- Earthly now provides the following [builtin ARGs](https://docs.earthly.dev/docs/earthfile/builtin-args): `EARTHLY_VERSION` and `EARTHLY_BUILD_SHA`. These
  will be generally available in Earthly version 0.7+, however, they can be enabled earlier by using the `--earthly-version-arg`. [feature flag](https://docs.earthly.dev/docs/earthfile/features#feature-flags) [#1452](https://github.com/earthly/earthly/issues/1452)
- Config option to disable `known_host` checking for specific git hosts by setting `strict_host_key_checking ` to `false` under the `git` section of `earthly/config.yml` (defaults to `true`).
- Error check for using both `--interactive` and `--buildkit-host` (which are not currently supported together). [#1492](https://github.com/earthly/earthly/issues/1492)
- `earthly ls [<project-ref>]` to list Earthfile targets.

### Fixed

- Gracefully handle empty string `""` being provided as a value to `earthly config` commands. [#1449](https://github.com/earthly/earthly/issues/1449)
- `known_host` entries were being ignored when custom `pattern` and `substituted` git config options were used (commonly used for [self-hosted git repos](https://docs.earthly.dev/docs/guides/auth#self-hosted-and-private-git-repositories))
- Unable to connect to ssh server when `known_hosts` doesn't contain ssh-rsa host scan, but contains a different key-scan (e.g. `ecdsa-sha2-nistp256`, `ssh-ed25519`, etc).
- When git auth is set to ssh but no user is given, default to current user (similar to calling `ssh example.com` vs `ssh user@example.com`).

## v0.6.2 - 2021-12-01

### Fixed

- `unexpected non-relative path within git dir` bug when using case insensitive file systems [#1426](https://github.com/earthly/earthly/issues/1426)
- Unable to access private GitHub repos [#1421](https://github.com/earthly/earthly/issues/1421)

## v0.6.1 - 2021-11-29

### Fixed

- `BUILD` arguments containing a subshell (`$(...)`) were executed twice, and when `+base` target was empty would result errors such as `the first command has to be FROM, FROM DOCKERFILE, LOCALLY, ARG, BUILD or IMPORT` [#1448](https://github.com/earthly/earthly/issues/1448)
- TLS error (`transport: authentication handshake failed: remote error: tls: no application protocol`) when enabling buildkit mTLS  [#1439](https://github.com/earthly/earthly/issues/1439)
- Unable to save artifacts to local directory (`.`) [#1422](https://github.com/earthly/earthly/issues/1422)

## v0.6.0 - 2021-11-24

This version promotes a number of features that have been previously in Experimental and Beta status. To make use of the features in this version you need to declare `VERSION 0.6` at the top of your Earthfile. If a version is not declared, then Earthly's interpreter will assume `VERSION 0.5`.

If you are not ready to update your scripts to take advantage of `VERSION 0.6`, then you may upgrade Earthly anyway and your scripts should continue to work as before, provided that they either declare `VERSION 0.5` or they don't declare a version at all.

Declaring `VERSION 0.6` is equivalent to

```
VERSION \
  --use-copy-include-patterns \
  --referenced-save-only \
  --for-in \
  --require-force-for-unsafe-saves \
  --no-implicit-ignore \
  0.5
```

It is recommended to use `VERSION 0.6` instead as individual feature flags don't guarantee proper forwards-backwards compatibility. Note, however, that Earthly `0.5.*` is not able to run a `VERSION 0.6` Earthfile and will return an error.

For more information on the individual Earthfile feature flags see the [Earthfile version-specific features page](https://docs.earthly.dev/docs/earthfile/features).

### Changed

<!--changelog-parser-ignore-start-->
- What Earthly outputs locally has changed in a way that is not backwards compatible. For an artifact or an image to be produced locally it needs to be part of a `BUILD` chain (or be part of the target being directly built). Artifacts and images introduced through `FROM` or `COPY` are no longer output locally.

  To update existing scripts, you may issue a duplicate `BUILD` in addition to a `FROM` (or a `COPY`), should you wish for the referenced target to perform output.

  For example, the following script

  ```
  FROM +some-target
  COPY +another-target/my-artifact ./
  ```

  could become

  ```
  FROM +some-target
  BUILD +some-target
  COPY +another-target/my-artifact ./
  BUILD +another-target
  ```

  in order to produce the same outputs.

  For more details see [#896](https://github.com/earthly/earthly/issues/896).
- The syntax for passing build args has been changed.

  Earthly v0.5 (old way)

  ```
  FROM --build-arg NAME=john +some-target
  COPY --build-arg NAME=john +something/my-artifact ./
  WITH DOCKER --build-arg NAME=john --load +another-target
    ...
  END
  ```

  Earthly v0.6 (new way)

  ```
  FROM +some-target --NAME=john
  COPY (+something/my-artifact --NAME=john) ./
  WITH DOCKER --load (+another-target --NAME=john)
    ...
  END
  ```

  Passing build args on the command-line has also changed similarly:

  Earthly v0.5 (old way)

  ```
  earthly --build-arg NAME=john +some-target
  ```

  Earthly v0.6 (new way)

  ```
  earthly +some-target --NAME=john
  ```

  This change is part of the [UDC proposal #581](https://github.com/earthly/earthly/issues/581). The old way of passing args is deprecated and will be removed in a future version (however, it still works in 0.6).
<!--changelog-parser-ignore-end-->
- If a `SAVE ARTIFACT` is unsafe (writing to a directory outside of the Earthfile directory), it'll require the `--force` flag.
- `.earthlyignore` no longer includes any implicit entries like `Earthfile` or `.earthlyignore`. These will need to be specified explicitly. [#1294](https://github.com/earthly/earthly/issues/1294)
- Buildkit was updated to `d429b0b32606b5ea52e6be4a99b69d67b7c722b2`. This includes a number of bug fixes, including eliminating crashes due to `panic failed to get edge`.

### Added

- Earthly now performs local image outputs to the local Docker daemon through a built-in registry. This speeds up the process drastically as common layers no longer need to be transferred over [#500](https://github.com/earthly/earthly/issues/500).
- Earthly now enables additional parallelism to speed up certain operations that were previously serialized [#888](https://github.com/earthly/earthly/issues/888). Note that this setting was previously controlled by `--conversion-parallelism` flag or the `EARTHLY_CONVERSION_PARALLELISM` environment variable while in experimental stage. It has now been moved as part of the Earthly config and has been promoted to GA.
- `COPY` transfers are sped up as only the necessary files are sent over to BuildKit [#1062](https://github.com/earthly/earthly/issues/1062).
- [`WITH DOCKER`](https://docs.earthly.dev/docs/earthfile#with-docker) has been promoted to GA [#576](https://github.com/earthly/earthly/issues/576).
- [`FROM DOCKERFILE`](https://docs.earthly.dev/docs/earthfile#from-dockerfile) has been promoted to GA.
- [`LOCALLY`](https://docs.earthly.dev/docs/earthfile#locally) has been promoted to GA [#580](https://github.com/earthly/earthly/issues/580).
- [`RUN --interactive` and `RUN --interactive-keep`](https://docs.earthly.dev/docs/earthfile#run) have been promoted to GA [#693](https://github.com/earthly/earthly/issues/693).
- [`IF`](https://docs.earthly.dev/docs/earthfile#if) and [`FOR`](https://docs.earthly.dev/docs/earthfile#for) have been promoted to GA [#779](https://github.com/earthly/earthly/issues/779).
- Support for Apple Silicon M1 has been promoted to GA [#722](https://github.com/earthly/earthly/issues/722).
- [Multi-platform builds](https://docs.earthly.dev/docs/guides/multi-platform) have been promoted to GA [#536](https://github.com/earthly/earthly/issues/536).
- Mounting secrets as files have been promoted as GA [#579](https://github.com/earthly/earthly/issues/579).
- [`VERSION`](https://docs.earthly.dev/docs/earthfile#version) has been promoted to GA [#991](https://github.com/earthly/earthly/issues/991)
- [User-defined commands (UDCs)](https://docs.earthly.dev/docs/guides/udc) have been promoted to GA [#581](https://github.com/earthly/earthly/issues/581).
- Allow running `SAVE ARTIFACT` after `RUN --push` is now GA [#586](https://github.com/earthly/earthly/issues/586).
- `SAVE ARTIFACT --if-exists` and `COPY --if-exists` have been promoted to GA [#588](https://github.com/earthly/earthly/issues/588).
- [Shared cache](https://docs.earthly.dev/docs/guides/shared-cache) and `--ci` mode are now GA [#11](https://github.com/earthly/earthly/issues/11).
- New builtin args `USERPLATFORM`, `USEROS`, `USERARCH`, and `USERVARIANT` which represent the platform, OS, architecture, and processor variant of the system Earthly is being called from [#1251](https://github.com/earthly/earthly/pull/1251). Thanks to @akrantz01 for the contribution!
- Config option for buildkit's `max_parallelism` configuration. Use this to increase parallelism for faster builds or decrease parallelism when resources are constraint. The default is 20. [#1308](https://github.com/earthly/earthly/issues/1308)
- Support for required ARGs (`ARG --required foo`) [#904](https://github.com/earthly/earthly/issues/904). Thanks to @camerondurham for the contribution!
- Extended auto-completion to be build-arg aware. Typing `earthly +my-target --<tab><tab>` now prints possible build-args specific to `+my-target`. [#1330](https://github.com/earthly/earthly/pull/1330).
- The console output now has an improved structure [#1226](https://github.com/earthly/earthly/pull/1226).

### Fixed

- Eliminated some spurious warnings (`ReadDataPacket failed`, `Failed to connect to terminal`, `failed to read from stdin` and others) [#1241](https://github.com/earthly/earthly/pull/1241).
- Minor fixes related to the experimental Podman support [#1239](https://github.com/earthly/earthly/pull/1239).
- Improved some error messages related to frontend detection [#1250](https://github.com/earthly/earthly/pull/1250).
- Fixed Podman's ability to load OCI images [#1287](https://github.com/earthly/earthly/pull/1287).
- Fixed homebrew installation on macOS 12. [#1370](https://github.com/earthly/earthly/pull/1370), [homebrew/earthly#13](https://github.com/earthly/homebrew-earthly/pull/13)
- `failed due to failed to autodetect a supported frontend` errors will now include underlying reason for failure
- Cache export was not honoring `EARTHLY_MAX_REMOTE_CACHE` setting.
- Buildkit logs were not being sent to `earthly-buildkitd` container's output.
- kind required permissions were not available in earthly-buildkitd.

## v0.6.0-rc3 - 2021-11-15

### Fixed

- cache export was not honoring `EARTHLY_MAX_REMOTE_CACHE` setting
- buildkit logs were not being sent to `earthly-buildkitd` container's output.
- kind required permissions were not available in earthly-buildkitd.

### Changed

- docker and fsutils versions were set to match versions defined in earthly's buildkit fork.

## v0.6.0-rc2 - 2021-11-01

### Fixed

- `failed due to failed to autodetect a supported frontend` errors will now include underlying reason for failure

### Changed

- Buildkit was updated to `d47b46cf2a16ca80a958384282e8028285b1866d`.

## v0.6.0-rc1 - 2021-10-28

This version promotes a number of features that have been previously in Experimental and Beta status. To make use of the features in this version you need to declare `VERSION 0.6` at the top of your Earthfile. If a version is not declared, then Earthly's interpreter will assume `VERSION 0.5`.

If you are not ready to update your scripts to take advantage of `VERSION 0.6`, then you may upgrade Earthly anyway and your scripts should continue to work as before, provided that they either declare `VERSION 0.5` or they don't declare a version at all.

Declaring `VERSION 0.6` is equivalent to

```
VERSION \
  --use-copy-include-patterns \
  --referenced-save-only \
  --for-in \
  --require-force-for-unsafe-saves \
  --no-implicit-ignore \
  0.5
```

It is recommended to use `VERSION 0.6` instead as individual feature flags don't guarantee proper forwards-backwards compatibility. Note, however, that Earthly `0.5.*` is not able to run a `VERSION 0.6` Earthfile and will return an error.

For more information on the individual Earthfile feature flags see the [Earthfile version-specific features page](https://docs.earthly.dev/docs/earthfile/features).

### Added

- Earthly now performs local image outputs to the local Docker daemon through a built-in registry. This speeds up the process drastically as common layers no longer need to be transferred over [#500](https://github.com/earthly/earthly/issues/500).
- Earthly now enables additional parallelism to speed up certain operations that were previously serialized [#888](https://github.com/earthly/earthly/issues/888). Note that this setting was previously controlled by `--conversion-parallelism` flag or the `EARTHLY_CONVERSION_PARALLELISM` environment variable while in experimental stage. It has now been moved as part of the Earthly config and has been promoted to GA.
- `COPY` transfers are sped up as only the necessary files are sent over to BuildKit [#1062](https://github.com/earthly/earthly/issues/1062).
- [`WITH DOCKER`](https://docs.earthly.dev/docs/earthfile#with-docker) has been promoted to GA [#576](https://github.com/earthly/earthly/issues/576).
- [`FROM DOCKERFILE`](https://docs.earthly.dev/docs/earthfile#from-dockerfile) has been promoted to GA.
- Support for Apple Silicon M1 has been promoted to GA [#722](https://github.com/earthly/earthly/issues/722).
- [Multi-platform builds](https://docs.earthly.dev/docs/guides/multi-platform) have been promoted to GA [#536](https://github.com/earthly/earthly/issues/536).
- Mounting secrets as files have been promoted as GA [#579](https://github.com/earthly/earthly/issues/579).
- [`VERSION`](https://docs.earthly.dev/docs/earthfile#version) has been promoted to GA [#991](https://github.com/earthly/earthly/issues/991)
- [User-defined commands (UDCs)](https://docs.earthly.dev/docs/guides/udc) have been promoted to GA [#581](https://github.com/earthly/earthly/issues/581).
- Allow running `SAVE ARTIFACT` after `RUN --push` is now GA [#586](https://github.com/earthly/earthly/issues/586).
- `SAVE ARTIFACT --if-exists` and `COPY --if-exists` have been promoted to GA [#588](https://github.com/earthly/earthly/issues/588).
- [Shared cache](https://docs.earthly.dev/docs/guides/shared-cache) and `--ci` mode are now GA [#11](https://github.com/earthly/earthly/issues/11).
- [`LOCALLY`](https://docs.earthly.dev/docs/earthfile#locally) has been promoted to GA [#580](https://github.com/earthly/earthly/issues/580).
- [`RUN --interactive` and `RUN --interactive-keep`](https://docs.earthly.dev/docs/earthfile#run) have been promoted to GA [#693](https://github.com/earthly/earthly/issues/693).
- [`IF`](https://docs.earthly.dev/docs/earthfile#if) and [`FOR`](https://docs.earthly.dev/docs/earthfile#for) have been promoted to GA [#779](https://github.com/earthly/earthly/issues/779).
- If a `SAVE ARTIFACT` is unsafe (writing to a directory outside of the Earthfile directory), it'll require the `--force` flag.
- `.earthlyignore` no longer includes any implicit entries like `Earthfile` or `.earthlyignore`. These will need to be specified explicitly. [#1294](https://github.com/earthly/earthly/issues/1294)
- The console output now has an improved structure [#1226](https://github.com/earthly/earthly/pull/1226).
- Fixed homebrew installation on macOS 12. [#1370](https://github.com/earthly/earthly/pull/1370), [homebrew/earthly#13](https://github.com/earthly/homebrew-earthly/pull/13)
### Changed

<!--changelog-parser-ignore-start-->
- What Earthly outputs locally has changed in a way that is not backwards compatible. For an artifact or an image to be produced locally it needs to be part of a `BUILD` chain (or be part of the target being directly built). Artifacts and images introduced through `FROM` or `COPY` are no longer output locally.

  To update existing scripts, you may issue a duplicate `BUILD` in addition to a `FROM` (or a `COPY`), should you wish for the referenced target to perform output.

  For example, the following script

  ```
  FROM +some-target
  COPY +another-target/my-artifact ./
  ```

  could become

  ```
  FROM +some-target
  BUILD +some-target
  COPY +another-target/my-artifact ./
  BUILD +another-target
  ```

  in order to produce the same outputs.

  For more details see [#896](https://github.com/earthly/earthly/issues/896).
- The syntax for passing build args has been changed.

  Earthly v0.5 (old way)

  ```
  FROM --build-arg NAME=john +some-target
  COPY --build-arg NAME=john +something/my-artifact ./
  WITH DOCKER --build-arg NAME=john --load +another-target
    ...
  END
  ```

  Earthly v0.6 (new way)

  ```
  FROM +some-target --NAME=john
  COPY (+something/my-artifact --NAME=john) ./
  WITH DOCKER --load (+another-target --NAME=john)
    ...
  END
  ```

  Passing build args on the command-line has also changed similarly:

  Earthly v0.5 (old way)

  ```
  earthly --build-arg NAME=john +some-target
  ```

  Earthly v0.6 (new way)

  ```
  earthly +some-target --NAME=john
  ```

  This change is part of the [UDC proposal #581](https://github.com/earthly/earthly/issues/581). The old way of passing args is deprecated and will be removed in a future version (however, it still works in 0.6).
<!--changelog-parser-ignore-end-->
- Add builtin args `USERPLATFORM`, `USEROS`, `USERARCH`, and `USERVARIANT` which represent the platform, OS, architecture, and processor variant of the system Earthly is being called from [#1251](https://github.com/earthly/earthly/pull/1251). Thanks to @akrantz01 for the contribution!
- Support for required ARGs (`ARG --required foo`) [#904](https://github.com/earthly/earthly/issues/904). Thanks to @camerondurham for the contribution!
- Add a config item for buildkit's `max_parallelism` configuration. Use this to increase parallelism for faster builds or decrease parallelism when resources are constraint. The default is 20. [#1308](https://github.com/earthly/earthly/issues/1308)
- Extend auto-completion to be build-arg aware. Typing `earthly +my-target --<tab><tab>` now prints possible build-args specific to `+my-target`. [#1330](https://github.com/earthly/earthly/pull/1330).
- Buildkit was updated to `d429b0b32606b5ea52e6be4a99b69d67b7c722b2`. This includes a number of bug fixes, including eliminating crashes due to `panic failed to get edge`.

### Fixed

- Eliminated some spurious warnings (`ReadDataPacket failed`, `Failed to connect to terminal`, `failed to read from stdin` and others) [#1241](https://github.com/earthly/earthly/pull/1241).
- Minor fixes related to the experimental Podman support [#1239](https://github.com/earthly/earthly/pull/1239).
- Improved some error messages related to frontend detection [#1250](https://github.com/earthly/earthly/pull/1250).
- Fixed Podman's ability to load OCI images [#1287](https://github.com/earthly/earthly/pull/1287).

## v0.5.24 - 2021-09-30

### Added

- New `--output` flag, which forces earthly to enable outputs, even when running under `--ci` mode [#1200](https://github.com/earthly/earthly/issues/1200).
- Experimental support for Podman [#760](https://github.com/earthly/earthly/issues/760).
- Automatically adds compatibility arguments for cases where docker is running under user namespaces.

### Fixed

- Removed spurious `BuildKit and Local Registry URLs are pointed at different hosts (earthly-buildkitd vs. 127.0.0.1)` warning.
- Scrub git credentials when running under --debug mode.
- "FROM DOCKERFILE" command was ignoring the path (when run on a remote target), which prevented including dockerfiles which were named something else.
- Removed the creation of a temporary output directory when run in `--no-output` mode, or when building targets that don't output artifacts,
  the temporary directory is now created just before it is needed.
- Fixed race condition involving `WITH DOCKER` and `IF` statements, which resulted in `failed to solve: NotFound: no access allowed to dir` errors.

## v0.5.23 - 2021-08-24

- introduced `COPY --if-exists` which allows users to ignore errors which would have occurred [if the file did not exist](https://docs.earthly.dev/docs/earthfile#if-exists).
- introduced new `ip_tables` config option for controlling which iptables binary is used; fixes #1160
- introduced warning message when saving to paths above the current directory of the current Earthfile; these warnings will eventually become errors unless the `--force` [flag](https://docs.earthly.dev/docs/earthfile#force) is passed to `SAVE ARTIFACT`.
- fixed remote BuildKit configuration options being ignored; fixes #1177
- suppressed erroneous internal-term error messages which occurred when running under non-interactive ( e.g. `--ci` ) modes; fixes #1108
- changed help text for `--artifact` mode
- deb and yum packages no longer clear the earthly cache on upgrades


## v0.5.22 - 2021-08-11

- when running under `--ci` mode, earthly now raises an error if a user attempts to use the interactive debugger
- updated underlying BuildKit version
- print all request and responses to BuildKit when running under --debug mode
- support for specifying files to ignore under `.earthlyignore` in addition to `.earthignore`; an error is raised if both exist
- new ARG `EARTHLY_GIT_SHORT_HASH` will contain an 8 char representation of the current git commit hash
- new ARG `EARTHLY_GIT_COMMIT_TIMESTAMP` will contain the timestamp of the current git commit
- new ARG `EARTHLY_SOURCE_DATE_EPOCH` will contain the same value as `EARTHLY_GIT_COMMIT_TIMESTAMP` or 0 when the timestamp is not available
- only directly referenced artifacts or images will be saved when the VERSION's --referenced-save-only feature flag is defined #896
- experimental support for FOR statements, when the VERSION's --for-in feature flag is defined #1142
- fixes bug where error was not being repeated as the final output
- fixes bug where HTTPS-based git credentials were leaked to stdout

## v0.5.20 - 2021-07-22

- Support for passing true/false values to boolean flags #1109
- fixes error that stated `http is insecure` when configuring a HTTPS git source. #1115

## v0.5.19 - 2021-07-21

- Improved selective file-transferring via BuildKit's include patterns; this feature is currently disabled by default, but can be enabled by including the `--use-copy-include-patterns` feature-flag in the `VERSION` definition (e.g. add `VERSION --use-copy-include-patterns 0.5` to the top of your Earthfiles). This will become enabled by default in a later version.
- Support for host systems that have `nf_tables` rather than `ip_tables`.
- Show hidden dev flags when `EARTHLY_AUTOCOMPLETE_HIDDEN="1"` is set (or when running a custom-built version).
- Improved crash logs.

## v0.5.18 - 2021-07-08

- Added a `--symlink-no-follow` flag to allow copying invalid symbolic links (https://github.com/earthly/earthly/issues/1067)
- Updated BuildKit, which contains a fix for "failed to get edge" panic errors (https://github.com/earthly/earthly/issues/1016)
- Fix bug that prevented using an absolute path to reference targets which contained relative imports
- Added option to disable analytics data collection when environment variables `EARTHLY_DISABLE_ANALYTICS` or `DO_NOT_TRACK` are set.
- Include version and help flags in autocompletion output.

## v0.5.17 - 2021-06-15

- Begin experimental official support for `earthly/earthly` and `earthly/buildkitd` images; including a new `entrypoint` for `earthly/earthly` (https://github.com/earthly/earthly/pull/1050)
- When running in `verbose` mode, log all files sent to BuildKit (https://github.com/earthly/earthly/pull/1051, https://github.com/earthly/earthly/pull/1056)
- Adjust `deb` and `rpm` packages to auto-install the shell completions though post-installation mechanisms (https://github.com/earthly/earthly/pull/1019, https://github.com/earthly/earthly/pull/1057)

## v0.5.16 - 2021-06-03

- fixes handling of `Error getting earthly dir` lookup failures which prevents earthly from running (https://github.com/earthly/earthly/issues/1026)
- implements ability to perform local exports via buildkit-hosted local registry in order to speed up exports; the feature is currently disabled by default but can be enabled with `earthly config global.local_registry_host 'tcp://127.0.0.1:8371'` (https://github.com/earthly/earthly/issues/500)

## v0.5.15 - 2021-05-27

- `earthly config` is no longer experimental. (https://github.com/earthly/earthly/pull/979)
- Running a target, will now `bootstrap` automatically, if it looks like `earthly bootstrap` has not been run yet. (https://github.com/earthly/earthly/pull/989)
- `earthly bootstrap` ensures the permissions on the `.earthly` folder are correct (belonging to the user) ( https://github.com/earthly/earthly/pull/993)
- Cache mount ID now depends on a target input hash which does not include inactive variables (https://github.com/earthly/earthly/pull/1000)
- Added `EARTHLY_TARGET_PROJECT_NO_TAG` built-in argument (https://github.com/earthly/earthly/pull/1011)
- When `~` is used as the path to a secret file, it now expands as expected. (https://github.com/earthly/earthly/pull/977)
- Use the environment-specified `$HOME`, unless `$SUDO_USER` is set. If it is, use the users home directory. (https://github.com/earthly/earthly/pull/1015)


## v0.5.14 - 2021-05-27

- `earthly config` is no longer experimental. (https://github.com/earthly/earthly/pull/979)
- Running a target, will now `bootstrap` automatically, if it looks like `earthly bootstrap` has not been run yet. (https://github.com/earthly/earthly/pull/989)
- `earthly bootstrap` ensures the permissions on the `.earthly` folder are correct (belonging to the user) ( https://github.com/earthly/earthly/pull/993)
- Cache mount ID now depends on a target input hash which does not include inactive variables (https://github.com/earthly/earthly/pull/1000)
- Added `EARTHLY_TARGET_PROJECT_NO_TAG` built-in argument (https://github.com/earthly/earthly/pull/1011)
- When `~` is used as the path to a secret file, it now expands as expected. (https://github.com/earthly/earthly/pull/977)


## v0.5.13 - 2021-05-13

- fixes panic on invalid (or incomplete) `~/.netrc` file (https://github.com/earthly/earthly/issues/980)

## v0.5.12 - 2021-05-07

- Adds a retry for remote BuildKit hosts when using the `EARTHLY_BUILDKIT_HOST` configuration option. (#952)
- Re-fetch credentials when they expire (#957)
- Make use of `~/.netrc` credentials when no config is set under `~/.earthly/config.yml` (#964)
- Make use of auth credentials when performing a GIT CLONE command within an Earthfile. (#964)
- Improved error output when desired secret does not exist, including the name of the missing secret. (#972)
- Warn if `build-arg` appears after the target in CLI invocations.(#959)

## v0.5.11 - 2021-04-27

- Support for `FROM DOCKERFILE -f` (https://github.com/earthly/earthly/pull/950)
- Fixes missing access to global arguments in user defined commands (https://github.com/earthly/earthly/pull/947)
- Users's `~/.earthly` directory is now referenced when earthly is invoked with sudo


## v0.5.10 - 2021-04-19

- Added ability to run `WITH DOCKER` under `LOCALLY` (https://github.com/earthly/earthly/pull/840)
- Fix `FROM DOCKERFILE` `--build-arg`s not being passed correctly (https://github.com/earthly/earthly/issues/932)
- Docs: Add uninstall instructions
- Docs: Improve onboarding tutorial based on user feedback


## v0.5.9 - 2021-04-05

- [**experimental**] Improved parallelization when using commands such as `IF`, `WITH DOCKER`, `FROM DOCKERFILE`, `ARG X=$(...)` and others. To enable this feature, pass `--conversion-parallelism=5` or set `EARTHLY_CONVERSION_PARALLELISM=5`. (https://github.com/earthly/earthly/issues/888)
- Auto-detect MTU (https://github.com/earthly/earthly/issues/847)
- MTU may set via config `earthly config global.cni_mtu 12345` (https://github.com/earthly/earthly/pull/906)
- Hide `--debug` flag since it is only used for development on Earthly itself
- Download and start buildkitd as part of the earthly bootstrap command
- Improved buildkitd startup logic (https://github.com/earthly/earthly/pull/892)
- Check for reserved target names and disallow them (e.g. `+base`) (https://github.com/earthly/earthly/pull/898)
- Fix use of self-hosted repositories when a subdirectory is used (https://github.com/earthly/earthly/pull/897)


## v0.5.8 - 2021-03-23

- [**experimental**] Support for ARGs in user-defined commands (UDCs). UDCs are templates (much like functions in regular programming languages), which can be used to define a series of steps to be executed in sequence. In other words, it is a way to reuse common build steps in multiple contexts. This completes the implementation of UDCs and the feature is now in **experimental** phase (https://github.com/earthly/earthly/issues/581). For more information see the [UDC guide](https://docs.earthly.dev/guides/udc).
- [**experimental**] New command: `IMPORT` (https://github.com/earthly/earthly/pull/868)
  ```
  IMPORT github.com/foo/bar:v1.2.3
  IMPORT github.com/foo/buz:main AS zulu

  ...

  FROM bar+target
  BUILD zulu+something
  ```
- Fix handling of some escaped quotes (https://github.com/earthly/earthly/issues/859)
- Fix: empty targets are now valid (https://github.com/earthly/earthly/pull/872)
- Fix some line continuation issues (https://github.com/earthly/earthly/pull/873 & https://github.com/earthly/earthly/pull/874)
- Earthly now limits parallelism to `20`. This fixes some very large builds attempting to use resources all at the same time
- Automatically retry TLS handshake timeout errors

## v0.5.7 - 2021-03-13

- raise error when duplicate target names exists in Earthfile
- basic user defined commands (experimental)
- cleans up console output for saving artifacts (#848)
- implement support for WORKDIR under LOCALLY targets
- fix zsh autocompletion issue for mac users
  If the autocompletion bug persists for anyone (e.g. seeing an error like `command not found: __earthly__`), and the issues persists after upgrading to v0.5.7; it might be necessary to delete the _earthly autocompletion file before re-running earthly bootstrap (or alternatively manually replace `__earthly__` with the full path to the earthly binary).

## v0.5.6 - 2021-03-09

- This release removes the `ongoing` updates "Provide intermittent updates on long-running targets (#844)" from the previous release, as it has issues in the interactive mode.

## v0.5.5 - 2021-03-08

- Keep `.git` directory in build context. (#815 )
- Wait extra time for buildkitd to start if the cache is larger than 30 GB  (#827)
- *Experimental:* Allow RUN commands to open an interactive session (`RUN --interactive`), with the option to save the manual changes into the final image (`RUN --interactive-keep`) (#833)
- Provide intermittent updates on long-running targets (#844)
- Fix ZSH autocompletion in some instances (#838)

## v0.5.4 - 2021-02-26

- New experimental `--strict` flag, which doesn't allow the use of `LOCALLY`. `--strict` is now implied when using `--ci`. (https://github.com/earthly/earthly/pull/801)
- Add help text when issuing `earthly config <item> --help`. Improved user experience. (https://github.com/earthly/earthly/pull/814)
- Detect if the build doesn't start with a FROM-like command and return a meaningful error. Previously `FROM scratch` was assumed automatically. (https://github.com/earthly/earthly/issues/807)
- Fix an issue where `.tmpXXXXX` directories were created in the current directory (https://github.com/earthly/earthly/pull/821)
- Fix auto-complete in zsh (https://github.com/earthly/earthly/pull/811)
- Improved startup logic for BuildKit daemon, which speeds up some rare edge cases (https://github.com/earthly/earthly/pull/808)
- Print BuildKit logs if it crashes or times out on startup (https://github.com/earthly/earthly/pull/819)
- Create config path if it's missing (https://github.com/earthly/earthly/pull/812)


## v0.5.3 - 2021-02-24

- Support for conditional logic using new `IF`, `ELSE IF`, and `ELSE` keywords (required for #779)
- Support for copying artifacts to `LOCALLY` targets (required for #580)

### Fixed
- segfault when no output or error is displayed (fixes #798)
- unable to run earthly in docker container with mounted host-docker socket (fixes #791)
- `./.tmp-earthly-outXXXXXX` temp files are now stored under `./.tmp-earthly-out/tmpXXXXXX` and are correctly excluded from the build context


## v0.5.2 - 2021-02-18

- New experimental command for editing the Earthly config (https://github.com/earthly/earthly/issues/675)
- `SAVE IMAGE --push` after a `RUN --push` now includes the effects of the `RUN --push` too (https://github.com/earthly/earthly/pull/754)
- Improved syntax errors when parsing Earthfiles
- Improved error message when QEMU is missing
- Fix `earthly-linux-arm64` binary - was a Mac binary by mistake (https://github.com/earthly/earthly/issues/789)
- Fix override of build arg not being detected properly (https://github.com/earthly/earthly/pull/790)
- Fix image export error when it doesn't contain any `RUN` commands (https://github.com/earthly/earthly/issues/782)


## v0.5.1 - 2021-02-08

- Support for SAVE ARTIFACT under LOCALLY contexts; this allows one to run a command locally and save the output to a different container.
- Support for build arg matrix; supplying multiple `--build-args` for the same value will cause the `BUILD` target to be built for each different build arg value.
- Improvements for Apple M1 support
- Improved errors when parsing invalid Earthfiles (to enable the new experimental code, set the `EARTHLY_ENABLE_AST` variable to `true`)

## v0.5.0 - 2021-02-01

- Switch to BSL license. For [more information about this decision, take a look at our blog post](https://blog.earthly.dev/every-open-core-company-should-be-a-source-available-company/).
- `--platform` setting is now automatically propagated between Earthfiles. In addition, you can now specify the empty string `--platform=` to automatically detect your system's architecture.
- `earthly/dind` images now available for `linux/arm/v7` and `linux/arm64`
- Improved visibility of platform used for each build step, as well as for any build args that have been overridden.
- Allow saving an artifact after a `RUN --push` (https://github.com/earthly/earthly/pull/735)
- Allow specifying `--no-cache` for a single `RUN` command (https://github.com/earthly/earthly/issues/585)
- There are now separate `SUCCESS` lines for each of the two possible phases of an earthly run: `main` and `push`.
- [Support of popular cloud registries for the experimental shared cache feature is now properly documented](https://docs.earthly.dev/guides/shared-cache#compatibility-with-major-registry-providers)
- Fix `SAVE IMAGE --cache-hint` not working correctly (https://github.com/earthly/earthly/issues/744)
- Fix `i/o timeout` errors being cached and requiring BuildKit restart
- Experimental support for running commands on the host system via `LOCALLY` (https://github.com/earthly/earthly/issues/580)
- Bug fixes for Apple Silicon. `earthly-darwin-arm64` binary is now available. Please treat this version as highly experimental for now. (https://github.com/earthly/earthly/issues/722)

## v0.5.0-rc2 - 2021-02-01

- No details provided

## v0.5.0-rc1 - 2021-02-01

- No details provided

## v0.4.6 - 2021-01-29

- No details provided

## v0.4.5 - 2021-01-13

- Fix inconsistent `COPY --dir` behavior [#705](https://github.com/earthly/earthly/issues/705)
- Fix `AS LOCAL` behavior with directories [#703](https://github.com/earthly/earthly/issues/703)

## v0.4.4 - 2021-01-06

- Improved experimental support for arm-based platforms, including Apple M1. Builds run natively on arm platforms now. (For Apple M1, you need to use darwin-amd64 download and have Rosetta 2 installed - the build steps themselves will run natively, however, via the BuildKit daemon).
- Add `SAVE ARTIFACT --if-exists` (https://github.com/earthly/earthly/issues/588)
- Fix an issue where comments at the end of the Earthfile were not allowed (https://github.com/earthly/earthly/issues/681)
- Fix an issue where multiple `WITH DOCKER --load` with the same target, but different image tag were not working (https://github.com/earthly/earthly/issues/685)
- Fix an issue where `SAVE ARTIFACT ./* AS LOCAL` was flattening subdirectories (https://github.com/earthly/earthly/issues/689)
- Binaries for `arm5` and `arm6` are no longer supported

## v0.4.3 - 2020-12-23

- Fix regression for `WITH DOCKER --compose=... --load=...` (https://github.com/earthly/earthly/issues/676)
- Improvements to the multiplatform experimental support. See the [multiplatform example](https://github.com/earthly/earthly/blob/main/examples/multiplatform/Earthfile).

## v0.4.2 - 2020-12-22

- fixed: `EARTHLY_GIT_PROJECT_NAME` contained the raw git URL when HTTPS-based auth was used (fixes #671)
- feature: support for mounting secrets as files rather than environment variables
- feature: experimental support for multi-platform builds
- misc: sending anonymized usage metrics to earthly<|MERGE_RESOLUTION|>--- conflicted
+++ resolved
@@ -4,7 +4,6 @@
 
 ## Unreleased
 
-<<<<<<< HEAD
 ### Added
 - `global.org` configuration value to set a default org for all `earthly` commands that require it.
 - `earthly org select` and `earthly org unselect` commands, as shortcuts to set a default organization in the `earthly` config file.
@@ -12,14 +11,13 @@
 ### Changed
 - Removed the default size in satellite launch (the default size is now determined by the backend when not provided) [#3057](https://github.com/earthly/earthly/issues/3057)
 - Deprecated the satellite org configuration value. It uses the new global configuration value.
-=======
+
 ## v0.7.10 - 2023-07-05
 
 ### Changed
 - Removed the default size in satellite launch (the default size is now determined by the backend when not provided) [#3057](https://github.com/earthly/earthly/issues/3057)
 - Earthly cloud organization auto-detection has been deprecated and should now be explicitly set with the `--org` flag or with the `EARTHLY_ORG` environment variable.
 - Buildkit has been updated to include upstream changes up to cdf28d6fff9583a0b173c62ac9a28d1626599d3b.
->>>>>>> 6b12a1e2
 
 ### Fixed
 - Updated the podman auth provider to better understand podman `auth.json` locations. [#3038](https://github.com/earthly/earthly/issues/3038)
