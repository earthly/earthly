--- conflicted
+++ resolved
@@ -4,13 +4,11 @@
 
 ## Unreleased
 
-<<<<<<< HEAD
 ### Added
 - Add a new command `docker-build` to build a docker image using a Dockerfile without using an Earthfile, locally or on a satellite.
-=======
+
 ### Changed
 - `FROM DOCKERFILE` will use a `.dockerignore` file when using a build context from the host system and both `.earthlyignore` and `.earthignore` do not exist. Enable with `VERSION --use-docker-ignore 0.7`.
->>>>>>> 6a0e231c
 
 ## v0.7.7 - 2023-06-01
 
