# Earthly Changelog

All notable changes to [Earthly](https://github.com/earthly/earthly) will be documented in this file.

## Unreleased

### Added

- The new `earthly preview org invite` command now has the ability to invite multiple email addresses at once.

### Changed

- Bootstraping zsh autocompletion will first attempt to install under `/usr/local/share/zsh/site-functions`, and will now
  fallback to `/usr/share/zsh/site-functions`.
- `earthly sat select` with no arguments now prints the current satellite and the usage text.

### Fixed

- Fixed Earthly failing when using a remote docker host from a machine with an incompatible architecture. [#1895](https://github.com/earthly/earthly/issues/1895)
<<<<<<< HEAD
- Earthly will no longer race with itself when starting up buildkit. [#2194](https://github.com/earthly/earthly/issues/2194)
=======
- The error reported when failing to initiate a connection to buildkit has been reworded to account for the remote buildkit/satellite case too.
>>>>>>> 09a26d92

## v0.6.23 - 2022-09-06

### Fixed

- Using `--remote-cache` on a target that contains only `BUILD` instructions caused a hang. [#1945](https://github.com/earthly/earthly/issues/1945)
- Fixed WAIT/END related bug which prevent `WITH DOCKER --load` from building referenced target.
- Images and artifacts which are output (or pushed), are now displayed in the final earthly output.
- `ssh: parse error in message type 27` error when using OpenSSH 8.9; fixed by upstream in [golang/go#51689](https://github.com/golang/go/issues/51689).

### Changed

- Removed warning stating that `WAIT/END code is experimental and may be incomplete` -- it is still experimental; however, it now has a higher degree
  of test-coverage. It can be enabled with `VERSION --wait-block 0.6`.
- A warning is now displayed during exporting a multi-platform image to the local host if no platform is found that matches the host's platform type.
- Reduced verbosity of `To enable pushing use earthly --push` message.

## v0.6.22 - 2022-08-19

### Added

- `--cache-from` earthly flag, which allows defining multiple ordered caches. [#1693](https://github.com/earthly/earthly/issues/1693)
- WAIT/END support for saving artifacts to local host.
- WAIT/END support for `RUN --push` commands.

### Fixed

- Updated `EXPOSE` parsing to accept (and ignore) host IP prefix, as well as expose udp ports; this should be fully-compatible with dockerfile's format. [#1986](https://github.com/earthly/earthly/issues/1986)
- The earthly-buildkit container is now only initialized when required.

### Changed

- The earthly-buildkit container is now only initialized when required.

## v0.6.21 - 2022-08-04

### Added

- `EARTHLY_LOCALLY` builtin arg which is set to `true` or `false` when executing locally or within a container, respectively. This ARG must be enabled with
  the `VERSION --earthly-locally-arg` feature flag.

### Fixed

- Fixed an incompatibility with older versions of remote BuildKits and Satellites, which was resulting in Earthly crashing.
- Fixed `WITH DOCKER` not loading correctly when the image name contained a port number under `VERSION --use-registry-for-with-docker`. [#2071](https://github.com/earthly/earthly/issues/2071)
- Race condition in WAIT / END block, which prevented waiting on some BUILD commands.

### Changed

- Added a deprecation warning for secrets using a `+secrets/` prefix. Support for this prefix will be removed in a future release.
- per-file stat transfers are now logged when running under `--debug` mode.

## v0.6.20 - 2022-07-18

### Changed

- Updated buildkit to include changes up to 12cfc87450c8d4fc31c8c0a09981e4c3fb3e4d9f

### Added

- Adding support for saving artifact from `--interactive-keep`. [#1980](https://github.com/earthly/earthly/issues/1980)
- New `EARTHLY_PUSH` builtin arg, which is set to `true` when earthly is run with the `--push` flag, and the argument
  is referenced under the direct target, or a target which is indirectly referenced via a `BUILD` command; otherwise
  it will be set to `false`. The value mimics when a `RUN --push` command is executed. This feature must be enabled with
  `VERSION --wait-block 0.6`.

### Fixed

- Fixed `context.Canceled` being reported as the error in some builds instead of the root cause. [#1991](https://github.com/earthly/earthly/issues/1991)
- Improved cache use of `WITH DOCKER` command.
- The `earthly/earthly` docker image is now also built for arm64 (in addition to amd64).

## v0.6.19 - 2022-06-29

### Fixed

- Fixed retagging of images that are made available via the `WITH DOCKER` command when the `--use-registry-for-with-docker` feature is enabled.
- Fixed a bug where `earthly --version` would display unknown on some versions of Windows.

## v0.6.18 - 2022-06-27

### Fixed

- `sh: write error: Resource busy` error caused by running the earthly/earthly docker image on a cgroups2-enabled host. [#1934](https://github.com/earthly/earthly/issues/1934)

## v0.6.17 - 2022-06-20

### Added

- Additional debug information for failure during dind cleanup.

## v0.6.16 - 2022-06-17

### Changed

- Custom `secret_provider` is now called with user's env variables.
- Additional args can be passed to `secret_provider`, e.g. `secret_provider: my-password-manager --db=$HOME/path/to/secrets.db`
- Local registry is enabled by default in the earthly-buildkit container.

## v0.6.15 - 2022-06-02

### Changed

- Switch to MPL-2.0 license. [Announcement](https://earthly.dev/blog/earthly-open-source)

### Added

- Experimental support for Docker registry based image creation and transfer `WITH DOCKER` loads and pulls. Enable with the `VERSION --use-registry-for-with-docker` flag.
- Git config options for non-standard port and path prefix; these options are incompatible with a custom git substition regex.
- Experimental WAIT / END blocks, to allow for finer grain of control between pushing images and running commands.
- Improved ARG error messages to include the ARG name associated with the error.

### Fixed

- Panic when running earthly --version under some versions of Windows
- Removed duplicate git commit hash from earthly --version output string (when running dev versions of earthly)
- Garbled auto-completion when using Earthfiles without a VERSION command (or with other warnings) [#1837](https://github.com/earthly/earthly/issues/1837).
- Masking of cgroups for podman support.

## v0.6.14 - 2022-04-11

### Added

- Experimental support for `SAVE IMAGE --no-manifest-list`. This option disables creating a multi-platform manifest list for the image, even if the image is created with a non-default platform. This allows the user to create non-native images (e.g. amd64 image on an M1 laptop) that are still compatible with AWS lambda. To enable this feature, please use `VERSION --use-no-manifest-list 0.6`. [#1802](https://github.com/earthly/earthly/pull/1802)
- Introduced Experimental support for `--chmod` flag in `COPY`. To enable this feature, please use `VERSION --use-chmod 0.6`. [#1817](https://github.com/earthly/earthly/pull/1817)
- Experimental `secret_provider` config option allows users to provide a script which returns secrets. [#1808](https://github.com/earthly/earthly/issues/1808)
- `/etc/ssh/ssh_known_hosts` are now passed to buildkit. [#1769](https://github.com/earthly/earthly/issues/1769)

### Fixed

- Targets with the same `CACHE` commands incorrectly shared cached contents. [#1805](https://github.com/earthly/earthly/issues/1805)
- Sometimes local outputs and pushes are skipped mistakenly when a target is referenced both via `FROM` and via `BUILD` [#1823](https://github.com/earthly/earthly/issues/1823)
- `GIT CLONE` failure (`makeCloneURL does not support gitMatcher substitution`) when used with a self-hosted git repo that was configured under `~/.earthly/config.yml`  [#1757](https://github.com/earthly/earthly/issues/1757)

## v0.6.13 - 2022-03-30

### Added

- Earthly now warns when encountering Earthfiles with no `VERSION` specified. In the future, the `VERSION` command will be mandatory. [#1775](https://github.com/earthly/earthly/pull/1775)

### Changed

- `WITH DOCKER` now merges changes into `/etc/docker/daemon.json` rather than overwriting the entire file; this change introduces `jq` as a dependency, which will
  be auto-installed if missing.

### Fixed

- The `COPY` command, when used with `LOCALLY` was incorrectly ignoring the `WORKDIR` value. [#1792](https://github.com/earthly/earthly/issues/1792)
- The `--shell-out-anywhere` feature introduced a bug which interfered with asynchronous builds. [#1785](https://github.com/earthly/earthly/issues/1785)
- `EARTHLY_GIT_SHORT_HASH` was not set when building a remotely-referenced target. [#1787](https://github.com/earthly/earthly/issues/1787)

## v0.6.12 - 2022-03-23

### Changed

- A more obvious error is printed if `WITH DOCKER` starts non-natively. This is not supported and it wasn't obvious before.
- `WITH DOCKER` will keep any settings pre-applied in `/etc/docker/daemon.json` rather than overwriting them.

### Added

- The feature flag `--exec-after-build` has been enabled retroactively for `VERSION 0.5`. This speeds up largs builds by 15-20%.
- The feature flag `--parallel-load` has been enabled for every `VERSION`. This speeds up by parallelizing targets built for loading via `WITH DOCKER --load`.
- `VERSION 0.0` is now permitted, however it is only meant for Earthly internal debugging purposes. `VERSION 0.0` disables all feature flags.
- A new experimental mode in which `--platform` operates. To enable these features in your builds, set `VERSION --new-platform 0.6`:
  - There is now a distinction between **user** platform and **native** platform. The user platform is the platform of the user running Earthly, while the native platform is the platform of the build worker (these can be different when using a remote buildkit)
  - New platform shorthands are provided: `--platform=native`, `--platform=user`.
  - New builtin args are available: `NATIVEPLATFORM`, `NATIVEOS`, `NATIVEARCH`, `NATIVEVARIANT` (these are the equivalent of the `USER*` and `TARGET*` platform args).
  - When no platform is provided, earthly will default to the **native** platform
  - Additionally, earthly now default to native platform for internal operations too (copy operations, git clones etc)
  - Earthly now allows changing the platform in the middle of a target (`FROM --platform` is not a contradiction anymore). There is a distinction between the "input" platform of a target (the platform the caller passes in) vs the "output" platform (the platform that ends up being the final platform of the image). These can be different if the caller passes `BUILD --platform=something +target`, but the target starts with `FROM --platform=otherthing ...`.
- Ability to shell-out in any Earthly command, (e.g. `SAVE IMAGE myimage:$(cat version)`), as well as in the middle of ARG strings. To enable this feature, use `VERSION --shell-out-anywhere 0.6`.

### Fixed

- An experimental fix for duplicate output when building images that are loaded via `WITH DOCKER --load`. This can be enabled via `VERSION --no-tar-build-output 0.6`.

## v0.6.11 - 2022-03-17

### Added

- An experimental feature whereby `WITH DOCKER` parallelizes building of the
  images to be loaded has been added. To enable this feature use
  `VERSION --parallel-load 0.6`. [#1725](https://github.com/earthly/earthly/pull/1725)
- Added `cache_size_pct` config option to allow specifying cache size as a percentage of disk space.

### Fixed

- Fixed a duplicate build issue when using `IF` together with `WITH DOCKER` [#1724](https://github.com/earthly/earthly/issues/1724)
- Fixed a bug where `BUILD --platform=$ARG` did not expand correctly
- Fixed issue preventing use of `WITH DOCKER` with docker systemd-based images such as `kind`, when used under hosts with cgroups v2.

## v0.6.10 - 2022-03-03

### Changed

- reverted zeroing of mtime change that was introduced in v0.6.9; this restores the behavior of setting modification time to `2020-04-16T12:00`. [#1712](https://github.com/earthly/earthly/issues/1712)

## v0.6.9 - 2022-03-02

### Changed

- Log sharing is enabled by default for logged in users, it can be disabled with `earthly config global.disable_log_sharing true`.
- `SAVE ARTIFACT ... AS LOCAL` now sets mtime of output artifacts to the current time.

### Added

- Earthly is now 15-30% faster when executing large builds [#1589](https://github.com/earthly/earthly/issues/1589)
- Experimental `HOST` command, which can be used like this: `HOST <domain> <ip>` to add additional hosts during the execution of your build. To enable this feature, use `VERSION --use-host-command 0.6`. [#1168](https://github.com/earthly/earthly/issues/1168)

### Fixed

- Errors when using inline caching indicating `invalid layer index` [#1635](https://github.com/earthly/earthly/issues/1635)
- Podman can now use credentials from the default location [#1644](https://github.com/earthly/earthly/issues/1644)
- Podman can now use the local registry cache without modifying `registries.conf` [#1675](https://github.com/earthly/earthly/pull/1675)
- Podman can now use `WITH DOCKER --load` inside a target marked as `LOCALLY` [#1675](https://github.com/earthly/earthly/pull/1675)
- Interactive sessions should now work with rootless configurations that have no apparent external IP address [#1573](https://github.com/earthly/earthly/issues/1573), [#1689](https://github.com/earthly/earthly/pull/1689)
- On native Windows installations, Earthly properly detects the local git path when it's available [#1663](https://github.com/earthly/earthly/issues/1663)
- On native Windows installations, Earthly will properly identify targets in Earthfiles outside of the current directory using the `\` file separator  [#1663](https://github.com/earthly/earthly/issues/1663)
- On native Windows installations, Earthly will save local artifacts to directories using the `\` file separator [#1663](https://github.com/earthly/earthly/issues/1663)
- A parsing error, when using `WITH DOCKER --load` in conjunction with new-style
  build args. [#1696](https://github.com/earthly/earthly/issues/1696)
- `ENTRYPOINT` and `CMD` were not properly expanding args when used in shell mode.
- A race condition sometimes caused a `Canceled` error to be reported, instead of the real error that caused the build to fail

## v0.6.8 - 2022-02-16

### Fixed

- `RUN --interactive` command exit codes were being ignored.
- `RUN --ssh` command were failing to create `SSH_AUTH_SOCK` when run inside a `WITH DOCKER`. [#1672](https://github.com/earthly/earthly/issues/1672)

### Changed

- expanded help text for `earthly account register --help`.

## v0.6.7 - 2022-02-09

Log Sharing (experimental)

This version of Earthly includes an experimental log-sharing feature which will
upload build-logs to the cloud when enabled.

To enable this experimental feature, you must first sign up for an earthly account
by using the [`earthly account register`](https://docs.earthly.dev/docs/earthly-command#earthly-account-register)
command, or by visiting [https://ci.earthly.dev/](https://ci.earthly.dev/)

Once logged in, you must explicitly enable log-sharing by running:

    earthly config global.disable_log_sharing false

In a future version, log-sharing will be enabled by default for logged-in users; however, you will still be able to disable it, if needed.

When log-sharing is enabled, you will see a message such as

    Share your build log with this link: https://ci.earthly.dev/logs?logId=dc622821-9fe4-4a13-a1db-12680d73c442

as the last line of `earthly` output.

### Fixed

- `GIT CLONE` now works with annotated git tags. [#1571](https://github.com/earthly/earthly/issues/1571)
- `CACHE` command was not working for versions of earthly installed via homebrew.
- Autocompletion bug when directory has both an Earthfile and subdir containing an earthfile.
- Autocompletion bug when directory has two subdirectories where one is a prefix of the other.

### Changed

- `earthly account logout` raises an error when `EARTHLY_TOKEN` is set.

## v0.6.6 - 2022-01-26

### Added

- Ability to change mounted secret file mode. fixes [#1434](https://github.com/earthly/earthly/issues/1434)

### Changed

- Permission errors related to reading `~/.earthly/config.yml` and `.env` files are now treated as errors rather than silently ignored (and assuming the file does not exist).
- Speedup from pre-emptive execution of build steps prior to them being referenced in the build graph.

### Fixed

- earthly panic when running with `SUDO_USER` pointing to a user the current user did not have read/write permission; notably encountered when running under circleci.

### Removed

- Removed `--git-url-instead-of` flag, which has been replaced by `earthly config git ...`

## v0.6.5 - 2022-01-24

### Added

- Ability to load a different `.env` file via the `--env-file` flag.
- Added experimental feature than changes the ARGs defined in the `+base` target to be local, unless defined with a `--global` flag;
  To enable this feature use `VERSION --explicit-global 0.6`.

### Changed

- Updated buildkit to include changes up to 17c237d69a46d61653746c03bcbe6953014b41a5

### Fixed

- `failed to solve: image  is defined multiple times for the same default platform` errors. [#1594](https://github.com/earthly/earthly/issues/1594), [#1582](https://github.com/earthly/earthly/issues/1582)
- `failed to solve: image rmi after pull and retag: command failed: docker image rm ...: exit status 1: Error: No such image` errors. [#1590](https://github.com/earthly/earthly/issues/1590)

## v0.6.4 - 2022-01-17

### Fixed

- Duplicate execution occuring when using ARGs. [#1572](https://github.com/earthly/earthly/issues/1572), [#1582](https://github.com/earthly/earthly/issues/1582)
- Overriding builtin ARG value now displays an error (rather than silently ignoring it).

## v0.6.3 - 2022-01-12

### Changed

- Updated buildkit to contain changes up to `15fb1145afa48bf81fbce41634bdd36c02454f99` from `moby/master`.

### Added

- Expirmental `CACHE` command can be used in Earthfiles to optimize the cache in projects that perform better with incremental changes. For example, a Maven
  project where `SNAPSHOT` dependencies are added frequently, an NPM project where `node_modules` change frequently, or programming languages using
  incremental compilers. [#1399](https://github.com/earthly/earthly/issues/1399)
- Config file entries can be deleted using a `--delete` flag (for example `earthly config global.conversion_parallelism --delete`). [#1449](https://github.com/earthly/earthly/issues/1449)
- Earthly now provides the following [builtin ARGs](https://docs.earthly.dev/docs/earthfile/builtin-args): `EARTHLY_VERSION` and `EARTHLY_BUILD_SHA`. These
  will be generally available in Earthly version 0.7+, however, they can be enabled earlier by using the `--earthly-version-arg`. [feature flag](https://docs.earthly.dev/docs/earthfile/features#feature-flags) [#1452](https://github.com/earthly/earthly/issues/1452)
- Config option to disable `known_host` checking for specific git hosts by setting `strict_host_key_checking ` to `false` under the `git` section of `earthly/config.yml` (defaults to `true`).
- Error check for using both `--interactive` and `--buildkit-host` (which are not currently supported together). [#1492](https://github.com/earthly/earthly/issues/1492)
- `earthly ls [<project-ref>]` to list Earthfile targets.

### Fixed

- Gracefully handle empty string `""` being provided as a value to `earthly config` commands. [#1449](https://github.com/earthly/earthly/issues/1449)
- `known_host` entries were being ignored when custom `pattern` and `substituted` git config options were used (commonly used for [self-hosted git repos](https://docs.earthly.dev/docs/guides/auth#self-hosted-and-private-git-repositories))
- Unable to connect to ssh server when `known_hosts` doesn't contain ssh-rsa host scan, but contains a different key-scan (e.g. `ecdsa-sha2-nistp256`, `ssh-ed25519`, etc).
- When git auth is set to ssh but no user is given, default to current user (similar to calling `ssh example.com` vs `ssh user@example.com`).

## v0.6.2 - 2021-12-01

### Fixed

- `unexpected non-relative path within git dir` bug when using case insensitive file systems [#1426](https://github.com/earthly/earthly/issues/1426)
- Unable to access private GitHub repos [#1421](https://github.com/earthly/earthly/issues/1421)

## v0.6.1 - 2021-11-29

### Fixed

- `BUILD` arguments containing a subshell (`$(...)`) were executed twice, and when `+base` target was empty would result errors such as `the first command has to be FROM, FROM DOCKERFILE, LOCALLY, ARG, BUILD or IMPORT` [#1448](https://github.com/earthly/earthly/issues/1448)
- TLS error (`transport: authentication handshake failed: remote error: tls: no application protocol`) when enabling buildkit mTLS  [#1439](https://github.com/earthly/earthly/issues/1439)
- Unable to save artifacts to local directory (`.`) [#1422](https://github.com/earthly/earthly/issues/1422)

## v0.6.0 - 2021-11-24

This version promotes a number of features that have been previously in Experimental and Beta status. To make use of the features in this version you need to declare `VERSION 0.6` at the top of your Earthfile. If a version is not declared, then Earthly's interpreter will assume `VERSION 0.5`.

If you are not ready to update your scripts to take advantage of `VERSION 0.6`, then you may upgrade Earthly anyway and your scripts should continue to work as before, provided that they either declare `VERSION 0.5` or they don't declare a version at all.

Declaring `VERSION 0.6` is equivalent to

```
VERSION \
  --use-copy-include-patterns \
  --referenced-save-only \
  --for-in \
  --require-force-for-unsafe-saves \
  --no-implicit-ignore \
  0.5
```

It is recommended to use `VERSION 0.6` instead as individual feature flags don't guarantee proper forwards-backwards compatibility. Note, however, that Earthly `0.5.*` is not able to run a `VERSION 0.6` Earthfile and will return an error.

For more information on the individual Earthfile feature flags see the [Earthfile version-specific features page](https://docs.earthly.dev/docs/earthfile/features).

### Changed

<!--changelog-parser-ignore-start-->
- What Earthly outputs locally has changed in a way that is not backwards compatible. For an artifact or an image to be produced locally it needs to be part of a `BUILD` chain (or be part of the target being directly built). Artifacts and images introduced through `FROM` or `COPY` are no longer output locally.

  To update existing scripts, you may issue a duplicate `BUILD` in addition to a `FROM` (or a `COPY`), should you wish for the referenced target to perform output.

  For example, the following script

  ```
  FROM +some-target
  COPY +another-target/my-artifact ./
  ```

  could become

  ```
  FROM +some-target
  BUILD +some-target
  COPY +another-target/my-artifact ./
  BUILD +another-target
  ```

  in order to produce the same outputs.

  For more details see [#896](https://github.com/earthly/earthly/issues/896).
- The syntax for passing build args has been changed.

  Earthly v0.5 (old way)

  ```
  FROM --build-arg NAME=john +some-target
  COPY --build-arg NAME=john +something/my-artifact ./
  WITH DOCKER --build-arg NAME=john --load +another-target
    ...
  END
  ```

  Earthly v0.6 (new way)

  ```
  FROM +some-target --NAME=john
  COPY (+something/my-artifact --NAME=john) ./
  WITH DOCKER --load (+another-target --NAME=john)
    ...
  END
  ```

  Passing build args on the command-line has also changed similarly:

  Earthly v0.5 (old way)

  ```
  earthly --build-arg NAME=john +some-target
  ```

  Earthly v0.6 (new way)

  ```
  earthly +some-target --NAME=john
  ```

  This change is part of the [UDC proposal #581](https://github.com/earthly/earthly/issues/581). The old way of passing args is deprecated and will be removed in a future version (however, it still works in 0.6).
<!--changelog-parser-ignore-end-->
- If a `SAVE ARTIFACT` is unsafe (writing to a directory outside of the Earthfile directory), it'll require the `--force` flag.
- `.earthlyignore` no longer includes any implicit entries like `Earthfile` or `.earthlyignore`. These will need to be specified explicitly. [#1294](https://github.com/earthly/earthly/issues/1294)
- Buildkit was updated to `d429b0b32606b5ea52e6be4a99b69d67b7c722b2`. This includes a number of bug fixes, including eliminating crashes due to `panic failed to get edge`.

### Added

- Earthly now performs local image outputs to the local Docker daemon through a built-in registry. This speeds up the process drastically as common layers no longer need to be transferred over [#500](https://github.com/earthly/earthly/issues/500).
- Earthly now enables additional parallelism to speed up certain operations that were previously serialized [#888](https://github.com/earthly/earthly/issues/888). Note that this setting was previously controlled by `--conversion-parallelism` flag or the `EARTHLY_CONVERSION_PARALLELISM` environment variable while in experimental stage. It has now been moved as part of the Earthly config and has been promoted to GA.
- `COPY` transfers are sped up as only the necessary files are sent over to BuildKit [#1062](https://github.com/earthly/earthly/issues/1062).
- [`WITH DOCKER`](https://docs.earthly.dev/docs/earthfile#with-docker) has been promoted to GA [#576](https://github.com/earthly/earthly/issues/576).
- [`FROM DOCKERFILE`](https://docs.earthly.dev/docs/earthfile#from-dockerfile) has been promoted to GA.
- [`LOCALLY`](https://docs.earthly.dev/docs/earthfile#locally) has been promoted to GA [#580](https://github.com/earthly/earthly/issues/580).
- [`RUN --interactive` and `RUN --interactive-keep`](https://docs.earthly.dev/docs/earthfile#run) have been promoted to GA [#693](https://github.com/earthly/earthly/issues/693).
- [`IF`](https://docs.earthly.dev/docs/earthfile#if) and [`FOR`](https://docs.earthly.dev/docs/earthfile#for) have been promoted to GA [#779](https://github.com/earthly/earthly/issues/779).
- Support for Apple Silicon M1 has been promoted to GA [#722](https://github.com/earthly/earthly/issues/722).
- [Multi-platform builds](https://docs.earthly.dev/docs/guides/multi-platform) have been promoted to GA [#536](https://github.com/earthly/earthly/issues/536).
- Mounting secrets as files have been promoted as GA [#579](https://github.com/earthly/earthly/issues/579).
- [`VERSION`](https://docs.earthly.dev/docs/earthfile#version) has been promoted to GA [#991](https://github.com/earthly/earthly/issues/991)
- [User-defined commands (UDCs)](https://docs.earthly.dev/docs/guides/udc) have been promoted to GA [#581](https://github.com/earthly/earthly/issues/581).
- Allow running `SAVE ARTIFACT` after `RUN --push` is now GA [#586](https://github.com/earthly/earthly/issues/586).
- `SAVE ARTIFACT --if-exists` and `COPY --if-exists` have been promoted to GA [#588](https://github.com/earthly/earthly/issues/588).
- [Shared cache](https://docs.earthly.dev/docs/guides/shared-cache) and `--ci` mode are now GA [#11](https://github.com/earthly/earthly/issues/11).
- New builtin args `USERPLATFORM`, `USEROS`, `USERARCH`, and `USERVARIANT` which represent the platform, OS, architecture, and processor variant of the system Earthly is being called from [#1251](https://github.com/earthly/earthly/pull/1251). Thanks to @akrantz01 for the contribution!
- Config option for buildkit's `max_parallelism` configuration. Use this to increase parallelism for faster builds or decrease parallelism when resources are constraint. The default is 20. [#1308](https://github.com/earthly/earthly/issues/1308)
- Support for required ARGs (`ARG --required foo`) [#904](https://github.com/earthly/earthly/issues/904). Thanks to @camerondurham for the contribution!
- Extended auto-completion to be build-arg aware. Typing `earthly +my-target --<tab><tab>` now prints possible build-args specific to `+my-target`. [#1330](https://github.com/earthly/earthly/pull/1330).
- The console output now has an improved structure [#1226](https://github.com/earthly/earthly/pull/1226).

### Fixed

- Eliminated some spurious warnings (`ReadDataPacket failed`, `Failed to connect to terminal`, `failed to read from stdin` and others) [#1241](https://github.com/earthly/earthly/pull/1241).
- Minor fixes related to the experimental Podman support [#1239](https://github.com/earthly/earthly/pull/1239).
- Improved some error messages related to frontend detection [#1250](https://github.com/earthly/earthly/pull/1250).
- Fixed Podman's ability to load OCI images [#1287](https://github.com/earthly/earthly/pull/1287).
- Fixed homebrew installation on macOS 12. [#1370](https://github.com/earthly/earthly/pull/1370), [homebrew/earthly#13](https://github.com/earthly/homebrew-earthly/pull/13)
- `failed due to failed to autodetect a supported frontend` errors will now include underlying reason for failure
- Cache export was not honoring `EARTHLY_MAX_REMOTE_CACHE` setting.
- Buildkit logs were not being sent to `earthly-buildkitd` container's output.
- kind required permissions were not available in earthly-buildkitd.

## v0.6.0-rc3 - 2021-11-15

### Fixed

- cache export was not honoring `EARTHLY_MAX_REMOTE_CACHE` setting
- buildkit logs were not being sent to `earthly-buildkitd` container's output.
- kind required permissions were not available in earthly-buildkitd.

### Changed

- docker and fsutils versions were set to match versions defined in earthly's buildkit fork.

## v0.6.0-rc2 - 2021-11-01

### Fixed

- `failed due to failed to autodetect a supported frontend` errors will now include underlying reason for failure

### Changed

- Buildkit was updated to `d47b46cf2a16ca80a958384282e8028285b1866d`.

## v0.6.0-rc1 - 2021-10-28

This version promotes a number of features that have been previously in Experimental and Beta status. To make use of the features in this version you need to declare `VERSION 0.6` at the top of your Earthfile. If a version is not declared, then Earthly's interpreter will assume `VERSION 0.5`.

If you are not ready to update your scripts to take advantage of `VERSION 0.6`, then you may upgrade Earthly anyway and your scripts should continue to work as before, provided that they either declare `VERSION 0.5` or they don't declare a version at all.

Declaring `VERSION 0.6` is equivalent to

```
VERSION \
  --use-copy-include-patterns \
  --referenced-save-only \
  --for-in \
  --require-force-for-unsafe-saves \
  --no-implicit-ignore \
  0.5
```

It is recommended to use `VERSION 0.6` instead as individual feature flags don't guarantee proper forwards-backwards compatibility. Note, however, that Earthly `0.5.*` is not able to run a `VERSION 0.6` Earthfile and will return an error.

For more information on the individual Earthfile feature flags see the [Earthfile version-specific features page](https://docs.earthly.dev/docs/earthfile/features).

### Added

- Earthly now performs local image outputs to the local Docker daemon through a built-in registry. This speeds up the process drastically as common layers no longer need to be transferred over [#500](https://github.com/earthly/earthly/issues/500).
- Earthly now enables additional parallelism to speed up certain operations that were previously serialized [#888](https://github.com/earthly/earthly/issues/888). Note that this setting was previously controlled by `--conversion-parallelism` flag or the `EARTHLY_CONVERSION_PARALLELISM` environment variable while in experimental stage. It has now been moved as part of the Earthly config and has been promoted to GA.
- `COPY` transfers are sped up as only the necessary files are sent over to BuildKit [#1062](https://github.com/earthly/earthly/issues/1062).
- [`WITH DOCKER`](https://docs.earthly.dev/docs/earthfile#with-docker) has been promoted to GA [#576](https://github.com/earthly/earthly/issues/576).
- [`FROM DOCKERFILE`](https://docs.earthly.dev/docs/earthfile#from-dockerfile) has been promoted to GA.
- Support for Apple Silicon M1 has been promoted to GA [#722](https://github.com/earthly/earthly/issues/722).
- [Multi-platform builds](https://docs.earthly.dev/docs/guides/multi-platform) have been promoted to GA [#536](https://github.com/earthly/earthly/issues/536).
- Mounting secrets as files have been promoted as GA [#579](https://github.com/earthly/earthly/issues/579).
- [`VERSION`](https://docs.earthly.dev/docs/earthfile#version) has been promoted to GA [#991](https://github.com/earthly/earthly/issues/991)
- [User-defined commands (UDCs)](https://docs.earthly.dev/docs/guides/udc) have been promoted to GA [#581](https://github.com/earthly/earthly/issues/581).
- Allow running `SAVE ARTIFACT` after `RUN --push` is now GA [#586](https://github.com/earthly/earthly/issues/586).
- `SAVE ARTIFACT --if-exists` and `COPY --if-exists` have been promoted to GA [#588](https://github.com/earthly/earthly/issues/588).
- [Shared cache](https://docs.earthly.dev/docs/guides/shared-cache) and `--ci` mode are now GA [#11](https://github.com/earthly/earthly/issues/11).
- [`LOCALLY`](https://docs.earthly.dev/docs/earthfile#locally) has been promoted to GA [#580](https://github.com/earthly/earthly/issues/580).
- [`RUN --interactive` and `RUN --interactive-keep`](https://docs.earthly.dev/docs/earthfile#run) have been promoted to GA [#693](https://github.com/earthly/earthly/issues/693).
- [`IF`](https://docs.earthly.dev/docs/earthfile#if) and [`FOR`](https://docs.earthly.dev/docs/earthfile#for) have been promoted to GA [#779](https://github.com/earthly/earthly/issues/779).
- If a `SAVE ARTIFACT` is unsafe (writing to a directory outside of the Earthfile directory), it'll require the `--force` flag.
- `.earthlyignore` no longer includes any implicit entries like `Earthfile` or `.earthlyignore`. These will need to be specified explicitly. [#1294](https://github.com/earthly/earthly/issues/1294)
- The console output now has an improved structure [#1226](https://github.com/earthly/earthly/pull/1226).
- Fixed homebrew installation on macOS 12. [#1370](https://github.com/earthly/earthly/pull/1370), [homebrew/earthly#13](https://github.com/earthly/homebrew-earthly/pull/13)
### Changed

<!--changelog-parser-ignore-start-->
- What Earthly outputs locally has changed in a way that is not backwards compatible. For an artifact or an image to be produced locally it needs to be part of a `BUILD` chain (or be part of the target being directly built). Artifacts and images introduced through `FROM` or `COPY` are no longer output locally.

  To update existing scripts, you may issue a duplicate `BUILD` in addition to a `FROM` (or a `COPY`), should you wish for the referenced target to perform output.

  For example, the following script

  ```
  FROM +some-target
  COPY +another-target/my-artifact ./
  ```

  could become

  ```
  FROM +some-target
  BUILD +some-target
  COPY +another-target/my-artifact ./
  BUILD +another-target
  ```

  in order to produce the same outputs.

  For more details see [#896](https://github.com/earthly/earthly/issues/896).
- The syntax for passing build args has been changed.

  Earthly v0.5 (old way)

  ```
  FROM --build-arg NAME=john +some-target
  COPY --build-arg NAME=john +something/my-artifact ./
  WITH DOCKER --build-arg NAME=john --load +another-target
    ...
  END
  ```

  Earthly v0.6 (new way)

  ```
  FROM +some-target --NAME=john
  COPY (+something/my-artifact --NAME=john) ./
  WITH DOCKER --load (+another-target --NAME=john)
    ...
  END
  ```

  Passing build args on the command-line has also changed similarly:

  Earthly v0.5 (old way)

  ```
  earthly --build-arg NAME=john +some-target
  ```

  Earthly v0.6 (new way)

  ```
  earthly +some-target --NAME=john
  ```

  This change is part of the [UDC proposal #581](https://github.com/earthly/earthly/issues/581). The old way of passing args is deprecated and will be removed in a future version (however, it still works in 0.6).
<!--changelog-parser-ignore-end-->
- Add builtin args `USERPLATFORM`, `USEROS`, `USERARCH`, and `USERVARIANT` which represent the platform, OS, architecture, and processor variant of the system Earthly is being called from [#1251](https://github.com/earthly/earthly/pull/1251). Thanks to @akrantz01 for the contribution!
- Support for required ARGs (`ARG --required foo`) [#904](https://github.com/earthly/earthly/issues/904). Thanks to @camerondurham for the contribution!
- Add a config item for buildkit's `max_parallelism` configuration. Use this to increase parallelism for faster builds or decrease parallelism when resources are constraint. The default is 20. [#1308](https://github.com/earthly/earthly/issues/1308)
- Extend auto-completion to be build-arg aware. Typing `earthly +my-target --<tab><tab>` now prints possible build-args specific to `+my-target`. [#1330](https://github.com/earthly/earthly/pull/1330).
- Buildkit was updated to `d429b0b32606b5ea52e6be4a99b69d67b7c722b2`. This includes a number of bug fixes, including eliminating crashes due to `panic failed to get edge`.

### Fixed

- Eliminated some spurious warnings (`ReadDataPacket failed`, `Failed to connect to terminal`, `failed to read from stdin` and others) [#1241](https://github.com/earthly/earthly/pull/1241).
- Minor fixes related to the experimental Podman support [#1239](https://github.com/earthly/earthly/pull/1239).
- Improved some error messages related to frontend detection [#1250](https://github.com/earthly/earthly/pull/1250).
- Fixed Podman's ability to load OCI images [#1287](https://github.com/earthly/earthly/pull/1287).

## v0.5.24 - 2021-09-30

### Added

- New `--output` flag, which forces earthly to enable outputs, even when running under `--ci` mode [#1200](https://github.com/earthly/earthly/issues/1200).
- Experimental support for Podman [#760](https://github.com/earthly/earthly/issues/760).
- Automatically adds compatibility arguments for cases where docker is running under user namespaces.

### Fixed

- Removed spurious `BuildKit and Local Registry URLs are pointed at different hosts (earthly-buildkitd vs. 127.0.0.1)` warning.
- Scrub git credentials when running under --debug mode.
- "FROM DOCKERFILE" command was ignoring the path (when run on a remote target), which prevented including dockerfiles which were named something else.
- Removed the creation of a temporary output directory when run in `--no-output` mode, or when building targets that don't output artifacts,
  the temporary directory is now created just before it is needed.
- Fixed race condition involving `WITH DOCKER` and `IF` statements, which resulted in `failed to solve: NotFound: no access allowed to dir` errors.

## v0.5.23 - 2021-08-24

- introduced `COPY --if-exists` which allows users to ignore errors which would have occurred [if the file did not exist](https://docs.earthly.dev/docs/earthfile#if-exists).
- introduced new `ip_tables` config option for controlling which iptables binary is used; fixes #1160
- introduced warning message when saving to paths above the current directory of the current Earthfile; these warnings will eventually become errors unless the `--force` [flag](https://docs.earthly.dev/docs/earthfile#force) is passed to `SAVE ARTIFACT`.
- fixed remote BuildKit configuration options being ignored; fixes #1177
- suppressed erroneous internal-term error messages which occurred when running under non-interactive ( e.g. `--ci` ) modes; fixes #1108
- changed help text for `--artifact` mode
- deb and yum packages no longer clear the earthly cache on upgrades


## v0.5.22 - 2021-08-11

- when running under `--ci` mode, earthly now raises an error if a user attempts to use the interactive debugger
- updated underlying BuildKit version
- print all request and responses to BuildKit when running under --debug mode
- support for specifying files to ignore under `.earthlyignore` in addition to `.earthignore`; an error is raised if both exist
- new ARG `EARTHLY_GIT_SHORT_HASH` will contain an 8 char representation of the current git commit hash
- new ARG `EARTHLY_GIT_COMMIT_TIMESTAMP` will contain the timestamp of the current git commit
- new ARG `EARTHLY_SOURCE_DATE_EPOCH` will contain the same value as `EARTHLY_GIT_COMMIT_TIMESTAMP` or 0 when the timestamp is not available
- only directly referenced artifacts or images will be saved when the VERSION's --referenced-save-only feature flag is defined #896
- experimental support for FOR statements, when the VERSION's --for-in feature flag is defined #1142
- fixes bug where error was not being repeated as the final output
- fixes bug where HTTPS-based git credentials were leaked to stdout

## v0.5.20 - 2021-07-22

- Support for passing true/false values to boolean flags #1109
- fixes error that stated `http is insecure` when configuring a HTTPS git source. #1115

## v0.5.19 - 2021-07-21

- Improved selective file-transferring via BuildKit's include patterns; this feature is currently disabled by default, but can be enabled by including the `--use-copy-include-patterns` feature-flag in the `VERSION` definition (e.g. add `VERSION --use-copy-include-patterns 0.5` to the top of your Earthfiles). This will become enabled by default in a later version.
- Support for host systems that have `nf_tables` rather than `ip_tables`.
- Show hidden dev flags when `EARTHLY_AUTOCOMPLETE_HIDDEN="1"` is set (or when running a custom-built version).
- Improved crash logs.

## v0.5.18 - 2021-07-08

- Added a `--symlink-no-follow` flag to allow copying invalid symbolic links (https://github.com/earthly/earthly/issues/1067)
- Updated BuildKit, which contains a fix for "failed to get edge" panic errors (https://github.com/earthly/earthly/issues/1016)
- Fix bug that prevented using an absolute path to reference targets which contained relative imports
- Added option to disable analytics data collection when environment variables `EARTHLY_DISABLE_ANALYTICS` or `DO_NOT_TRACK` are set.
- Include version and help flags in autocompletion output.

## v0.5.17 - 2021-06-15

- Begin experimental official support for `earthly/earthly` and `earthly/buildkitd` images; including a new `entrypoint` for `earthly/earthly` (https://github.com/earthly/earthly/pull/1050)
- When running in `verbose` mode, log all files sent to BuildKit (https://github.com/earthly/earthly/pull/1051, https://github.com/earthly/earthly/pull/1056)
- Adjust `deb` and `rpm` packages to auto-install the shell completions though post-installation mechanisms (https://github.com/earthly/earthly/pull/1019, https://github.com/earthly/earthly/pull/1057)

## v0.5.16 - 2021-06-03

- fixes handling of `Error getting earthly dir` lookup failures which prevents earthly from running (https://github.com/earthly/earthly/issues/1026)
- implements ability to perform local exports via buildkit-hosted local registry in order to speed up exports; the feature is currently disabled by default but can be enabled with `earthly config global.local_registry_host 'tcp://127.0.0.1:8371'` (https://github.com/earthly/earthly/issues/500)

## v0.5.15 - 2021-05-27

- `earthly config` is no longer experimental. (https://github.com/earthly/earthly/pull/979)
- Running a target, will now `bootstrap` automatically, if it looks like `earthly bootstrap` has not been run yet. (https://github.com/earthly/earthly/pull/989)
- `earthly bootstrap` ensures the permissions on the `.earthly` folder are correct (belonging to the user) ( https://github.com/earthly/earthly/pull/993)
- Cache mount ID now depends on a target input hash which does not include inactive variables (https://github.com/earthly/earthly/pull/1000)
- Added `EARTHLY_TARGET_PROJECT_NO_TAG` built-in argument (https://github.com/earthly/earthly/pull/1011)
- When `~` is used as the path to a secret file, it now expands as expected. (https://github.com/earthly/earthly/pull/977)
- Use the environment-specified `$HOME`, unless `$SUDO_USER` is set. If it is, use the users home directory. (https://github.com/earthly/earthly/pull/1015)


## v0.5.14 - 2021-05-27

- `earthly config` is no longer experimental. (https://github.com/earthly/earthly/pull/979)
- Running a target, will now `bootstrap` automatically, if it looks like `earthly bootstrap` has not been run yet. (https://github.com/earthly/earthly/pull/989)
- `earthly bootstrap` ensures the permissions on the `.earthly` folder are correct (belonging to the user) ( https://github.com/earthly/earthly/pull/993)
- Cache mount ID now depends on a target input hash which does not include inactive variables (https://github.com/earthly/earthly/pull/1000)
- Added `EARTHLY_TARGET_PROJECT_NO_TAG` built-in argument (https://github.com/earthly/earthly/pull/1011)
- When `~` is used as the path to a secret file, it now expands as expected. (https://github.com/earthly/earthly/pull/977)


## v0.5.13 - 2021-05-13

- fixes panic on invalid (or incomplete) `~/.netrc` file (https://github.com/earthly/earthly/issues/980)

## v0.5.12 - 2021-05-07

- Adds a retry for remote BuildKit hosts when using the `EARTHLY_BUILDKIT_HOST` configuration option. (#952)
- Re-fetch credentials when they expire (#957)
- Make use of `~/.netrc` credentials when no config is set under `~/.earthly/config.yml` (#964)
- Make use of auth credentials when performing a GIT CLONE command within an Earthfile. (#964)
- Improved error output when desired secret does not exist, including the name of the missing secret. (#972)
- Warn if `build-arg` appears after the target in CLI invocations.(#959)

## v0.5.11 - 2021-04-27

- Support for `FROM DOCKERFILE -f` (https://github.com/earthly/earthly/pull/950)
- Fixes missing access to global arguments in user defined commands (https://github.com/earthly/earthly/pull/947)
- Users's `~/.earthly` directory is now referenced when earthly is invoked with sudo


## v0.5.10 - 2021-04-19

- Added ability to run `WITH DOCKER` under `LOCALLY` (https://github.com/earthly/earthly/pull/840)
- Fix `FROM DOCKERFILE` `--build-arg`s not being passed correctly (https://github.com/earthly/earthly/issues/932)
- Docs: Add uninstall instructions
- Docs: Improve onboarding tutorial based on user feedback


## v0.5.9 - 2021-04-05

- [**experimental**] Improved parallelization when using commands such as `IF`, `WITH DOCKER`, `FROM DOCKERFILE`, `ARG X=$(...)` and others. To enable this feature, pass `--conversion-parallelism=5` or set `EARTHLY_CONVERSION_PARALLELISM=5`. (https://github.com/earthly/earthly/issues/888)
- Auto-detect MTU (https://github.com/earthly/earthly/issues/847)
- MTU may set via config `earthly config global.cni_mtu 12345` (https://github.com/earthly/earthly/pull/906)
- Hide `--debug` flag since it is only used for development on Earthly itself
- Download and start buildkitd as part of the earthly bootstrap command
- Improved buildkitd startup logic (https://github.com/earthly/earthly/pull/892)
- Check for reserved target names and disallow them (e.g. `+base`) (https://github.com/earthly/earthly/pull/898)
- Fix use of self-hosted repositories when a subdirectory is used (https://github.com/earthly/earthly/pull/897)


## v0.5.8 - 2021-03-23

- [**experimental**] Support for ARGs in user-defined commands (UDCs). UDCs are templates (much like functions in regular programming languages), which can be used to define a series of steps to be executed in sequence. In other words, it is a way to reuse common build steps in multiple contexts. This completes the implementation of UDCs and the feature is now in **experimental** phase (https://github.com/earthly/earthly/issues/581). For more information see the [UDC guide](https://docs.earthly.dev/guides/udc).
- [**experimental**] New command: `IMPORT` (https://github.com/earthly/earthly/pull/868)
  ```
  IMPORT github.com/foo/bar:v1.2.3
  IMPORT github.com/foo/buz:main AS zulu

  ...

  FROM bar+target
  BUILD zulu+something
  ```
- Fix handling of some escaped quotes (https://github.com/earthly/earthly/issues/859)
- Fix: empty targets are now valid (https://github.com/earthly/earthly/pull/872)
- Fix some line continuation issues (https://github.com/earthly/earthly/pull/873 & https://github.com/earthly/earthly/pull/874)
- Earthly now limits parallelism to `20`. This fixes some very large builds attempting to use resources all at the same time
- Automatically retry TLS handshake timeout errors

## v0.5.7 - 2021-03-13

- raise error when duplicate target names exists in Earthfile
- basic user defined commands (experimental)
- cleans up console output for saving artifacts (#848)
- implement support for WORKDIR under LOCALLY targets
- fix zsh autocompletion issue for mac users
  If the autocompletion bug persists for anyone (e.g. seeing an error like `command not found: __earthly__`), and the issues persists after upgrading to v0.5.7; it might be necessary to delete the _earthly autocompletion file before re-running earthly bootstrap (or alternatively manually replace `__earthly__` with the full path to the earthly binary).

## v0.5.6 - 2021-03-09

- This release removes the `ongoing` updates "Provide intermittent updates on long-running targets (#844)" from the previous release, as it has issues in the interactive mode.

## v0.5.5 - 2021-03-08

- Keep `.git` directory in build context. (#815 )
- Wait extra time for buildkitd to start if the cache is larger than 30 GB  (#827)
- *Experimental:* Allow RUN commands to open an interactive session (`RUN --interactive`), with the option to save the manual changes into the final image (`RUN --interactive-keep`) (#833)
- Provide intermittent updates on long-running targets (#844)
- Fix ZSH autocompletion in some instances (#838)

## v0.5.4 - 2021-02-26

- New experimental `--strict` flag, which doesn't allow the use of `LOCALLY`. `--strict` is now implied when using `--ci`. (https://github.com/earthly/earthly/pull/801)
- Add help text when issuing `earthly config <item> --help`. Improved user experience. (https://github.com/earthly/earthly/pull/814)
- Detect if the build doesn't start with a FROM-like command and return a meaningful error. Previously `FROM scratch` was assumed automatically. (https://github.com/earthly/earthly/issues/807)
- Fix an issue where `.tmpXXXXX` directories were created in the current directory (https://github.com/earthly/earthly/pull/821)
- Fix auto-complete in zsh (https://github.com/earthly/earthly/pull/811)
- Improved startup logic for BuildKit daemon, which speeds up some rare edge cases (https://github.com/earthly/earthly/pull/808)
- Print BuildKit logs if it crashes or times out on startup (https://github.com/earthly/earthly/pull/819)
- Create config path if it's missing (https://github.com/earthly/earthly/pull/812)


## v0.5.3 - 2021-02-24

- Support for conditional logic using new `IF`, `ELSE IF`, and `ELSE` keywords (required for #779)
- Support for copying artifacts to `LOCALLY` targets (required for #580)

### Fixed
- segfault when no output or error is displayed (fixes #798)
- unable to run earthly in docker container with mounted host-docker socket (fixes #791)
- `./.tmp-earthly-outXXXXXX` temp files are now stored under `./.tmp-earthly-out/tmpXXXXXX` and are correctly excluded from the build context


## v0.5.2 - 2021-02-18

- New experimental command for editing the Earthly config (https://github.com/earthly/earthly/issues/675)
- `SAVE IMAGE --push` after a `RUN --push` now includes the effects of the `RUN --push` too (https://github.com/earthly/earthly/pull/754)
- Improved syntax errors when parsing Earthfiles
- Improved error message when QEMU is missing
- Fix `earthly-linux-arm64` binary - was a Mac binary by mistake (https://github.com/earthly/earthly/issues/789)
- Fix override of build arg not being detected properly (https://github.com/earthly/earthly/pull/790)
- Fix image export error when it doesn't contain any `RUN` commands (https://github.com/earthly/earthly/issues/782)


## v0.5.1 - 2021-02-08

- Support for SAVE ARTIFACT under LOCALLY contexts; this allows one to run a command locally and save the output to a different container.
- Support for build arg matrix; supplying multiple `--build-args` for the same value will cause the `BUILD` target to be built for each different build arg value.
- Improvements for Apple M1 support
- Improved errors when parsing invalid Earthfiles (to enable the new experimental code, set the `EARTHLY_ENABLE_AST` variable to `true`)

## v0.5.0 - 2021-02-01

- Switch to BSL license. For [more information about this decision, take a look at our blog post](https://blog.earthly.dev/every-open-core-company-should-be-a-source-available-company/).
- `--platform` setting is now automatically propagated between Earthfiles. In addition, you can now specify the empty string `--platform=` to automatically detect your system's architecture.
- `earthly/dind` images now available for `linux/arm/v7` and `linux/arm64`
- Improved visibility of platform used for each build step, as well as for any build args that have been overridden.
- Allow saving an artifact after a `RUN --push` (https://github.com/earthly/earthly/pull/735)
- Allow specifying `--no-cache` for a single `RUN` command (https://github.com/earthly/earthly/issues/585)
- There are now separate `SUCCESS` lines for each of the two possible phases of an earthly run: `main` and `push`.
- [Support of popular cloud registries for the experimental shared cache feature is now properly documented](https://docs.earthly.dev/guides/shared-cache#compatibility-with-major-registry-providers)
- Fix `SAVE IMAGE --cache-hint` not working correctly (https://github.com/earthly/earthly/issues/744)
- Fix `i/o timeout` errors being cached and requiring BuildKit restart
- Experimental support for running commands on the host system via `LOCALLY` (https://github.com/earthly/earthly/issues/580)
- Bug fixes for Apple Silicon. `earthly-darwin-arm64` binary is now available. Please treat this version as highly experimental for now. (https://github.com/earthly/earthly/issues/722)

## v0.5.0-rc2 - 2021-02-01

- No details provided

## v0.5.0-rc1 - 2021-02-01

- No details provided

## v0.4.6 - 2021-01-29

- No details provided

## v0.4.5 - 2021-01-13

- Fix inconsistent `COPY --dir` behavior [#705](https://github.com/earthly/earthly/issues/705)
- Fix `AS LOCAL` behavior with directories [#703](https://github.com/earthly/earthly/issues/703)

## v0.4.4 - 2021-01-06

- Improved experimental support for arm-based platforms, including Apple M1. Builds run natively on arm platforms now. (For Apple M1, you need to use darwin-amd64 download and have Rosetta 2 installed - the build steps themselves will run natively, however, via the BuildKit daemon).
- Add `SAVE ARTIFACT --if-exists` (https://github.com/earthly/earthly/issues/588)
- Fix an issue where comments at the end of the Earthfile were not allowed (https://github.com/earthly/earthly/issues/681)
- Fix an issue where multiple `WITH DOCKER --load` with the same target, but different image tag were not working (https://github.com/earthly/earthly/issues/685)
- Fix an issue where `SAVE ARTIFACT ./* AS LOCAL` was flattening subdirectories (https://github.com/earthly/earthly/issues/689)
- Binaries for `arm5` and `arm6` are no longer supported

## v0.4.3 - 2020-12-23

- Fix regression for `WITH DOCKER --compose=... --load=...` (https://github.com/earthly/earthly/issues/676)
- Improvements to the multiplatform experimental support. See the [multiplatform example](https://github.com/earthly/earthly/blob/main/examples/multiplatform/Earthfile).

## v0.4.2 - 2020-12-22

- fixed: `EARTHLY_GIT_PROJECT_NAME` contained the raw git URL when HTTPS-based auth was used (fixes #671)
- feature: support for mounting secrets as files rather than environment variables
- feature: experimental support for multi-platform builds
- misc: sending anonymized usage metrics to earthly<|MERGE_RESOLUTION|>--- conflicted
+++ resolved
@@ -17,11 +17,8 @@
 ### Fixed
 
 - Fixed Earthly failing when using a remote docker host from a machine with an incompatible architecture. [#1895](https://github.com/earthly/earthly/issues/1895)
-<<<<<<< HEAD
 - Earthly will no longer race with itself when starting up buildkit. [#2194](https://github.com/earthly/earthly/issues/2194)
-=======
 - The error reported when failing to initiate a connection to buildkit has been reworded to account for the remote buildkit/satellite case too.
->>>>>>> 09a26d92
 
 ## v0.6.23 - 2022-09-06
 
