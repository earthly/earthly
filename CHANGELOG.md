# Earthly Changelog

All notable changes to [Earthly](https://github.com/earthly/earthly) will be documented in this file.

## Unreleased

<<<<<<< HEAD
### Added
- New Github Actions Workflow commands integration `--github-actions` flag or GITHUB_ACTIONS=true env. See [#4047](https://github.com/earthly/earthly/pull/4047)
=======
## v0.8.9 - 2024-04-24

### Fixed

- `BUILD --auto-skip` was recording failed steps as complete, which would lead to them being skipped on subsequent runs. [#4054](https://github.com/earthly/earthly/issues/4054)

### Additional Info
- This release has no changes to buildkit
>>>>>>> 37134bfa

## v0.8.8 - 2024-04-17

### Added

- New experimental wildcard-based copy, e.g. `COPY ./services/*+artifact/* .` which would invoke `COPY` for `./services/foo+artifact`, and `./services/bar+artifact` (assuming two services foo and bar, both having a `artifact` target in their respective Earthfile). Enable with the `VERSION --wildcard-copy` feature flag. [#3966](https://github.com/earthly/earthly/issues/3966).
- New built-in `ARG`s - `EARTHLY_GIT_AUTHOR_EMAIL` and `EARTHLY_GIT_AUTHOR_NAME` will contain the author email and author name respectively. Enable with the `VERSION --git-author-email-name-args` feature flag.
- New `--raw-output` flag available on `RUN` that outputs line without target name. Enable with `VERSION --raw-output`. [#3713](https://github.com/earthly/earthly/issues/3713)

### Changed

- `EARTHLY_GIT_AUTHOR` built-in `ARG` will now contain both name and email, when enabled with the `VERSION --git-author-email-name-args` feature flag. Previously it only contained the email. [#3822](https://github.com/earthly/earthly/issues/3822)

### Fixed

- Make `LET`/`SET` commands block parallel commands such as `BUILD` until the former are processed, similar to the behavior of `ARG`. [#3997](https://github.com/earthly/earthly/issues/3997)
- `LET`/`SET` commands were not properly handled with the use of Auto-skip. [#3996](https://github.com/earthly/earthly/issues/3996)

### Additional Info
- This release has no changes to buildkit

## v0.8.7 - 2024-04-03

### Added

- Warning log when resolving remote references using a git image that doesn't match Buildkit's architecture.
- New experimental `--exec-stats-summary=<path>` cli flag, which will display a summary of memory and cpu stats when earthly exits.
- A notice is now displayed when unnecessary feature flags are set (but already enabled by default by the VERSION number). Thanks to [@danqixu](https://github.com/danqixu) for the contribution! [#3641](https://github.com/earthly/earthly/issues/3641)
- A warning is displayed if the local buildkit image architecture does not match the host architecture. [#3937](https://github.com/earthly/earthly/issues/3937)

### Fixed

- Warning logs during HTTP retries are only displayed in `--debug` mode.
- The HOST command will now expand variables. Thanks to [@pbecotte](https://github.com/pbecotte) for the contribution! [#1743](https://github.com/earthly/earthly/issues/1743)
- runc has been updated to 1.1.12 in the buildkit fork

### Additional Info
- This release includes changes to buildkit

## v0.8.6 - 2024-03-18

### Added

- Ability to set arbitrary attributes which certain registries require to support explicit remote caching (via the `earthly --remote-cache` flag). [#3714](https://github.com/earthly/earthly/issues/3714) and [#3868](https://github.com/earthly/earthly/issues/3868)

### Fixed

- Fixed an issue in Auto-skip where a `+base` target's ARGs were not accounted for when calculating the cache. [#3895](https://github.com/earthly/earthly/issues/3895)

### Additional Info
- This release has no changes to buildkit

## v0.8.5 - 2024-03-11

### Added

- Added `--aws` flag to `RUN` command which makes AWS environment variables or ~/.aws available. Enable with the `VERSION --run-with-aws` feature flag. [#3803](https://github.com/earthly/earthly/issues/3803)
- Added `--allow-privileged` flag to `FROM DOCKERFILE` command. Enable with the `VERSION --allow-privileged-from-dockerfile` feature flag. Thanks to [@dustyhorizon](https://github.com/dustyhorizon) for the contribution! [#3706](https://github.com/earthly/earthly/issues/3706)

### Fixed

- Fixes an issue where wildcard `BUILD`'s are invoked from a relative directory (e.g., an `Earthfile` containing `BUILD ./*+test` invoked with `earthly ./rel-dir+target`). [#3840](https://github.com/earthly/earthly/issues/3840)
- `--pass-args` will no longer pass builtin args, which would result in `value cannot be specified for built-in build arge errors. [#3775](https://github.com/earthly/earthly/issues/3775)
- Fixes a parsing issue with `BUILD` flag arguments and wildcard targets [#3862](https://github.com/earthly/earthly/issues/3862)
- `BUILD --auto-skip` was silently ignored when the feature flag (`VERSION --build-auto-skip`) was missing [#3870](https://github.com/earthly/earthly/issues/3870)
- Fix an issue where `COPY --if-exists` would fail if the non-existing directory includes a wildcard. [#3875](https://github.com/earthly/earthly/issues/3875)
- Fixes an issue with passing the correct org value to Logstream which resulted in missing logs in the web builds view (https://cloud.earthly.dev/your-org/builds).
- Rename `UDC` to `FUNCTION` in hint when a secret is not found.

### Additional Info
- This release includes changes to buildkit

## v0.8.4 - 2024-02-21

### Added

- The internal `dockerd-wrapper.sh` script, which is used to implement `WITH DOCKER`, will execute `/usr/share/earthly/dockerd-wrapper-pre-script`, if present, prior to starting the
  inner dockerd process. This can be used to configure options that depend on the host's kernel at run-time.
- Auto-skip can now be used directly on `BUILD` commands with `BUILD --auto-skip`. [#3581](https://github.com/earthly/earthly/issues/3581)

### Changed

- Satellite `rm` requires a `--force` flag if it's running. This should help protect users from accidental deletes.

### Fixed

- Fixes an issue with the registry proxy (used for faster image & artifact exporting) on Docker Desktop for Windows/WSL. [#3769](https://github.com/earthly/earthly/issues/3769)
- Fixes a problem with cache IDs not being expanded. For example: `CACHE --id $MY_ARG` was not using the assigned value of `$MY_ARG`.

### Additional Info
- This release includes changes to buildkit

## v0.8.3 - 2024-01-31

### Fixed

- `EARTHLY_GIT_REFS` was incorrectly returning all references which contained the commit rather than pointed to the current commit. This also increases performance of looking up the branches. [#3752](https://github.com/earthly/earthly/issues/3752)
- Fixes an issue where `earthly account login --token` was leading to partially created auth config files. [#3761](https://github.com/earthly/earthly/issues/3761)

### Additional Info
- This release includes changes to buildkit

## v0.8.2 - 2024-01-25

### Added

- Added a `--force` flag to the `satellite update` command, which forces a satellite to sleep before starting the update process. This may forcibly kill ongoing builds currently running on the satellite.

### Changed

- Changed the default buildkit cache size to be adaptively set to 20GB, which is then clamped between the range of 10%-55% of the disk size.
  This logic can expressed as `min(55%, max(10%, 20GB))`.
- Satellites are now put to sleep before updating via `earthly sat update <satellite-name>`.

### Fixed

- Fixed an intermittent issue with the registry proxy support container failing immediately on Mac. [#3740](https://github.com/earthly/earthly/issues/3740)
- Fixed a problem with parsing empty results when cleaning up old registry proxy support containers on Mac.
- Fixed a case where a suggested command would incorrectly contain both `--interative` and `--ci`. [#3746](https://github.com/earthly/earthly/issues/3746)
- Disabled the registry proxy server when Earthly is run from within a container. [#3736](https://github.com/earthly/earthly/issues/3736)

### Additional Info
- This release has no changes to buildkit

## v0.8.1 - 2024-01-23

### Added

- Added a new `--disable-remote-registry-proxy` cli flag, which can be used to disable the remote registry proxy, which is used by earthly when performing a `SAVE IMAGE`
  command with a satellite / remote buildkit instance. This will cause earthly to use the slower tar-based loading of docker images. [#3736](https://github.com/earthly/earthly/issues/3736)
- A new warning if Earthly is configured with a cache size less than 10GB; running with a small cache size may lead to unexpected cache misses.

### Additional Info
- This release has no changes to buildkit

## v0.8.0 - 2024-01-22

This version promotes a number of features that have been previously in Experimental and Beta status. To make use of
the features in this version you need to declare `VERSION 0.8` at the top of your Earthfile.

**Migrating from 0.7**

If you are using Earthly 0.7, follow the following steps to migrate:

1. If you are still using `VERSION 0.5`, upgrade those Earthfiles to `VERSION 0.6` or `VERSION 0.7`.
2. Upgrade your Earthly binary to 0.8 in CI and across your team. The Earthly 0.8 binary can run both `VERSION 0.6` and `VERSION 0.7` Earthfiles (but `VERSION 0.5` support has been dropped).
3. Once everyone is using the Earthly 0.8 binary, upgrade your Earthfiles one by one to `VERSION 0.8`. It is ok to have a mix of `VERSION 0.6`, `VERSION 0.7` and `VERSION 0.8` Earthfiles in the same project. Earthly handles that gracefully. See changes below for information on backwards incompatible changes when migrating from `VERSION 0.7` to `VERSION 0.8`.

This process helps manage the backward breaking changes with minimal disruption.

**Summary**

Declaring `VERSION 0.8` is equivalent to

```
VERSION \
  --arg-scope-and-set \
  --cache-persist-option \
  --git-refs \
  --global-cache \
  --no-network \
  --pass-args \
  --use-docker-ignore \
  --use-function-keyword \
  --use-visited-upfront-hash-collection \
  0.7
```

For more information on the individual Earthfile feature flags see the [Earthfile version-specific features page](https://docs.earthly.dev/docs/earthfile/features).

It should be noted that some of these features break backwards compatibility. See below.

### Changed

- Redeclaring an `ARG` in the same scope as a previous declaration is now an error.
- `ARG`s inside of targets will no longer have their default value overridden by global `ARG`s.
- Declaring a `CACHE ...` in a target will no longer be copied to children targets when referenced via a `FROM +...`; to persist the contents of the cache, it is now required to use the `CACHE --persist ...` flag.
- The `COMMAND` keyword has been renamed to `FUNCTION`.

### Added

- `LET` - Allows declaring a local variable. This command works similarly to `ARG` except that it cannot be overridden from the CLI. `LET` variables are allowed to shadow `ARG` variables, which allows you to promote an `ARG` to a local variable so that it may be used with `SET`.
- `SET` - a new command that allows changing the value of variables declared with `LET`.
- Outputting images from a remote runner has improved performance as it no longer transfers layers that are already present locally.
- [Auto-skip](https://docs.earthly.dev/v/earthly-0.8/docs/caching/caching-in-earthfiles#3.-auto-skip) has been promoted to *beta* status.
- `RUN --network=none` allows running a command without network access.
- `.dockerignore` files are now used in `FROM DOCKERFILE` targets.
- `DO --pass-args`, `BUILD --pass-args` etc allow passing all build arguments to external Earthfiles.
- `CACHE --id=...` and `RUN --mount type=cache,id=...` allows setting a custom cache mount ID, thus allowing sharing cache mounts globally across different targets.
- New satellite sizes: 2xlarge, 3xlarge, 4xlarge
- New experimental wildcard-based builds, e.g. `BUILD ./services/*+test` which would call `./services/foo+test`, and `./services/bar+test` (assuming two services foo and bar, both having a `test` target in their respective Earthfile) [#3582](https://github.com/earthly/earthly/issues/3582).

### Removed

- `VERSION 0.5` is now obsolete. Declaring `VERSION 0.5` is no longer supported, and will now raise an error.

### Fixed

- Parallelism is improved when running the same target with different arguments in certain cases (e.g. the target uses `WITH DOCKER`).
- Fixed a log sharing upload-resumption bug
- Fixed multiple issues with the lexer failing to parse certain characters in shell command substitution (`$()`) and single quoted strings.
  - Some escaped characters, like `\#`, were failing to parse when used inside shell expressions. Example: `$(echo "a#b#c" | cut -f2 -d\#)` [#3475](https://github.com/earthly/earthly/issues/3475)
  - Some characters, like `#`, were failing to parse when used inside single-quoted strings: Example: `'this is a # string'` [#1280](https://github.com/earthly/earthly/issues/1280)
- Fixed an issue where some escaped `ARG` shell expressions were being incorrectly preprocessed. Example: `$(echo "\"")` became `$(echo """)` [#3131](https://github.com/earthly/earthly/issues/3131)
- The `--pass-args` feature was not passing active arguments which were set via a default value.
- `SAVE ARTIFACT --if-exists` was not saving files based on a wildcard glob pattern. [#1679](https://github.com/earthly/earthly/issues/1679)
- `BUILD` was not expanding `--platform` argument values.

### Additional Info
- This release includes changes to buildkit

## v0.8.0-rc2 - 2024-01-09

This version promotes a number of features that have been previously in Experimental and Beta status. To make use of
the features in this version you need to declare `VERSION 0.8` at the top of your Earthfile.

**Migrating from 0.7**

If you are using Earthly 0.7, follow the following steps to migrate:

1. If you are still using `VERSION 0.5`, upgrade those Earthfiles to `VERSION 0.6` or `VERSION 0.7`.
2. Upgrade your Earthly binary to 0.8 in CI and across your team. The Earthly 0.8 binary can run both `VERSION 0.6` and `VERSION 0.7` Earthfiles (but `VERSION 0.5` support has been dropped).
3. Once everyone is using the Earthly 0.8 binary, upgrade your Earthfiles one by one to `VERSION 0.8`. It is ok to have a mix of `VERSION 0.6`, `VERSION 0.7` and `VERSION 0.8` Earthfiles in the same project. Earthly handles that gracefully. See changes below for information on backwards incompatible changes when migrating from `VERSION 0.7` to `VERSION 0.8`.

This process helps manage the backward breaking changes with minimal disruption.

**Summary**

Declaring `VERSION 0.8` is equivalent to

```
VERSION \
  --arg-scope-and-set \
  --cache-persist-option \
  --git-refs \
  --global-cache \
  --no-network \
  --pass-args \
  --use-docker-ignore \
  --use-function-keyword \
  --use-visited-upfront-hash-collection \
  0.7
```

For more information on the individual Earthfile feature flags see the [Earthfile version-specific features page](https://docs.earthly.dev/docs/earthfile/features).

It should be noted that some of these features break backwards compatibility. See below.

### Changed

- Redeclaring an `ARG` in the same scope as a previous declaration is now an error.
- `ARG`s inside of targets will no longer have their default value overridden by global `ARG`s.
- It is no longer possible to override a global ARG when calling a target.
- Declaring a `CACHE ...` in a target will no longer be copied to children targets when referenced via a `FROM +...`; to persist the contents of the cache, it is now required to use the `CACHE --persist ...` flag.
- The `COMMAND` keyword has been renamed to `FUNCTION`.

### Added

- `LET` - Allows declaring a local variable. This command works similarly to `ARG` except that it cannot be overridden from the CLI. `LET` variables are allowed to shadow `ARG` variables, which allows you to promote an `ARG` to a local variable so that it may be used with `SET`.
- `SET` - a new command that allows changing the value of variables declared with `LET`.
- Outputting images from a remote runner has improved performance as it no longer transfers layers that are already present locally.
- [Auto-skip](https://docs.earthly.dev/v/earthly-0.8/docs/caching/caching-in-earthfiles#3.-auto-skip) has been promoted to *beta* status.
- `RUN --network=none` allows running a command without network access.
- `.dockerignore` files are now used in `FROM DOCKERFILE` targets.
- `DO --pass-args`, `BUILD --pass-args` etc allow passing all build arguments to external Earthfiles.
- `CACHE --id=...` and `RUN --mount type=cache,id=...` allows setting a custom cache mount ID, thus allowing sharing cache mounts globally across different targets.
- New satellite sizes: 2xlarge, 3xlarge, 4xlarge
- New experimental wildcard-based builds, e.g. `BUILD ./services/*+test` which would call `./services/foo+test`, and `./services/bar+test` (assuming two services foo and bar, both having a `test` target in their respective Earthfile) [#3582](https://github.com/earthly/earthly/issues/3582).

### Removed

- `VERSION 0.5` is now obsolete. Declaring `VERSION 0.5` is no longer supported, and will now raise an error.

### Fixed

- Parallelism is improved when running the same target with different arguments in certain cases (e.g. the target uses `WITH DOCKER`).
- Fixed a log sharing upload-resumption bug

### Additional Info
- This release includes changes to buildkit

## v0.8.0-rc1 - 2024-01-03

This version promotes a number of features that have been previously in Experimental and Beta status. To make use of
the features in this version you need to declare `VERSION 0.8` at the top of your Earthfile.

**Migrating from 0.7**

If you are using Earthly 0.7, follow the following steps to migrate:

1. If you are still using `VERSION 0.5`, upgrade those Earthfiles to `VERSION 0.6` or `VERSION 0.7`.
2. Upgrade your Earthly binary to 0.8 in CI and across your team. The Earthly 0.8 binary can run both `VERSION 0.6` and `VERSION 0.7` Earthfiles (but `VERSION 0.5` support has been dropped).
3. Once everyone is using the Earthly 0.8 binary, upgrade your Earthfiles one by one to `VERSION 0.8`. It is ok to have a mix of `VERSION 0.6`, `VERSION 0.7` and `VERSION 0.8` Earthfiles in the same project. Earthly handles that gracefully. See changes below for information on backwards incompatible changes when migrating from `VERSION 0.7` to `VERSION 0.8`.

This process helps manage the backward breaking changes with minimal disruption.

**Summary**

Declaring `VERSION 0.8` is equivalent to

```
VERSION \
  --arg-scope-and-set \
  --cache-persist-option \
  --git-refs \
  --global-cache \
  --no-network \
  --pass-args \
  --use-docker-ignore \
  --use-function-keyword \
  --use-visited-upfront-hash-collection \
  0.7
```

For more information on the individual Earthfile feature flags see the [Earthfile version-specific features page](https://docs.earthly.dev/docs/earthfile/features).

It should be noted that some of these features break backwards compatibility. See below.

### Changed

- Redeclaring an `ARG` in the same scope as a previous declaration is now an error.
- `ARG`s inside of targets will no longer have their default value overridden by global `ARG`s.
- It is no longer possible to override a global ARG when calling a target.
- Declaring a `CACHE ...` in a target will no longer be copied to children targets when referenced via a `FROM +...`; to persist the contents of the cache, it is now required to use the `CACHE --persist ...` flag.
- The `COMMAND` keyword has been renamed to `FUNCTION`.

### Added

- `LET` - Allows declaring a local variable. This command works similarly to `ARG` except that it cannot be overridden from the CLI. `LET` variables are allowed to shadow `ARG` variables, which allows you to promote an `ARG` to a local variable so that it may be used with `SET`.
- `SET` - a new command that allows changing the value of variables declared with `LET`.
- Outputting images from a remote runner has improved performance as it no longer transfers layers that are already present locally.
- [Auto-skip](https://docs.earthly.dev/v/earthly-0.8/docs/caching/caching-in-earthfiles#3.-auto-skip) has been promoted to *beta* status.
- `RUN --network=none` allows running a command without network access.
- `.dockerignore` files are now used in `FROM DOCKERFILE` targets.
- `DO --pass-args`, `BUILD --pass-args` etc allow passing all build arguments to external Earthfiles.
- `CACHE --id=...` and `RUN --mount type=cache,id=...` allows setting a custom cache mount ID, thus allowing sharing cache mounts globally across different targets.

### Removed

- `VERSION 0.5` is now obsolete. Declaring `VERSION 0.5` is no longer supported, and will now raise an error.

### Fixed

- Parallelism is improved when running the same target with different arguments in certain cases (e.g. the target uses `WITH DOCKER`).

### Additional Info
- This release includes changes to buildkit

## v0.7.23 - 2023-12-18

### Added
- Auto-skip (*experimental*) - a feature that allows you to skip large parts of a build in certain situations, especially suited for monorepos. For more information see [the auto-skip section from Caching in Earthfiles](https://docs.earthly.dev/docs/caching/caching-in-earthfiles#auto-skip).
- A warning when a `COPY` destination includes a tilde (~). Related to [#1789](https://github.com/earthly/earthly/issues/1789).
- A hint message to suggest the usage of `-i` flag to debug the build when a RUN command fails.
- `start-interval` flag to `HEALTHCHECK` command for dockerfile parity [#3409](https://github.com/earthly/earthly/issues/3409).
- A verbose message indicating which authentication providers are used during a build.
- `ssh_command` config option which can be used to override the ssh command that is used by `git` when connecting to an ssh-based repository. Thanks to [@weaversam8](https://github.com/weaversam8) for the contribution!

### Fixed
- Limit the number of deprecation warnings when using `COMMAND` instead of `FUNCTION` keyword.
- Fixed an error which stated `VERSION 0.0` is a valid Earthfile version.

### Changed
- Changed the color used to print metadata values (such as ARGs values) in the build log to Faint Blue.
- Updated default alpine/git image to v2.40.1.
- When creating an auth token, an existing token will no longer be overwritten by default. To overwrite, the `--overwrite` flag should be used.

### Additional Info
- This release includes changes to buildkit

## v0.7.22 - 2023-11-27

### Added
- A new experimental `earthly --exec-stats` flag, which displays per-target execution stats such as total CPU and memory usage.
- A new experimental `earthly billing view` command to get information about the organization billing plan.
- Messages informing used build minutes during a build.
- Help message when a build fails due to a missing referenced cloud secret.

### Fixed
- Remove redundant verbose error messages that were not different from messages that were already being printed.
- Fixed `failed to sign challenge` errors when attempting to login using an ed25519 key with the 1Password ssh-agent. [#3366](https://github.com/earthly/earthly/issues/3366)

### Changed
- Final error messages for executions without a known target will be displayed without `_unknown *failed* |` prefix. and instead use `Error: ` as prefix more consistently.
- Failing `RUN` commands under `LOCALLY` will display the same format of error message for `RUN` without `LOCALLY` [#3356](https://github.com/earthly/earthly/issues/3356).
- Log sharing link will be printed last, even in case of a build error.
- Help message after a build error will be printed in color.
- Use dedicated logstream failure category for param related error.
- An authentication attempt with an expired auth token will result in a `auth token expired` error instead of `unauthorized`.
- A successful authentication with an auth token will display a warning with time left before token expires if it's 14 days or under.
- The command `earthly registry` will attempt to use the selected org if no org is specified.
- Clarify error messages when failing to pass secrets to a build.
- Provide information on how to get more build minutes when a build fails due to missing minutes.
- Provide information on how to increase the max number of allowed satellites when failing to launch a satellite.
- `CACHE` mounts will no longer depend on the contents of `ARG`s, and instead will be limited to the target name.
- Child targets will no longer receive the contents of mounted `CACHE` volumes defined in the parent target; this change can be enabled with `VERSION --cache-persist-option`. [#3509](https://github.com/earthly/earthly/issues/3509)
- Improved memory usage related to log messages by no longer pre-allocating log buffers; this is most noticeable for really large Earthfiles with lots of different targets.
- Updated buildkit with upstream changes up to 3d50b97793391d81d7bc191d7c5dd5361d5dadca.
- Improved speed of `SAVE IMAGE` exports when using a remote buildkit instance (e.g. satellite) from a MacOS host; this can be enabled with the `--use-remote-registry` option.

### Additional Info
- This release includes changes to buildkit

## v0.7.21 - 2023-10-24

### Added
- The new ARG `EARTHLY_GIT_REFS` will contain the references to the current git commit, this ARG must be enabled with the `VERSION --git-refs` feature flag. [#2735](https://github.com/earthly/earthly/issues/2735)
- A new `--force-certificate-generation` flag for bootstrapping, which will force the generation of self signed TLS certificates even when the `--no-buildkit` flag is set.

### Fixed
- Fixed reduced parallelism regression which occurred when the target is the same but has different args -- can be enabled with `VERSION --use-visited-upfront-hash-collection` [#2377](https://github.com/earthly/earthly/issues/2377)
- `prune --age` did not support `d` (for days) suffix, even thought `earthly --help` said it did [#3401](https://github.com/earthly/earthly/issues/3401)
- `buildkit scheduler error: return leaving incoming open` which occured during deduplication of opperations within buildkit; cherry-picked 100d3cb6b6903be50f7a3e5dba193515aa9530fa from upstream buildkit repo. [#2957](https://github.com/earthly/earthly/issues/2957)
- Changed `WITH DOCKER` to pull images in parallel [#2351](https://github.com/earthly/earthly/issues/2351)

### Changed
- Registry proxy: Use lower-level TCP streaming [#2351](https://github.com/earthly/earthly/pull/3317)

### Additional Info
- This release includes changes to buildkit

## v0.7.20 - 2023-10-03

### Added
- Support for `mode` in mount cache [#3278](https://github.com/earthly/earthly/issues/3278).
- Support for `mode` in CACHE commands [#3290](https://github.com/earthly/earthly/pull/3290).
- Experimental support for shared/global caches (cache `id` is no longer scoped per Earthfile) [#1129](https://github.com/earthly/earthly/issues/1129). Note that this is feature-flagged, and only changed when `VERSION --global-cache 0.7` is defined.

### Fixed
- A regression where URLs will not always get shorter when used as a prefix. Partially addresses [#3200](https://github.com/earthly/earthly/issues/3200).
- If a build fails because of `qemu` missing, earthly will display a proper hint to install it [#3200](https://github.com/earthly/earthly/issues/3200).
- Removed erroneous error-message which said error: 0 errors occured [#3306](https://github.com/earthly/earthly/pull/3306).
- A race condition when exiting interactive debugger mode resulting in confusing errors [#3200](https://github.com/earthly/earthly/issues/3200).
- Docker auto-install script failures related to attempts to read from tty, while verifying docker's pgp key [#3324](https://github.com/earthly/earthly/pull/3324).
- Issue affecting pulling images in Podman [#2471](https://github.com/earthly/earthly/issues/2471).
- A `panic: send on closed channel` error would sometimes occur during shutdown of the logstream [#3325](https://github.com/earthly/earthly/pull/3325).

### Changed
- Some error messages at the end of an execution will only be displayed in verbose mode (`earthly -V ...`), e.g. `Error: build target: build main: failed to solve:`... [#3200](https://github.com/earthly/earthly/issues/3200)
- `GIT CLONE` URLs will only be printed once as part of a prefix, e.g. `+my-clone-target(https://g/e/earthly) | --> GIT CLONE (--branch ) https://github.com/earthly/earthly`
- Clarify errors in interactive debugger so that they won't be confused with the build errors [#3200](https://github.com/earthly/earthly/issues/3200).
- The `WITH DOCKER` auto-install script will now pass the `--no-tty` option to `gpg` [#3288](https://github.com/earthly/earthly/issues/3288).

### Additional Info
- This release includes changes to buildkit

## v0.7.19 - 2023-09-20

### Added
- Added "dev.earthly.*" LABELS to saved images, for example `dev.earthly.version` will be set to `v0.7.19` (or whatever version of earthly is used) [#3247](https://github.com/earthly/earthly/issues/3247).
- Added option to verbose print known_hosts to make it easier to debug git related commands [#3234](https://github.com/earthly/earthly/issues/3234).

### Fixed
- When a project based secret is not found, the name of the secret will now be displayed along with the "not found" error.

### Changed
- Log sharing will now stream logs as your build is running (rather than uploading logs when build execution completes).
- Satellite reserve calls will now retry on error [#3255](https://github.com/earthly/earthly/issues/3255).
- Display warning when TLS is disabled.

### Additional Info
- This release has no changes to buildkit

## v0.7.18 - 2023-09-18 (aborted release/not recommended)
<!--changelog-parser-ignore-start-->
Note: This release was aborted due to a regression in the log sharing functionality
<!--changelog-parser-ignore-end-->

### Added
- Added "dev.earthly.*" LABELS to saved images, for example `dev.earthly.version` will be set to `v0.7.18` (or whatever version of earthly is used) [#3247](https://github.com/earthly/earthly/issues/3247).
- Added option to verbose print known_hosts to make it easier to debug git related commands [#3234](https://github.com/earthly/earthly/issues/3234).

### Fixed
- When a project based secret is not found, the name of the secret will now be displayed along with the "not found" error.

### Changed
- Refactor console output code (e.g. removed redundant output, prepared code for a future streaming log uploads... coming soon).
- Display warning when TLS is disabled.

## v0.7.17 - 2023-08-30

### Added
- Added a `--pass-arg` flag that can be used with `BUILD`, `FROM`, `COPY`, `WITH DOCKER --load`, or `DO`, which will pass all build arguments to external Earthfiles. [#1891](https://github.com/earthly/earthly/issues/1891)

## v0.7.16 - 2023-08-28

### Fixed
- Fixed a cgroup v2 related bug that affected systemd-based images (such as kind) from being run via `WITH DOCKER`. [#3159](https://github.com/earthly/earthly/issues/3159)

### Changed
- Removed redundant output when parts of builds are re-used; the `--verbose` flag will still display the output.
- Calling `earthly secret set <path>` (when run interactively) will now prompt for a single-line secret if no other flags are given.
- fixed bug in `earthly registry setup` which was waiting for an end of file (eof) rather than newline, when prompting for a password.

### Added
- Added additional error message output when buildkit scheduller errors occur (in order to help debug the ongoing [2957](https://github.com/earthly/earthly/issues/2957) issue).

## v0.7.15 - 2023-08-04

### Fixed
- Fixed a bug in `WITH DOCKER` which prevented the use of newer versions of docker. [#3164](https://github.com/earthly/earthly/issues/3164)

## v0.7.14 - 2023-07-31

### Changed
- Update buildkit (contains upstream changes up to 687091bb6c8aaa0185cdc570c4db3db533f329d0).
- Use `HTTPS_PROXY` env when connecting to earhly cloud API.

## v0.7.13 - 2023-07-26

### Added
- `earthly account list-tokens` now shows the last time a token was used
- Experimental command `earthly init` to initialize an Earthfile in a project (currently supporting only golang projects)

### Fixed
- Fixed a bug, where the command to create tokens with a set expiration failed.
- Long pauses at the end of builds, which were characterized by apparent freezes or delays with the message `Waiting on Buildkit...`.
- `earthly account create-token` no longer panics when parsing expiration date
- `earthly account login` could change the active user when the JWT expired and an SSH key existed for a different user; now earthly will either refresh the JWT or error

### Changed
- Setting env vars like  `FORCE_COLOR`, or `EARTHLY_FULL_TARGET` to `0`, `false`, `FALSE`, or `` (an empty-string) will no longer force the color, use any other value like `1`, `true`, or `yesplease`.
- `earthly org list` now shows the currently selected org

## v0.7.12 - 2023-07-17

### Added
- warning if acquiring file-lock takes longer than 3 seconds.

### Changed
- improved error message when a 429 too many requests rate limit error occurs.
- `earthly sat ls -a` shows last accessed time
- improved output for listing auth tokens

### Fixed
- make use of org from earthly config when using satellite commands.

## v0.7.12-rc1 - 2023-07-13

### Added
- warning if acquiring file-lock takes longer than 3 seconds.

### Changed
- improved error message when a 429 too many requests rate limit error occurs.
- `earthly sat ls -a` shows last accessed time

### Fixed
- make use of org from earthly config when using satellite commands.

## v0.7.11 - 2023-07-06

### Added
- `global.org` configuration value to set a default org for all `earthly` commands that require it.
- `earthly org select` and `earthly org unselect` commands, as shortcuts to set a default organization in the `earthly` config file.

### Changed
- Removed the default size in satellite launch (the default size is now determined by the backend when not provided) [#3057](https://github.com/earthly/earthly/issues/3057)
- Deprecated the satellite org configuration value. It uses the new global configuration value.

## v0.7.10 - 2023-07-05

### Changed
- Removed the default size in satellite launch (the default size is now determined by the backend when not provided) [#3057](https://github.com/earthly/earthly/issues/3057)
- Earthly cloud organization auto-detection has been deprecated and should now be explicitly set with the `--org` flag or with the `EARTHLY_ORG` environment variable.
- Buildkit has been updated to include upstream changes up to cdf28d6fff9583a0b173c62ac9a28d1626599d3b.

### Fixed
- Updated the podman auth provider to better understand podman `auth.json` locations. [#3038](https://github.com/earthly/earthly/issues/3038)
- Fixed our aggregated authprovider ignoring the cloud authprovider when a project is set after the first creds lookup [#3058](https://github.com/earthly/earthly/issues/3058)

## v0.7.9 - 2023-06-22

### Changed
- The command `docker-build` now also supports passing multiple platforms using a comma (e.g `--platform linux/amd64,linux/arm64`)
- Increased temporary lease duration of buildkit's history queue to prevent unknown history in blob errors under high cpu load. [#3000](https://github.com/earthly/earthly/issues/3000)
- Performing an `earthly account logout` will keep you logged out -- earthly will no longer attempt an auto-login via ssh-agent (use `earthly account login` to log back in).

### Fixed
- Fixed a bug in satellite update command which was incorrectly changing satellites to medium size.
- Fixed support for being authenticated with multiple registries when using the cloud-based `earthly registry` feature. [#3010](https://github.com/earthly/earthly/issues/3010)
- Fixed `WITH DOCKER` auto install script when using latest (bookworm) version.

### Added
- Buildkit logs now include version and revision.
- Satellite name autocompletion

## v0.7.8 - 2023-06-07

### Added
- Add a new command `docker-build` to build a docker image using a Dockerfile without using an Earthfile, locally or on a satellite.

### Changed
- `FROM DOCKERFILE` will use a `.dockerignore` file when using a build context from the host system and both `.earthlyignore` and `.earthignore` do not exist. Enable with `VERSION --use-docker-ignore 0.7`.

### Fixed
- Fixed upstream race condition bug in buildkit, which resulted in `failed to solve: unknown blob sha256:<...> in history` errors. [#3000](https://github.com/earthly/earthly/issues/3000)

## v0.7.7 - 2023-06-01

### Added
- The new ARG `EARTHLY_CI_RUNNER` indicates whether the current build is executed in Earthly CI. Enable with `VERSION --earthly-ci-runner-arg 0.7`.

### Changed
- Updated buildkit up to 60d134bf7 and fsutil up to 9e7a6df48576; this includes a buildkit fix for 401 Unauthorized errors. [#2973](https://github.com/earthly/earthly/issues/2973)
- Enabled `GIT_LFS_SKIP_SMUDGE=1` when pulling git repos (to avoid pulling in large files initially).

### Fixed
- The earthly docker image incorrectly showed `dev-main` under the embedded buildkit version.

## v0.7.6 - 2023-05-23

### Added
- Better error messages when git opperations fail.
- Added a `runc-ps` script under the earthly-buildkitd container to make it easier to see what processes are running.

### Fixed
- The builtin 'docker compose' (rather than `docker-compose` script) is now used when using the `WITH DOCKER` command under alpine 3.18 or greater.
- Fixed context timeout value overflow when connecting to a remote buildkit instance.

## v0.7.5 - 2023-05-10

### Changed
- Remote BuildKit will use TLS by default.
- Deprecation warning: Secret IDs naming scheme should follow the ARG naming scheme; i.e. a letter followed by alphanumeric characters or underscores. [#2883](https://github.com/earthly/earthly/issues/2883)
- Secrets take precedence over ARGs of the same name. [#2931](https://github.com/earthly/earthly/issues/2931)

### Added
- Experimental support for performing a `git lfs pull --include=<path>` when referencing a remote target on the cli, when used with the new `--git-lfs-pull-include` flag. [#2992](https://github.com/earthly/earthly/pull/2922)

### Fixed
- `SAVE IMAGE <img>` was incorrectly pushed when earthly was run with the `--push` cli flag (this restores the requirement that images that are pushed must be defined with `SAVE IMAGE --push <img>`). [#2923](https://github.com/earthly/earthly/issues/2923)
- Incorrect global ARG values when chaining multiple DO commands together. [#2920](https://github.com/earthly/earthly/issues/2920)
- Build args autocompletion under artifact mode.

## v0.7.4 - 2023-04-12

### Changed
- Updated the github ssh-rsa public key in the pre-populated buildkitd known_hosts entries.

## v0.7.3 - 2023-04-12

### Added
- A host of changes to variables under the `--arg-scope-and-set` feature flag:
  - Redeclaring an `ARG` in the same scope as a previous declaration is now an error.
  - `ARG`s inside of targets will no longer have their default value overridden by global `ARG`s.
  - A new command, `LET`, is available for declaring non-argument variables.
    - `LET` takes precedence over `ARG`, just like `ARG` takes precedence over `ARG --global`.
  - A new command, `SET`, is available for changing the value of variables declared with `LET`.
- Introduced `--size` and `--age` flags to the prune command, to allow better control.

### Changed

- Updated buildkit with changes up to 3187d2d056de7e3f976ef62cd548499dc3472a7e.
- The `VERSION --git-branch` feature flag has been removed (`EARTHLY_GIT_BRANCH` was always available in the previous version).
- Improved earthly API connection timeout logic.
- `earthly doc` now includes `ARG`s in both summary and detail output, and `ARTIFACT`s and `IMAGE`s in its detail output.

### Fixed

- Fixed `Could not detect digest for image` warnings for when using `WITH DOCKER --load` which referenced an earthly target that
  included a `FROM` referencing an image following the `docker.io/<user>/<img>` naming scheme (rather than the `docker.io/library/<user>/<img>` scheme).
- Fixed `COPY --if-exists` to work with earthly targets.  [#2541](https://github.com/earthly/earthly/issues/2541)
- Intentional-indentation of comments is no longer removed by the doc command. [#2747](https://github.com/earthly/earthly/issues/2747)
- `SAVE ARTIFACT ... AS LOCAL ...` could not write to non-current directories upon failure of a TRY/FINALLY block. [#2800](https://github.com/earthly/earthly/issues/2800)

## v0.7.2 - 2023-03-14

### Added

- Support for [Rosetta](https://developer.apple.com/documentation/apple-silicon/about-the-rosetta-translation-environment) translation environment (emulator) in buildkit as an alternative to QEMU. To enable, go to Docker Desktop -> Settings -> Features in development -> Check `Use Rosetta for x86/amd64 emulation on Apple Silicon`.
- New ARG `EARTHLY_GIT_BRANCH` will contain the branch of the current git commit, this ARG must be enabled with the `VERSION --git-branch` feature flag. [#2735](https://github.com/earthly/earthly/pull/2735)
- Verbose logging when git configurations perform a regex substitution.

### Fixed

- SAVE IMAGE --push did not always work under `VERSION 0.7`, when image was refrenced by a `FROM` or `COPY`, followed by a `BUILD`. [#2762](https://github.com/earthly/earthly/issues/2762)

### Changed

- Simplified error message when a RUN command fails with an exit code. [#2742](https://github.com/earthly/earthly/issues/2742)
- Improved warning messages when earthly cloud-based registry auth fails. [#2783](https://github.com/earthly/earthly/issues/2783)
- Deleting a project will prompt for confirmation, unless --force is specified.
- Updated buildkit with changes up to 4451e1be0e6889ffc56225e54f7e26bd6fdada54.

## v0.7.1 - 2023-03-01

### Added

- Support for `RUN --network=none`, which prevents programs from using any network resources. [#834](https://github.com/earthly/earthly/issues/834)

### Changed

- The `unexpected env` warning can now be silenced by creating a `.arg` or `.secret` file. [#2696](https://github.com/earthly/earthly/issues/2696)

### Fixed

- Unindented comments in the middle of recipe blocks no longer cause parser errors. [#2697](https://github.com/earthly/earthly/issues/2697)

## v0.7.0 - 2023-02-21

The documentation for this version is available at the [Earthly 0.7 documentation page](https://docs.earthly.dev/v/earthly-0.7/).

**Earthly CI**

Earthly 0.7 is the first version compatible with Earthly CI.

Earthly 0.7 introduces the new keywords `PIPELINE` and `TRIGGER` to help define Earthly CI pipelines.

```
my-pipeline:
    PIPELINE --push
    TRIGGER push main
    TRIGGER pr main
    BUILD +my-target
```

For more information on how to use `PIPELINE` and `TRIGGER`, please see the [reference documentation](https://docs.earthly.dev/v/earthly-0.7/docs/earthfile#pipeline-beta).

**Podman support**

Podman support has now been promoted out of *beta* status and is generally available in 0.7. Earthly will automatically detect the container frontend, whether that's `docker` or `podman` and use it automatically for running Buildkit locally, or for outputting images locally resulting from the build.

Please note that rootful podman is required. Rootless podman is not supported.

**VERSION is now mandatory**

The `VERSION` command
is now required for all Earthfiles, and an error will occur if it is missing. If you are not ready to update your
Earthfiles to use 0.7 (or 0.6), you can declare `VERSION 0.5` to continue to use your Earthfiles.

**.env file is no longer used for `ARG` or secrets**

The `.env` file will only be used to automatically export environment variables, which can be used to configure earthly command line flags.
As a result, values will no longer be propagated to Earthfile `ARG`s or `RUN --secret=...` commands.

Instead if you want build arguments or secrets automatically passed into earthly, they must be placed in `.arg` or `.secret` files respectively.

Note that this is a **backwards incompatible** change and will apply to all Earthfiles (regardless of the defined `VERSION` value).

**Pushing no longer requires everything else to succeed**

The behavior of the `--push` mode has changed in `VERSION 0.7` and is backwards incompatible with `VERSION 0.6`. Previously, `--push` commands would only execute if all other commands had succeeded. This precondition is no longer enforced, to allow for more flexible push ordering via the new `WAIT` clause. To achieve the behavior of the previous `--push` mode, you need to wrap any pre-required commands in a `WAIT` clause. For example, to push an image only if tests have passed, you would do the following:

```Earthfile
test-and-push:
  WAIT
    BUILD +test
  END
  BUILD +my-image
my-image:
  ...
  SAVE IMAGE --push my-org/my-image:latest
```

This type of behavior is useful in order to have better control over the order of push operations. For example, you may want to push an image to a registry, followed by a deployment that uses the newly pushed image. Here is how this might look like:

```Earthfile
push-and-deploy:
  ...
  WAIT
    BUILD +my-image
  END
  RUN --push ./deploy.sh my-org/my-image:latest
my-image:
  ...
  SAVE IMAGE --push my-org/my-image:latest
```

Where `./deploy.sh` is custom deployment script instructing a production environment to start using the image that was just pushed.

**Promoting experimental features**

This version promotes a number of features that have been previously in Experimental and Beta status. To make use of
the features in this version you need to declare `VERSION 0.7` at the top of your Earthfile.

Declaring `VERSION 0.7` is equivalent to

```
VERSION \
  --check-duplicate-images \
  --earthly-git-author-args \
  --earthly-locally-arg \
  --earthly-version-arg \
  --explicit-global \
  --new-platform \
  --no-tar-build-output \
  --save-artifact-keep-own \
  --shell-out-anywhere \
  --use-cache-command \
  --use-chmod \
  --use-copy-link \
  --use-host-command \
  --use-no-manifest-list \
  --use-pipelines \
  --use-project-secrets \
  --wait-block \
  0.6
```

For more information on the individual Earthfile feature flags see the [Earthfile version-specific features page](https://docs.earthly.dev/docs/earthfile/features).

### Changed

- The behavior of the `--push` mode has changed in a backwards incompatible manner. Previously, `--push` commands would only execute if all other commands had succeeded. This precondition is no longer enforced, allowing push commands to execute in the middle of the build now. Previously under `VERSION --wait-block 0.6`.
- `ARG`s declared in the base target do not automatically become global unless explicitly declared as such via `ARG --global`. Previously under `VERSION --explicit-global 0.6`.
- The Cloud-based secrets model is now project-based; it is not compatible with the older global secrets model. Earthfiles which are defined as `VERSION 0.5` or `VERSION 0.6` will continue to use the old global secrets namespace; however
  the earthly command line no longer supports accessing or modifying the global secrets. A new `earthly secrets migrate` command has been added to help transition the global-based secrets to the new project-based secrets. If you need to manage secrets from Earthly 0.6 without migrating to the new 0.7 secrets, please use an older Earthly binary.
- All `COPY` and `SAVE ARTIFACT` operations now use union filesystem merging for performing the `COPY`. This is similar to `COPY --link` in Dockerfiles, however in Earthly it is automatically enabled for all such operations. Previously under `VERSION --use-copy-link 0.6`.
- The platform logic has been improved to allow overriding the platform in situations where previously it was not possible. Additionally, the default platform is now the native platform of the runner, and not of the host running Earthly. This makes platforms work better in remote runner settings. Previously under `VERSION --new-platform 0.6`.
- Earthly will automatically shellout to determine the `$HOME` value when referenced [#2469](https://github.com/earthly/earthly/issues/2469)
- Improved error message when invalid shell variable name is configured for a secret. [#2478](https://github.com/earthly/earthly/issues/2478)
- The `--ci` flag no longer implies `--save-inline-cache` and `--use-inline-cache` since they were 100% CPU usage in some edge cases. These flags may still be explicitly enabled with `--ci`, but earthly will print a warning.
- `earthly ls` has been promoted from *experimental* to *beta* status.
- Setting a `VERSION` feature flag boolean to false (or any other value) will now raise an error; previously it was syntactically valid but had no effect.
- `SAVE ARTIFACT <path> AS LOCAL ...` when used under a `TRY` / `FINALLY` can fail to be fully transferred to the host when the `TRY` command fails (resulting in an partially transferred file); an underflow can still occur, and is now detected and will not export the partial file. [2452](https://github.com/earthly/earthly/issues/2452)
- The `--keep-own` flag for `SAVE ARTIFACT` is now applied by default; note that `COPY --keep-own` must still be used in order to keep ownership
- Values from the `.env` file will no longer be propagated to Earthfile `ARG`s or `RUN --secret=...` commands; instead values must be placed in `.arg` or `.secret` files respectively. Note that this is a backwards incompatible change and will apply to all Earthfiles (regardless of the defined `VERSION` value). [#1736](https://github.com/earthly/earthly/issues/1736)
- Some particularly obtuse syntax errors now have hints added to help clarify what the expected syntax might be. [#2656](https://github.com/earthly/earthly/issues/2656)
- The default size when launching a new satellite is now medium instead of large.
- Satellites can be launched with a weekend-only mode for receiving auto-updates.

### Added

- The commands `PIPELINE` and `TRIGGER` have been introduced for defining Earthly CI pipelines. Previously under `VERSION --use-pipelines 0.6`.
- The clause `WAIT` is now generally available. The `WAIT` clause allows controlling of build order for operations that require it. This allows use-cases such as pushing images to a registry, followed by infrastructure changes that use the newly pushed images. Previously under `VERSION --wait-block 0.6`.
- The command `CACHE` is now generally available. The `CACHE` command allows declaring a cache mount that can be used by any `RUN` command in the target, and also persists in the final image of the target (contents available when used via `FROM`). Previously under `VERSION --use-cache-command 0.6`.
- The command `HOST` is now generally available. The `HOST` command allows declaring an `/etc/hosts` entry. Previously under `VERSION --use-host-command 0.6`.
- New ARG `EARTHLY_GIT_COMMIT_AUTHOR_TIMESTAMP` will contain the author timestamp of the current git commit. [#2462](https://github.com/earthly/earthly/pull/2462)
- New ARGs `EARTHLY_VERSION` and `EARTHLY_BUILD_SHA` contain the version of Earthly and the git sha of Earthly itself, respectively.
- It is now possible to execute shell commands as part of any command that allows using variables. For example `VOLUME $(cat /volume-name.txt)`. Previously under `VERSION --shell-out-anywhere 0.6`.
- Allow custom image to be used for git operations. [#2027](https://github.com/earthly/earthly/issues/2027)
- Earthly now checks for duplicate image names when performing image outputs. Previously under `VERSION --check-duplicate-images 0.6`.
- `SAVE IMAGE --no-manifest-list` allows outputting images of a different platform than the default one, but without the manifest list. This is useful for outputting images for platforms that do not support manifest lists, such as AWS Lambda. Previously under `VERSION --use-no-manifest-list 0.6`.
- `COPY --chmod <mode>` allows setting the permissions of the copied files. Previously under `VERSION --use-chmod 0.6`.
- The new ARG `EARTHLY_LOCALLY` indicates whether the current target is executed in a `LOCALLY` context. Previously under `VERSION --earthly-locally-arg 0.6`.
- The new ARGs `EARTHLY_GIT_AUTHOR` and `EARTHLY_GIT_CO_AUTHORS` contain the author and co-authors of the current git commit, respectively. Previously under `VERSION --earthly-git-author-args 0.6`.
- `earthly doc [projectRef[+targetRef]]` is a new subcommand in *beta* status.  It will parse and output documentation comments on targets.
- Ability to store docker registry credentials in cloud secrets and corresponding `earthly registry setup|list|remove` commands; credentials can be associated with either your user or project.
- New satellite commands for enabling auto-upgrades and forcing a manual upgrade.

### Fixed

- Support for saving files larger than 64kB on failure within a `TRY/FINALLY` block. [#2452](https://github.com/earthly/earthly/issues/2452)
- Fixed race condition where `SAVE IMAGE` or `SAVE ARTIFACT AS LOCAL` commands were not always performed when contained in a target that was referenced by both a `FROM` (or `COPY`) and a `BUILD` command within the context of a `WAIT`/`END` block. [#2237](https://github.com/earthly/earthly/issues/2218)
- `WORKDIR` is lost when `--use-copy-link` feature is enabled with `GIT CLONE` or `COPY --keep-own` commands. Note that `--use-copy-link` is enabled by default in `VERSION 0.7`. [#2544](https://github.com/earthly/earthly/issues/2544)
- The `CACHE` command did not work when used inside a `WITH DOCKER` block. [#2549](https://github.com/earthly/earthly/issues/2549)
- The `--platform` argument is no longer passed to docker or podman, which caused podman to always pull the buildkit image even when it already existed locally. [#2511](https://github.com/earthly/earthly/issues/2511), [#2566](https://github.com/earthly/earthly/issues/2566)
- Fixed missing inline cache export; note that inline cache exports **do not** work when used within a `WAIT` / `END` block, this is a known current limitation. [#2178](https://github.com/earthly/earthly/issues/2178)
- Indentation in the base Earthfile target would cause a panic (when no other targets existed); now a syntax error is returned. [#2603](https://github.com/earthly/earthly/issues/2603)
- Added tighter registry read timeout, to prevent 15min stuck "ongoing" image manifest fetching.

## v0.7.0-rc3 - 2023-02-15

The documentation for this version is available at the [Earthly 0.7 documentation page](https://docs.earthly.dev/v/earthly-0.7/).

**Earthly CI**

Earthly 0.7 is the first version compatible with Earthly CI.

Earthly 0.7 introduces the new keywords `PIPELINE` and `TRIGGER` to help define Earthly CI pipelines.

```
my-pipeline:
    PIPELINE --push
    TRIGGER push main
    TRIGGER pr main
    BUILD +my-target
```

For more information on how to use `PIPELINE` and `TRIGGER`, please see the [reference documentation](https://docs.earthly.dev/v/earthly-0.7/docs/earthfile#pipeline-beta).

**Podman support**

Podman support has now been promoted out of *beta* status and is generally available in 0.7. Earthly will automatically detect the container frontend, whether that's `docker` or `podman` and use it automatically for running Buildkit locally, or for outputting images locally resulting from the build.

Please note that rootful podman is required. Rootless podman is not supported.

**VERSION is now mandatory**

The `VERSION` command
is now required for all Earthfiles, and an error will occur if it is missing. If you are not ready to update your
Earthfiles to use 0.7 (or 0.6), you can declare `VERSION 0.5` to continue to use your Earthfiles.

**.env file is no longer used for `ARG` or secrets**

The `.env` file will only be used to automatically export environment variables, which can be used to configure earthly command line flags.
As a result, values will no longer be propagated to Earthfile `ARG`s or `RUN --secret=...` commands.

Instead if you want build arguments or secrets automatically passed into earthly, they must be placed in `.arg` or `.secret` files respectively.

Note that this is a **backwards incompatible** change and will apply to all Earthfiles (regardless of the defined `VERSION` value).

**Pushing no longer requires everything else to succeed**

The behavior of the `--push` mode has changed in `VERSION 0.7` and is backwards incompatible with `VERSION 0.6`. Previously, `--push` commands would only execute if all other commands had succeeded. This precondition is no longer enforced, to allow for more flexible push ordering via the new `WAIT` clause. To achieve the behavior of the previous `--push` mode, you need to wrap any pre-required commands in a `WAIT` clause. For example, to push an image only if tests have passed, you would do the following:

```Earthfile
test-and-push:
  WAIT
    BUILD +test
  END
  BUILD +my-image
my-image:
  ...
  SAVE IMAGE --push my-org/my-image:latest
```

This type of behavior is useful in order to have better control over the order of push operations. For example, you may want to push an image to a registry, followed by a deployment that uses the newly pushed image. Here is how this might look like:

```Earthfile
push-and-deploy:
  ...
  WAIT
    BUILD +my-image
  END
  RUN --push ./deploy.sh my-org/my-image:latest
my-image:
  ...
  SAVE IMAGE --push my-org/my-image:latest
```

Where `./deploy.sh` is custom deployment script instructing a production environment to start using the image that was just pushed.

**Promoting experimental features**

This version promotes a number of features that have been previously in Experimental and Beta status. To make use of
the features in this version you need to declare `VERSION 0.7` at the top of your Earthfile.

Declaring `VERSION 0.7` is equivalent to

```
VERSION \
  --check-duplicate-images \
  --earthly-git-author-args \
  --earthly-locally-arg \
  --earthly-version-arg \
  --explicit-global \
  --new-platform \
  --no-tar-build-output \
  --save-artifact-keep-own \
  --shell-out-anywhere \
  --use-cache-command \
  --use-chmod \
  --use-copy-link \
  --use-host-command \
  --use-no-manifest-list \
  --use-pipelines \
  --use-project-secrets \
  --wait-block \
  0.6
```

For more information on the individual Earthfile feature flags see the [Earthfile version-specific features page](https://docs.earthly.dev/docs/earthfile/features).

### Changed

- The behavior of the `--push` mode has changed in a backwards incompatible manner. Previously, `--push` commands would only execute if all other commands had succeeded. This precondition is no longer enforced, allowing push commands to execute in the middle of the build now. Previously under `VERSION --wait-block 0.6`.
- `ARG`s declared in the base target do not automatically become global unless explicitly declared as such via `ARG --global`. Previously under `VERSION --explicit-global 0.6`.
- The Cloud-based secrets model is now project-based; it is not compatible with the older global secrets model. Earthfiles which are defined as `VERSION 0.5` or `VERSION 0.6` will continue to use the old global secrets namespace; however
  the earthly command line no longer supports accessing or modifying the global secrets. A new `earthly secrets migrate` command has been added to help transition the global-based secrets to the new project-based secrets. If you need to manage secrets from Earthly 0.6 without migrating to the new 0.7 secrets, please use an older Earthly binary.
- All `COPY` and `SAVE ARTIFACT` operations now use union filesystem merging for performing the `COPY`. This is similar to `COPY --link` in Dockerfiles, however in Earthly it is automatically enabled for all such operations. Previously under `VERSION --use-copy-link 0.6`.
- The platform logic has been improved to allow overriding the platform in situations where previously it was not possible. Additionally, the default platform is now the native platform of the runner, and not of the host running Earthly. This makes platforms work better in remote runner settings. Previously under `VERSION --new-platform 0.6`.
- Earthly will automatically shellout to determine the `$HOME` value when referenced [#2469](https://github.com/earthly/earthly/issues/2469)
- Improved error message when invalid shell variable name is configured for a secret. [#2478](https://github.com/earthly/earthly/issues/2478)
- The `--ci` flag no longer implies `--save-inline-cache` and `--use-inline-cache` since they were 100% CPU usage in some edge cases. These flags may still be explicitly enabled with `--ci`, but earthly will print a warning.
- `earthly ls` has been promoted from *experimental* to *beta* status.
- Setting a `VERSION` feature flag boolean to false (or any other value) will now raise an error; previously it was syntactically valid but had no effect.
- `SAVE ARTIFACT <path> AS LOCAL ...` when used under a `TRY` / `FINALLY` can fail to be fully transferred to the host when the `TRY` command fails (resulting in an partially transferred file); an underflow can still occur, and is now detected and will not export the partial file. [2452](https://github.com/earthly/earthly/issues/2452)
- The `--keep-own` flag for `SAVE ARTIFACT` is now applied by default; note that `COPY --keep-own` must still be used in order to keep ownership
- Values from the `.env` file will no longer be propagated to Earthfile `ARG`s or `RUN --secret=...` commands; instead values must be placed in `.arg` or `.secret` files respectively. Note that this is a backwards incompatible change and will apply to all Earthfiles (regardless of the defined `VERSION` value). [#1736](https://github.com/earthly/earthly/issues/1736)
- Some particularly obtuse syntax errors now have hints added to help clarify what the expected syntax might be. [#2656](https://github.com/earthly/earthly/issues/2656)


### Added

- The commands `PIPELINE` and `TRIGGER` have been introduced for defining Earthly CI pipelines. Previously under `VERSION --use-pipelines 0.6`.
- The clause `WAIT` is now generally available. The `WAIT` clause allows controlling of build order for operations that require it. This allows use-cases such as pushing images to a registry, followed by infrastructure changes that use the newly pushed images. Previously under `VERSION --wait-block 0.6`.
- The command `CACHE` is now generally available. The `CACHE` command allows declaring a cache mount that can be used by any `RUN` command in the target, and also persists in the final image of the target (contents available when used via `FROM`). Previously under `VERSION --use-cache-command 0.6`.
- The command `HOST` is now generally available. The `HOST` command allows declaring an `/etc/hosts` entry. Previously under `VERSION --use-host-command 0.6`.
- New ARG `EARTHLY_GIT_COMMIT_AUTHOR_TIMESTAMP` will contain the author timestamp of the current git commit. [#2462](https://github.com/earthly/earthly/pull/2462)
- New ARGs `EARTHLY_VERSION` and `EARTHLY_BUILD_SHA` contain the version of Earthly and the git sha of Earthly itself, respectively.
- It is now possible to execute shell commands as part of any command that allows using variables. For example `VOLUME $(cat /volume-name.txt)`. Previously under `VERSION --shell-out-anywhere 0.6`.
- Allow custom image to be used for git operations. [#2027](https://github.com/earthly/earthly/issues/2027)
- Earthly now checks for duplicate image names when performing image outputs. Previously under `VERSION --check-duplicate-images 0.6`.
- `SAVE IMAGE --no-manifest-list` allows outputting images of a different platform than the default one, but without the manifest list. This is useful for outputting images for platforms that do not support manifest lists, such as AWS Lambda. Previously under `VERSION --use-no-manifest-list 0.6`.
- `COPY --chmod <mode>` allows setting the permissions of the copied files. Previously under `VERSION --use-chmod 0.6`.
- The new ARG `EARTHLY_LOCALLY` indicates whether the current target is executed in a `LOCALLY` context. Previously under `VERSION --earthly-locally-arg 0.6`.
- The new ARGs `EARTHLY_GIT_AUTHOR` and `EARTHLY_GIT_CO_AUTHORS` contain the author and co-authors of the current git commit, respectively. Previously under `VERSION --earthly-git-author-args 0.6`.
- `earthly doc [projectRef[+targetRef]]` is a new subcommand in *beta* status.  It will parse and output documentation comments on targets.
- Ability to store docker registry credentials in cloud secrets and corresponding `earthly registry setup|list|remove` commands; credentials can be associated with either your user or project.
- New satellite commands for enabling auto-upgrades and forcing a manual upgrade.

### Fixed

- Support for saving files larger than 64kB on failure within a `TRY/FINALLY` block. [#2452](https://github.com/earthly/earthly/issues/2452)
- Fixed race condition where `SAVE IMAGE` or `SAVE ARTIFACT AS LOCAL` commands were not always performed when contained in a target that was referenced by both a `FROM` (or `COPY`) and a `BUILD` command within the context of a `WAIT`/`END` block. [#2237](https://github.com/earthly/earthly/issues/2218)
- `WORKDIR` is lost when `--use-copy-link` feature is enabled with `GIT CLONE` or `COPY --keep-own` commands. Note that `--use-copy-link` is enabled by default in `VERSION 0.7`. [#2544](https://github.com/earthly/earthly/issues/2544)
- The `CACHE` command did not work when used inside a `WITH DOCKER` block. [#2549](https://github.com/earthly/earthly/issues/2549)
- The `--platform` argument is no longer passed to docker or podman, which caused podman to always pull the buildkit image even when it already existed locally. [#2511](https://github.com/earthly/earthly/issues/2511), [#2566](https://github.com/earthly/earthly/issues/2566)
- Fixed missing inline cache export; note that inline cache exports **do not** work when used within a `WAIT` / `END` block, this is a known current limitation. [#2178](https://github.com/earthly/earthly/issues/2178)
- Indentation in the base Earthfile target would cause a panic (when no other targets existed); now a syntax error is returned. [#2603](https://github.com/earthly/earthly/issues/2603)

## v0.7.0-rc2 - 2023-02-01

The documentation for this version is available at the [Earthly 0.7 documentation page](https://docs.earthly.dev/v/earthly-0.7/).

**Earthly CI**

Earthly 0.7 is the first version compatible with Earthly CI.

Earthly 0.7 introduces the new keywords `PIPELINE` and `TRIGGER` to help define Earthly CI pipelines.

```
my-pipeline:
    PIPELINE --push
    TRIGGER push main
    TRIGGER pr main
    BUILD +my-target
```

For more information on how to use `PIPELINE` and `TRIGGER`, please see the [reference documentation](https://docs.earthly.dev/v/earthly-0.7/docs/earthfile#pipeline-beta).

**Podman support**

Podman support has now been promoted out of *beta* status and is generally available in 0.7. Earthly will automatically detect the container frontend, whether that's `docker` or `podman` and use it automatically for running Buildkit locally, or for outputting images locally resulting from the build.

Please note that rootful podman is required. Rootless podman is not supported.

**VERSION is now mandatory**

The `VERSION` command
is now required for all Earthfiles, and an error will occur if it is missing. If you are not ready to update your
Earthfiles to use 0.7 (or 0.6), you can declare `VERSION 0.5` to continue to use your Earthfiles.

**Pushing no longer requires everything else to succeed**

The behavior of the `--push` mode has changed in `VERSION 0.7` and is backwards incompatible with `VERSION 0.6`. Previously, `--push` commands would only execute if all other commands had succeeded. This precondition is no longer enforced, to allow for more flexible push ordering via the new `WAIT` clause. To achieve the behavior of the previous `--push` mode, you need to wrap any pre-required commands in a `WAIT` clause. For example, to push an image only if tests have passed, you would do the following:

```Earthfile
test-and-push:
  WAIT
    BUILD +test
  END
  BUILD +my-image
my-image:
  ...
  SAVE IMAGE --push my-org/my-image:latest
```

This type of behavior is useful in order to have better control over the order of push operations. For example, you may want to push an image to a registry, followed by a deployment that uses the newly pushed image. Here is how this might look like:

```Earthfile
push-and-deploy:
  ...
  WAIT
    BUILD +my-image
  END
  RUN --push ./deploy.sh my-org/my-image:latest
my-image:
  ...
  SAVE IMAGE --push my-org/my-image:latest
```

Where `./deploy.sh` is custom deployment script instructing a production environment to start using the image that was just pushed.

**Promoting experimental features**

This version promotes a number of features that have been previously in Experimental and Beta status. To make use of
the features in this version you need to declare `VERSION 0.7` at the top of your Earthfile.

Declaring `VERSION 0.7` is equivalent to

```
VERSION \
  --check-duplicate-images \
  --earthly-git-author-args \
  --earthly-locally-arg \
  --earthly-version-arg \
  --explicit-global \
  --new-platform \
  --no-tar-build-output \
  --save-artifact-keep-own \
  --shell-out-anywhere \
  --use-cache-command \
  --use-chmod \
  --use-copy-link \
  --use-host-command \
  --use-no-manifest-list \
  --use-pipelines \
  --use-project-secrets \
  --wait-block \
  0.6
```

For more information on the individual Earthfile feature flags see the [Earthfile version-specific features page](https://docs.earthly.dev/docs/earthfile/features).

### Changed

- The behavior of the `--push` mode has changed in a backwards incompatible manner. Previously, `--push` commands would only execute if all other commands had succeeded. This precondition is no longer enforced, allowing push commands to execute in the middle of the build now. Previously under `VERSION --wait-block 0.6`.
- `ARG`s declared in the base target do not automatically become global unless explicitly declared as such via `ARG --global`. Previously under `VERSION --explicit-global 0.6`.
- The Cloud-based secrets model is now project-based; it is not compatible with the older global secrets model. Earthfiles which are defined as `VERSION 0.5` or `VERSION 0.6` will continue to use the old global secrets namespace; however
  the earthly command line no longer supports accessing or modifying the global secrets. A new `earthly secrets migrate` command has been added to help transition the global-based secrets to the new project-based secrets. If you need to manage secrets from Earthly 0.6 without migrating to the new 0.7 secrets, please use an older Earthly binary.
- All `COPY` and `SAVE ARTIFACT` operations now use union filesystem merging for performing the `COPY`. This is similar to `COPY --link` in Dockerfiles, however in Earthly it is automatically enabled for all such operations. Previously under `VERSION --use-copy-link 0.6`.
- The platform logic has been improved to allow overriding the platform in situations where previously it was not possible. Additionally, the default platform is now the native platform of the runner, and not of the host running Earthly. This makes platforms work better in remote runner settings. Previously under `VERSION --new-platform 0.6`.
- Earthly will automatically shellout to determine the `$HOME` value when referenced [#2469](https://github.com/earthly/earthly/issues/2469)
- Improved error message when invalid shell variable name is configured for a secret. [#2478](https://github.com/earthly/earthly/issues/2478)
- The `--ci` flag no longer implies `--save-inline-cache` and `--use-inline-cache` since they were 100% CPU usage in some edge cases. These flags may still be explicitly enabled with `--ci`, but earthly will print a warning.
- `earthly ls` has been promoted from *experimental* to *beta* status.
- Setting a `VERSION` feature flag boolean to false (or any other value) will now raise an error; previously it was syntactically valid but had no effect.
- `SAVE ARTIFACT <path> AS LOCAL ...` when used under a `TRY` / `FINALLY` can fail to be fully transferred to the host when the `TRY` command fails (resulting in an partially transferred file); an underflow can still occur, and is now detected and will not export the partial file. [2452](https://github.com/earthly/earthly/issues/2452)
- The `--keep-own` flag for `SAVE ARTIFACT` is now applied by default; note that `COPY --keep-own` must still be used in order to keep ownership

### Added

- The commands `PIPELINE` and `TRIGGER` have been introduced for defining Earthly CI pipelines. Previously under `VERSION --use-pipelines 0.6`.
- The clause `WAIT` is now generally available. The `WAIT` clause allows controlling of build order for operations that require it. This allows use-cases such as pushing images to a registry, followed by infrastructure changes that use the newly pushed images. Previously under `VERSION --wait-block 0.6`.
- The command `CACHE` is now generally available. The `CACHE` command allows declaring a cache mount that can be used by any `RUN` command in the target, and also persists in the final image of the target (contents available when used via `FROM`). Previously under `VERSION --use-cache-command 0.6`.
- The command `HOST` is now generally available. The `HOST` command allows declaring an `/etc/hosts` entry. Previously under `VERSION --use-host-command 0.6`.
- New ARG `EARTHLY_GIT_COMMIT_AUTHOR_TIMESTAMP` will contain the author timestamp of the current git commit. [#2462](https://github.com/earthly/earthly/pull/2462)
- New ARGs `EARTHLY_VERSION` and `EARTHLY_BUILD_SHA` contain the version of Earthly and the git sha of Earthly itself, respectively.
- It is now possible to execute shell commands as part of any command that allows using variables. For example `VOLUME $(cat /volume-name.txt)`. Previously under `VERSION --shell-out-anywhere 0.6`.
- Allow custom image to be used for git operations. [#2027](https://github.com/earthly/earthly/issues/2027)
- Earthly now checks for duplicate image names when performing image outputs. Previously under `VERSION --check-duplicate-images 0.6`.
- `SAVE IMAGE --no-manifest-list` allows outputting images of a different platform than the default one, but without the manifest list. This is useful for outputting images for platforms that do not support manifest lists, such as AWS Lambda. Previously under `VERSION --use-no-manifest-list 0.6`.
- `COPY --chmod <mode>` allows setting the permissions of the copied files. Previously under `VERSION --use-chmod 0.6`.
- The new ARG `EARTHLY_LOCALLY` indicates whether the current target is executed in a `LOCALLY` context. Previously under `VERSION --earthly-locally-arg 0.6`.
- The new ARGs `EARTHLY_GIT_AUTHOR` and `EARTHLY_GIT_CO_AUTHORS` contain the author and co-authors of the current git commit, respectively. Previously under `VERSION --earthly-git-author-args 0.6`.
- `earthly doc [projectRef[+targetRef]]` is a new subcommand in *beta* status.  It will parse and output documentation comments on targets.
- Ability to store docker registry credentials in cloud secrets and corresponding `earthly registry login|list|logout` commands; credentials can be associated with either your user or project.
- New satellite commands for enabling auto-upgrades and forcing a manual upgrade.

### Fixed

- Support for saving files larger than 64kB on failure within a `TRY/FINALLY` block. [#2452](https://github.com/earthly/earthly/issues/2452)
- Fixed race condition where `SAVE IMAGE` or `SAVE ARTIFACT AS LOCAL` commands were not always performed when contained in a target that was referenced by both a `FROM` (or `COPY`) and a `BUILD` command within the context of a `WAIT`/`END` block. [#2237](https://github.com/earthly/earthly/issues/2218)
- `WORKDIR` is lost when `--use-copy-link` feature is enabled with `GIT CLONE` or `COPY --keep-own` commands. Note that `--use-copy-link` is enabled by default in `VERSION 0.7`. [#2544](https://github.com/earthly/earthly/issues/2544)
- The `CACHE` command did not work when used inside a `WITH DOCKER` block. [#2549](https://github.com/earthly/earthly/issues/2549)
- The `--platform` argument is no longer passed to docker or podman, which caused podman to always pull the buildkit image even when it already existed locally. [#2511](https://github.com/earthly/earthly/issues/2511), [#2566](https://github.com/earthly/earthly/issues/2566)
- Fixed missing inline cache export; note that inline cache exports **do not** work when used within a `WAIT` / `END` block, this is a known current limitation. [#2178](https://github.com/earthly/earthly/issues/2178)
- Indentation in the base Earthfile target would cause a panic (when no other targets existed); now a syntax error is returned. [#2603](https://github.com/earthly/earthly/issues/2603)


## v0.7.0-rc1 - 2023-01-18

This version promotes a number of features that have been previously in Experimental and Beta status. To make use of
the features in this version you need to declare `VERSION 0.7` at the top of your Earthfile. The `VERSION` command
is now required for all Earthfiles, and an error will occur if it is missing. If you are not ready to update your
Earthfiles to use 0.7 (or 0.6), you can declare `VERSION 0.5` to continue to use your Earthfiles.

Declaring `VERSION 0.7` is equivalent to

```
VERSION \
  --explicit-global \
  --check-duplicate-images \
  --earthly-version-arg \
  --use-cache-command \
  --use-host-command \
  --use-copy-link \
  --new-platform \
  --no-tar-build-output \
  --use-no-manifest-list \
  --use-chmod \
  --shell-out-anywhere \
  --earthly-locally-arg \
  --use-project-secrets \
  --use-pipelines \
  --earthly-git-author-args \
  0.6
```

For more information on the individual Earthfile feature flags see the [Earthfile version-specific features page](https://docs.earthly.dev/docs/earthfile/features).

### Changed

- The Cloud-based secrets model is now project-based; it is not compatible with the older global secrets model. Earthfiles which are defined as `VERSION 0.5` or `VERSION 0.6` will continue to use the old global secrets namespace; however
  the earthly command line no longer supports accessing or modifying the global secrets. A new `earthly secrets migrate` command has been added to help transition the global-based secrets to the new project-based secrets.
- Earthly will automatically shellout to determine the `$HOME` value when referenced; this requires the `--shell-out-anywhere` feature flag. [#2469](https://github.com/earthly/earthly/issues/2469)
- Improved error message when invalid shell variable name is configured for a secret. [#2478](https://github.com/earthly/earthly/issues/2478)
- The `--ci` flag no longer implies `--save-inline-cache` and `--use-inline-cache` since they were 100% CPU usage in some edge cases. These flags may still be explicitly enabled with `--ci`, but earthly will print a warning.

### Added

- New ARG `EARTHLY_GIT_COMMIT_AUTHOR_TIMESTAMP` will contain the author timestamp of the current git commit, this ARG must be enabled with the `VERSION --git-commit-author-timestamp` feature flag. [#2462](https://github.com/earthly/earthly/pull/2462)
- Allow custom image to be used for git opperations. [#2027](https://github.com/earthly/earthly/issues/2027)

### Fixed

- Support for saving files larger than 64kB on failure within a `TRY/FINALLY` block. [#2452](https://github.com/earthly/earthly/issues/2452)
- Fixed race condition where `SAVE IMAGE` or `SAVE ARTIFACT AS LOCAL` commands were not always performed when contained in a target that was referenced by both a `FROM` (or `COPY`) and a `BUILD` command within the context of a `WAIT`/`END` block. [#2237](https://github.com/earthly/earthly/issues/2218)
- `WORKDIR` is lost when `--use-copy-link` feature is enabled with `GIT CLONE` or `COPY --keep-own` commands. [#2544](https://github.com/earthly/earthly/issues/2544)
- The `CACHE` command did not work when used inside a `WITH DOCKER` block. [#2549](https://github.com/earthly/earthly/issues/2549)
- The `--platform` argument is no longer passed to docker or podman, which caused podman to always pull the buildkit image even when it already existed locally. [#2511](https://github.com/earthly/earthly/issues/2511), [#2566](https://github.com/earthly/earthly/issues/2566)

## v0.6.30 - 2022-11-22

### Added

- Added support for a custom `.netrc` file path using the standard `NETRC` environmental variable. [#2426](https://github.com/earthly/earthly/pull/2426)
- Ability to run multiple Earthly installations at a time via `EARTHLY_INSTALLATION_NAME` environment variable, or the `--installation-name` CLI flag. The installation name defaults to `earthly` if not specified. Different installations use different configurations, different buildkit Daemons, different cache volumes, and different ports.
- New `EARTHLY_CI` builtin arg, which is set to `true` when earthly is run with the `--ci` flag, this ARG must be enabled with the `VERSION --ci-arg` feature flag. [#2398](https://github.com/earthly/earthly/pull/2398)

### Changed

- Updated buildkit to include changes up to [a5263dd0f990a3fe17b67e0002b76bfd1f5b433d](https://github.com/moby/buildkit/commit/a5263dd0f990a3fe17b67e0002b76bfd1f5b433d), which includes a change to speed-up buildkit startup time.
- The Earthly Docker image works better for cases where a buildkit instance is not needed. The image now works without `--privileged` when using `NO_BUILDKIT=1`, and additionally, the image can also use `/var/run/docker.sock` or `DOCKER_HOST` for the buildkit daemon.

### Fixed

- Fixed Earthly on Mac would randomly hang on `1. Init` if Earthly was installed from Homebrew or the Earthly homebrew tap. [#2247](https://github.com/earthly/earthly/issues/2247)
- Only referenced ARGs from .env are displayed on failures, this prevents secrets contained in .env from being displayed. [#1736](https://github.com/earthly/earthly/issues/1736)
- Earthly now correctly detects if Podman is running but is under the disguise of the Docker CLI.
- Improved performance when copying files. Fully-cached builds are now dramatically faster as a result. [#2049](https://github.com/earthly/earthly/issues/2049)
- Fixed `--shell-out-anywhere` bug where inner quotes were incorrectly removed. [#2340](https://github.com/earthly/earthly/issues/2340)

## v0.6.29 - 2022-11-07

### Added

- Cache mounts sharing mode can now be specified via `RUN --mount type=cache,sharing=shared` via `CACHE --sharing=shared`. Allowed values are `locked` (default - lock concurrent acccess to the cache), `shared` (allow concurrent access) and `private` (create a new empty cache on concurrent access).

### Changed

- Increases the cache limit for local and git sources from 10% to 50% to support copying large files (e.g. binary assets).
- The default cache mount sharing mode is now `locked` instead of `shared`. This means that if you have multiple builds running concurrently, they will block on each other to gain access to the cache mount. If you want to share the cache as it was shared in previous version of Earthly, you can use `RUN --mount type=cache,sharing=shared` or `CACHE --sharing=shared`.

### Fixed

- `CACHE` command was not being correctly used in `IF`, `FOR`, `ARG` and other commands. [#2330](https://github.com/earthly/earthly/issues/2330)
- Fixed buildkit gckeepstorage config value which was was set to 1000 times larger than the cache size, now it is set to the cache size.
- Fixed Earthly not detecting the correct image digest for some images loaded in `WITH DOCKER --load` and causing cache not to be bust correctly. [#2337](https://github.com/earthly/earthly/issues/2337) and [#2288](https://github.com/earthly/earthly/issues/2288)

## v0.6.28 - 2022-10-26

### Added
- A summary of context file transfers is now displayed every 15 seconds.
- Satellite wake command, which can force a satellite to wake up (useful for calling inspect or other non-build related commands).

### Changed
- `WITH DOCKER` merging of user specific `/etc/docker/daemon.json` settings data now applies to arrays (previously only dictionaries were supported).
- A final warning will be displayed if earthly is terminated due to a interrupt signal (ctrl-c).

### Changed
- Updated buildkit to include changes up to [c717d6aa7543d4b83395e0552ef2eb311f563aab](https://github.com/moby/buildkit/commit/c717d6aa7543d4b83395e0552ef2eb311f563aab)

## v0.6.27 - 2022-10-17

### Changed
- Support for all ssh-based key types (e.g. ssh-ed25519), and not only ssh-rsa. [#1783](https://github.com/earthly/earthly/issues/1783)

### Fixed
- Unable to specify public key to add via the command-line, e.g. running `earthly account add-key <key>` ignored the key and fell back to an interactive prompt.
- `GIT CLONE` command was ignoring the `WORK DIR` command when `--use-copy-link` feature was set.

## v0.6.26 - 2022-10-13

### Added

- Build failures now show the file and line number of the failing command
- Introduced `EARTHLY_GIT_AUTHOR` and `EARTHLY_GIT_CO_AUTHORS` ARGS

### Fixed

- Some network operations were being incorrectly executed with a timeout of 0.
- Upon `earthly ls` failure it will display the failure reason

### Changed

- Loading Docker images as part of `WITH DOCKER` is now faster through the use of an embedded registry in Buildkit. This functionality was previously hidden (`VERSION --use-registry-for-with-docker`) and was only auto-enabled for Earthly Satellite users. It is now enabled by default for all builds. [#1268](https://github.com/earthly/earthly/issues/1268)

### Changed

- `VERSION` command is now required.

## v0.6.25 - 2022-10-04

### Fixed

- Fixed outputting images with long names [#2053](https://github.com/earthly/earthly/issues/2053)
- Fixed buildkit connection timing out occasionally [#2229](https://github.com/earthly/earthly/issues/2229)
- Cache size was incorrectly displayed (magnitude of 1024 higher)

## v0.6.24 - 2022-09-22

### Added

- The `earthly org invite` command now has the ability to invite multiple email addresses at once.
- Experimental support for `TRY/FINALLY`, which allows saving artifacts upon failure. [#988](https://github.com/earthly/earthly/issues/988), [#587](https://github.com/earthly/earthly/issues/587).
  Not that this is only a partial implementation, and only accepts a *single* RUN command in the `TRY`, and only `SAVE ARTIFACT` commands in the `FINALLY` block.
- Ability to enable specific satellite features via cli flags, e.g. the new experimental sleep feature can be enabled with
  `earthly satellite launch --feature-flags satellite-sleep my-satellite`.

### Changed

- Bootstrapping zsh autocompletion will first attempt to install under `/usr/local/share/zsh/site-functions`, and will now
  fallback to `/usr/share/zsh/site-functions`.
- The `earthly preview org` command has been promoted to GA, and is now available under `earthly org`.
- `earthly sat select` with no arguments now prints the current satellite and the usage text.
- The interactive debugger now connects over the buildkit session connection rather than an unencrypted tcp connection; this makes it possible
  to use the interactive debugger with remote buildkit instances.

### Fixed

- Fixed Earthly failing when using a remote docker host from a machine with an incompatible architecture. [#1895](https://github.com/earthly/earthly/issues/1895)
- Earthly will no longer race with itself when starting up buildkit. [#2194](https://github.com/earthly/earthly/issues/2194)
- The error reported when failing to initiate a connection to buildkit has been reworded to account for the remote buildkit/satellite case too.
- Errors related to parsing `VERSION` feature flags will no longer be displayed during auto-completion.

## v0.6.23 - 2022-09-06

### Fixed

- Using `--remote-cache` on a target that contains only `BUILD` instructions caused a hang. [#1945](https://github.com/earthly/earthly/issues/1945)
- Fixed WAIT/END related bug which prevent `WITH DOCKER --load` from building referenced target.
- Images and artifacts which are output (or pushed), are now displayed in the final earthly output.
- `ssh: parse error in message type 27` error when using OpenSSH 8.9; fixed by upstream in [golang/go#51689](https://github.com/golang/go/issues/51689).

### Changed

- Removed warning stating that `WAIT/END code is experimental and may be incomplete` -- it is still experimental; however, it now has a higher degree
  of test-coverage. It can be enabled with `VERSION --wait-block 0.6`.
- A warning is now displayed during exporting a multi-platform image to the local host if no platform is found that matches the host's platform type.
- Reduced verbosity of `To enable pushing use earthly --push` message.

## v0.6.22 - 2022-08-19

### Added

- `--cache-from` earthly flag, which allows defining multiple ordered caches. [#1693](https://github.com/earthly/earthly/issues/1693)
- WAIT/END support for saving artifacts to local host.
- WAIT/END support for `RUN --push` commands.

### Fixed

- Updated `EXPOSE` parsing to accept (and ignore) host IP prefix, as well as expose udp ports; this should be fully-compatible with dockerfile's format. [#1986](https://github.com/earthly/earthly/issues/1986)
- The earthly-buildkit container is now only initialized when required.

### Changed

- The earthly-buildkit container is now only initialized when required.

## v0.6.21 - 2022-08-04

### Added

- `EARTHLY_LOCALLY` builtin arg which is set to `true` or `false` when executing locally or within a container, respectively. This ARG must be enabled with
  the `VERSION --earthly-locally-arg` feature flag.

### Fixed

- Fixed an incompatibility with older versions of remote BuildKits and Satellites, which was resulting in Earthly crashing.
- Fixed `WITH DOCKER` not loading correctly when the image name contained a port number under `VERSION --use-registry-for-with-docker`. [#2071](https://github.com/earthly/earthly/issues/2071)
- Race condition in WAIT / END block, which prevented waiting on some BUILD commands.

### Changed

- Added a deprecation warning for secrets using a `+secrets/` prefix. Support for this prefix will be removed in a future release.
- per-file stat transfers are now logged when running under `--debug` mode.

## v0.6.20 - 2022-07-18

### Changed

- Updated buildkit to include changes up to 12cfc87450c8d4fc31c8c0a09981e4c3fb3e4d9f

### Added

- Adding support for saving artifact from `--interactive-keep`. [#1980](https://github.com/earthly/earthly/issues/1980)
- New `EARTHLY_PUSH` builtin arg, which is set to `true` when earthly is run with the `--push` flag, and the argument
  is referenced under the direct target, or a target which is indirectly referenced via a `BUILD` command; otherwise
  it will be set to `false`. The value mimics when a `RUN --push` command is executed. This feature must be enabled with
  `VERSION --wait-block 0.6`.

### Fixed

- Fixed `context.Canceled` being reported as the error in some builds instead of the root cause. [#1991](https://github.com/earthly/earthly/issues/1991)
- Improved cache use of `WITH DOCKER` command.
- The `earthly/earthly` docker image is now also built for arm64 (in addition to amd64).

## v0.6.19 - 2022-06-29

### Fixed

- Fixed retagging of images that are made available via the `WITH DOCKER` command when the `--use-registry-for-with-docker` feature is enabled.
- Fixed a bug where `earthly --version` would display unknown on some versions of Windows.

## v0.6.18 - 2022-06-27

### Fixed

- `sh: write error: Resource busy` error caused by running the earthly/earthly docker image on a cgroups2-enabled host. [#1934](https://github.com/earthly/earthly/issues/1934)

## v0.6.17 - 2022-06-20

### Added

- Additional debug information for failure during dind cleanup.

## v0.6.16 - 2022-06-17

### Changed

- Custom `secret_provider` is now called with user's env variables.
- Additional args can be passed to `secret_provider`, e.g. `secret_provider: my-password-manager --db=$HOME/path/to/secrets.db`
- Local registry is enabled by default in the earthly-buildkit container.

## v0.6.15 - 2022-06-02

### Changed

- Switch to MPL-2.0 license. [Announcement](https://earthly.dev/blog/earthly-open-source)

### Added

- Experimental support for Docker registry based image creation and transfer `WITH DOCKER` loads and pulls. Enable with the `VERSION --use-registry-for-with-docker` flag.
- Git config options for non-standard port and path prefix; these options are incompatible with a custom git substitution regex.
- Experimental WAIT / END blocks, to allow for finer grain of control between pushing images and running commands.
- Improved ARG error messages to include the ARG name associated with the error.

### Fixed

- Panic when running earthly --version under some versions of Windows
- Removed duplicate git commit hash from earthly --version output string (when running dev versions of earthly)
- Garbled auto-completion when using Earthfiles without a VERSION command (or with other warnings) [#1837](https://github.com/earthly/earthly/issues/1837).
- Masking of cgroups for podman support.

## v0.6.14 - 2022-04-11

### Added

- Experimental support for `SAVE IMAGE --no-manifest-list`. This option disables creating a multi-platform manifest list for the image, even if the image is created with a non-default platform. This allows the user to create non-native images (e.g. amd64 image on an M1 laptop) that are still compatible with AWS lambda. To enable this feature, please use `VERSION --use-no-manifest-list 0.6`. [#1802](https://github.com/earthly/earthly/pull/1802)
- Introduced Experimental support for `--chmod` flag in `COPY`. To enable this feature, please use `VERSION --use-chmod 0.6`. [#1817](https://github.com/earthly/earthly/pull/1817)
- Experimental `secret_provider` config option allows users to provide a script which returns secrets. [#1808](https://github.com/earthly/earthly/issues/1808)
- `/etc/ssh/ssh_known_hosts` are now passed to buildkit. [#1769](https://github.com/earthly/earthly/issues/1769)

### Fixed

- Targets with the same `CACHE` commands incorrectly shared cached contents. [#1805](https://github.com/earthly/earthly/issues/1805)
- Sometimes local outputs and pushes are skipped mistakenly when a target is referenced both via `FROM` and via `BUILD` [#1823](https://github.com/earthly/earthly/issues/1823)
- `GIT CLONE` failure (`makeCloneURL does not support gitMatcher substitution`) when used with a self-hosted git repo that was configured under `~/.earthly/config.yml`  [#1757](https://github.com/earthly/earthly/issues/1757)

## v0.6.13 - 2022-03-30

### Added

- Earthly now warns when encountering Earthfiles with no `VERSION` specified. In the future, the `VERSION` command will be mandatory. [#1775](https://github.com/earthly/earthly/pull/1775)

### Changed

- `WITH DOCKER` now merges changes into `/etc/docker/daemon.json` rather than overwriting the entire file; this change introduces `jq` as a dependency, which will
  be auto-installed if missing.

### Fixed

- The `COPY` command, when used with `LOCALLY` was incorrectly ignoring the `WORKDIR` value. [#1792](https://github.com/earthly/earthly/issues/1792)
- The `--shell-out-anywhere` feature introduced a bug which interfered with asynchronous builds. [#1785](https://github.com/earthly/earthly/issues/1785)
- `EARTHLY_GIT_SHORT_HASH` was not set when building a remotely-referenced target. [#1787](https://github.com/earthly/earthly/issues/1787)

## v0.6.12 - 2022-03-23

### Changed

- A more obvious error is printed if `WITH DOCKER` starts non-natively. This is not supported and it wasn't obvious before.
- `WITH DOCKER` will keep any settings pre-applied in `/etc/docker/daemon.json` rather than overwriting them.

### Added

- The feature flag `--exec-after-build` has been enabled retroactively for `VERSION 0.5`. This speeds up large builds by 15-20%.
- The feature flag `--parallel-load` has been enabled for every `VERSION`. This speeds up by parallelizing targets built for loading via `WITH DOCKER --load`.
- `VERSION 0.0` is now permitted, however it is only meant for Earthly internal debugging purposes. `VERSION 0.0` disables all feature flags.
- A new experimental mode in which `--platform` operates. To enable these features in your builds, set `VERSION --new-platform 0.6`:
  - There is now a distinction between **user** platform and **native** platform. The user platform is the platform of the user running Earthly, while the native platform is the platform of the build worker (these can be different when using a remote buildkit)
  - New platform shorthands are provided: `--platform=native`, `--platform=user`.
  - New builtin args are available: `NATIVEPLATFORM`, `NATIVEOS`, `NATIVEARCH`, `NATIVEVARIANT` (these are the equivalent of the `USER*` and `TARGET*` platform args).
  - When no platform is provided, earthly will default to the **native** platform
  - Additionally, earthly now default to native platform for internal operations too (copy operations, git clones etc)
  - Earthly now allows changing the platform in the middle of a target (`FROM --platform` is not a contradiction anymore). There is a distinction between the "input" platform of a target (the platform the caller passes in) vs the "output" platform (the platform that ends up being the final platform of the image). These can be different if the caller passes `BUILD --platform=something +target`, but the target starts with `FROM --platform=otherthing ...`.
- Ability to shell-out in any Earthly command, (e.g. `SAVE IMAGE myimage:$(cat version)`), as well as in the middle of ARG strings. To enable this feature, use `VERSION --shell-out-anywhere 0.6`.

### Fixed

- An experimental fix for duplicate output when building images that are loaded via `WITH DOCKER --load`. This can be enabled via `VERSION --no-tar-build-output 0.6`.

## v0.6.11 - 2022-03-17

### Added

- An experimental feature whereby `WITH DOCKER` parallelizes building of the
  images to be loaded has been added. To enable this feature use
  `VERSION --parallel-load 0.6`. [#1725](https://github.com/earthly/earthly/pull/1725)
- Added `cache_size_pct` config option to allow specifying cache size as a percentage of disk space.

### Fixed

- Fixed a duplicate build issue when using `IF` together with `WITH DOCKER` [#1724](https://github.com/earthly/earthly/issues/1724)
- Fixed a bug where `BUILD --platform=$ARG` did not expand correctly
- Fixed issue preventing use of `WITH DOCKER` with docker systemd-based images such as `kind`, when used under hosts with cgroups v2.

## v0.6.10 - 2022-03-03

### Changed

- reverted zeroing of mtime change that was introduced in v0.6.9; this restores the behavior of setting modification time to `2020-04-16T12:00`. [#1712](https://github.com/earthly/earthly/issues/1712)

## v0.6.9 - 2022-03-02

### Changed

- Log sharing is enabled by default for logged in users, it can be disabled with `earthly config global.disable_log_sharing true`.
- `SAVE ARTIFACT ... AS LOCAL` now sets mtime of output artifacts to the current time.

### Added

- Earthly is now 15-30% faster when executing large builds [#1589](https://github.com/earthly/earthly/issues/1589)
- Experimental `HOST` command, which can be used like this: `HOST <domain> <ip>` to add additional hosts during the execution of your build. To enable this feature, use `VERSION --use-host-command 0.6`. [#1168](https://github.com/earthly/earthly/issues/1168)

### Fixed

- Errors when using inline caching indicating `invalid layer index` [#1635](https://github.com/earthly/earthly/issues/1635)
- Podman can now use credentials from the default location [#1644](https://github.com/earthly/earthly/issues/1644)
- Podman can now use the local registry cache without modifying `registries.conf` [#1675](https://github.com/earthly/earthly/pull/1675)
- Podman can now use `WITH DOCKER --load` inside a target marked as `LOCALLY` [#1675](https://github.com/earthly/earthly/pull/1675)
- Interactive sessions should now work with rootless configurations that have no apparent external IP address [#1573](https://github.com/earthly/earthly/issues/1573), [#1689](https://github.com/earthly/earthly/pull/1689)
- On native Windows installations, Earthly properly detects the local git path when it's available [#1663](https://github.com/earthly/earthly/issues/1663)
- On native Windows installations, Earthly will properly identify targets in Earthfiles outside of the current directory using the `\` file separator  [#1663](https://github.com/earthly/earthly/issues/1663)
- On native Windows installations, Earthly will save local artifacts to directories using the `\` file separator [#1663](https://github.com/earthly/earthly/issues/1663)
- A parsing error, when using `WITH DOCKER --load` in conjunction with new-style
  build args. [#1696](https://github.com/earthly/earthly/issues/1696)
- `ENTRYPOINT` and `CMD` were not properly expanding args when used in shell mode.
- A race condition sometimes caused a `Canceled` error to be reported, instead of the real error that caused the build to fail

## v0.6.8 - 2022-02-16

### Fixed

- `RUN --interactive` command exit codes were being ignored.
- `RUN --ssh` command were failing to create `SSH_AUTH_SOCK` when run inside a `WITH DOCKER`. [#1672](https://github.com/earthly/earthly/issues/1672)

### Changed

- expanded help text for `earthly account register --help`.

## v0.6.7 - 2022-02-09

Log Sharing (experimental)

This version of Earthly includes an experimental log-sharing feature which will
upload build-logs to the cloud when enabled.

To enable this experimental feature, you must first sign up for an earthly account
by using the [`earthly account register`](https://docs.earthly.dev/docs/earthly-command#earthly-account-register)
command, or by visiting [https://ci.earthly.dev/](https://ci.earthly.dev/)

Once logged in, you must explicitly enable log-sharing by running:

    earthly config global.disable_log_sharing false

In a future version, log-sharing will be enabled by default for logged-in users; however, you will still be able to disable it, if needed.

When log-sharing is enabled, you will see a message such as

    Share your build log with this link: https://ci.earthly.dev/logs?logId=dc622821-9fe4-4a13-a1db-12680d73c442

as the last line of `earthly` output.

### Fixed

- `GIT CLONE` now works with annotated git tags. [#1571](https://github.com/earthly/earthly/issues/1571)
- `CACHE` command was not working for versions of earthly installed via homebrew.
- Autocompletion bug when directory has both an Earthfile and subdir containing an earthfile.
- Autocompletion bug when directory has two subdirectories where one is a prefix of the other.

### Changed

- `earthly account logout` raises an error when `EARTHLY_TOKEN` is set.

## v0.6.6 - 2022-01-26

### Added

- Ability to change mounted secret file mode. fixes [#1434](https://github.com/earthly/earthly/issues/1434)

### Changed

- Permission errors related to reading `~/.earthly/config.yml` and `.env` files are now treated as errors rather than silently ignored (and assuming the file does not exist).
- Speedup from pre-emptive execution of build steps prior to them being referenced in the build graph.

### Fixed

- earthly panic when running with `SUDO_USER` pointing to a user the current user did not have read/write permission; notably encountered when running under circleci.

### Removed

- Removed `--git-url-instead-of` flag, which has been replaced by `earthly config git ...`

## v0.6.5 - 2022-01-24

### Added

- Ability to load a different `.env` file via the `--env-file` flag.
- Added experimental feature than changes the ARGs defined in the `+base` target to be local, unless defined with a `--global` flag;
  To enable this feature use `VERSION --explicit-global 0.6`.

### Changed

- Updated buildkit to include changes up to 17c237d69a46d61653746c03bcbe6953014b41a5

### Fixed

- `failed to solve: image  is defined multiple times for the same default platform` errors. [#1594](https://github.com/earthly/earthly/issues/1594), [#1582](https://github.com/earthly/earthly/issues/1582)
- `failed to solve: image rmi after pull and retag: command failed: docker image rm ...: exit status 1: Error: No such image` errors. [#1590](https://github.com/earthly/earthly/issues/1590)

## v0.6.4 - 2022-01-17

### Fixed

- Duplicate execution occurring when using ARGs. [#1572](https://github.com/earthly/earthly/issues/1572), [#1582](https://github.com/earthly/earthly/issues/1582)
- Overriding builtin ARG value now displays an error (rather than silently ignoring it).

## v0.6.3 - 2022-01-12

### Changed

- Updated buildkit to contain changes up to `15fb1145afa48bf81fbce41634bdd36c02454f99` from `moby/master`.

### Added

- Experimental `CACHE` command can be used in Earthfiles to optimize the cache in projects that perform better with incremental changes. For example, a Maven
  project where `SNAPSHOT` dependencies are added frequently, an NPM project where `node_modules` change frequently, or programming languages using
  incremental compilers. [#1399](https://github.com/earthly/earthly/issues/1399)
- Config file entries can be deleted using a `--delete` flag (for example `earthly config global.conversion_parallelism --delete`). [#1449](https://github.com/earthly/earthly/issues/1449)
- Earthly now provides the following [builtin ARGs](https://docs.earthly.dev/docs/earthfile/builtin-args): `EARTHLY_VERSION` and `EARTHLY_BUILD_SHA`. These
  will be generally available in Earthly version 0.7+, however, they can be enabled earlier by using the `--earthly-version-arg`. [feature flag](https://docs.earthly.dev/docs/earthfile/features#feature-flags) [#1452](https://github.com/earthly/earthly/issues/1452)
- Config option to disable `known_host` checking for specific git hosts by setting `strict_host_key_checking ` to `false` under the `git` section of `earthly/config.yml` (defaults to `true`).
- Error check for using both `--interactive` and `--buildkit-host` (which are not currently supported together). [#1492](https://github.com/earthly/earthly/issues/1492)
- `earthly ls [<project-ref>]` to list Earthfile targets.

### Fixed

- Gracefully handle empty string `""` being provided as a value to `earthly config` commands. [#1449](https://github.com/earthly/earthly/issues/1449)
- `known_host` entries were being ignored when custom `pattern` and `substituted` git config options were used (commonly used for [self-hosted git repos](https://docs.earthly.dev/docs/guides/auth#self-hosted-and-private-git-repositories))
- Unable to connect to ssh server when `known_hosts` doesn't contain ssh-rsa host scan, but contains a different key-scan (e.g. `ecdsa-sha2-nistp256`, `ssh-ed25519`, etc).
- When git auth is set to ssh but no user is given, default to current user (similar to calling `ssh example.com` vs `ssh user@example.com`).

## v0.6.2 - 2021-12-01

### Fixed

- `unexpected non-relative path within git dir` bug when using case insensitive file systems [#1426](https://github.com/earthly/earthly/issues/1426)
- Unable to access private GitHub repos [#1421](https://github.com/earthly/earthly/issues/1421)

## v0.6.1 - 2021-11-29

### Fixed

- `BUILD` arguments containing a subshell (`$(...)`) were executed twice, and when `+base` target was empty would result errors such as `the first command has to be FROM, FROM DOCKERFILE, LOCALLY, ARG, BUILD or IMPORT` [#1448](https://github.com/earthly/earthly/issues/1448)
- TLS error (`transport: authentication handshake failed: remote error: tls: no application protocol`) when enabling buildkit mTLS  [#1439](https://github.com/earthly/earthly/issues/1439)
- Unable to save artifacts to local directory (`.`) [#1422](https://github.com/earthly/earthly/issues/1422)

## v0.6.0 - 2021-11-24

This version promotes a number of features that have been previously in Experimental and Beta status. To make use of the features in this version you need to declare `VERSION 0.6` at the top of your Earthfile. If a version is not declared, then Earthly's interpreter will assume `VERSION 0.5`.

If you are not ready to update your scripts to take advantage of `VERSION 0.6`, then you may upgrade Earthly anyway and your scripts should continue to work as before, provided that they either declare `VERSION 0.5` or they don't declare a version at all.

Declaring `VERSION 0.6` is equivalent to

```
VERSION \
  --use-copy-include-patterns \
  --referenced-save-only \
  --for-in \
  --require-force-for-unsafe-saves \
  --no-implicit-ignore \
  0.5
```

It is recommended to use `VERSION 0.6` instead as individual feature flags don't guarantee proper forwards-backwards compatibility. Note, however, that Earthly `0.5.*` is not able to run a `VERSION 0.6` Earthfile and will return an error.

For more information on the individual Earthfile feature flags see the [Earthfile version-specific features page](https://docs.earthly.dev/docs/earthfile/features).

### Changed

<!--changelog-parser-ignore-start-->
- What Earthly outputs locally has changed in a way that is not backwards compatible. For an artifact or an image to be produced locally it needs to be part of a `BUILD` chain (or be part of the target being directly built). Artifacts and images introduced through `FROM` or `COPY` are no longer output locally.

  To update existing scripts, you may issue a duplicate `BUILD` in addition to a `FROM` (or a `COPY`), should you wish for the referenced target to perform output.

  For example, the following script

  ```
  FROM +some-target
  COPY +another-target/my-artifact ./
  ```

  could become

  ```
  FROM +some-target
  BUILD +some-target
  COPY +another-target/my-artifact ./
  BUILD +another-target
  ```

  in order to produce the same outputs.

  For more details see [#896](https://github.com/earthly/earthly/issues/896).
- The syntax for passing build args has been changed.

  Earthly v0.5 (old way)

  ```
  FROM --build-arg NAME=john +some-target
  COPY --build-arg NAME=john +something/my-artifact ./
  WITH DOCKER --build-arg NAME=john --load +another-target
    ...
  END
  ```

  Earthly v0.6 (new way)

  ```
  FROM +some-target --NAME=john
  COPY (+something/my-artifact --NAME=john) ./
  WITH DOCKER --load (+another-target --NAME=john)
    ...
  END
  ```

  Passing build args on the command-line has also changed similarly:

  Earthly v0.5 (old way)

  ```
  earthly --build-arg NAME=john +some-target
  ```

  Earthly v0.6 (new way)

  ```
  earthly +some-target --NAME=john
  ```

  This change is part of the [UDC proposal #581](https://github.com/earthly/earthly/issues/581). The old way of passing args is deprecated and will be removed in a future version (however, it still works in 0.6).
<!--changelog-parser-ignore-end-->
- If a `SAVE ARTIFACT` is unsafe (writing to a directory outside of the Earthfile directory), it'll require the `--force` flag.
- `.earthlyignore` no longer includes any implicit entries like `Earthfile` or `.earthlyignore`. These will need to be specified explicitly. [#1294](https://github.com/earthly/earthly/issues/1294)
- Buildkit was updated to `d429b0b32606b5ea52e6be4a99b69d67b7c722b2`. This includes a number of bug fixes, including eliminating crashes due to `panic failed to get edge`.

### Added

- Earthly now performs local image outputs to the local Docker daemon through a built-in registry. This speeds up the process drastically as common layers no longer need to be transferred over [#500](https://github.com/earthly/earthly/issues/500).
- Earthly now enables additional parallelism to speed up certain operations that were previously serialized [#888](https://github.com/earthly/earthly/issues/888). Note that this setting was previously controlled by `--conversion-parallelism` flag or the `EARTHLY_CONVERSION_PARALLELISM` environment variable while in experimental stage. It has now been moved as part of the Earthly config and has been promoted to GA.
- `COPY` transfers are sped up as only the necessary files are sent over to BuildKit [#1062](https://github.com/earthly/earthly/issues/1062).
- [`WITH DOCKER`](https://docs.earthly.dev/docs/earthfile#with-docker) has been promoted to GA [#576](https://github.com/earthly/earthly/issues/576).
- [`FROM DOCKERFILE`](https://docs.earthly.dev/docs/earthfile#from-dockerfile) has been promoted to GA.
- [`LOCALLY`](https://docs.earthly.dev/docs/earthfile#locally) has been promoted to GA [#580](https://github.com/earthly/earthly/issues/580).
- [`RUN --interactive` and `RUN --interactive-keep`](https://docs.earthly.dev/docs/earthfile#run) have been promoted to GA [#693](https://github.com/earthly/earthly/issues/693).
- [`IF`](https://docs.earthly.dev/docs/earthfile#if) and [`FOR`](https://docs.earthly.dev/docs/earthfile#for) have been promoted to GA [#779](https://github.com/earthly/earthly/issues/779).
- Support for Apple Silicon M1 has been promoted to GA [#722](https://github.com/earthly/earthly/issues/722).
- [Multi-platform builds](https://docs.earthly.dev/docs/guides/multi-platform) have been promoted to GA [#536](https://github.com/earthly/earthly/issues/536).
- Mounting secrets as files have been promoted as GA [#579](https://github.com/earthly/earthly/issues/579).
- [`VERSION`](https://docs.earthly.dev/docs/earthfile#version) has been promoted to GA [#991](https://github.com/earthly/earthly/issues/991)
- [User-defined commands (UDCs)](https://docs.earthly.dev/docs/guides/udc) have been promoted to GA [#581](https://github.com/earthly/earthly/issues/581).
- Allow running `SAVE ARTIFACT` after `RUN --push` is now GA [#586](https://github.com/earthly/earthly/issues/586).
- `SAVE ARTIFACT --if-exists` and `COPY --if-exists` have been promoted to GA [#588](https://github.com/earthly/earthly/issues/588).
- [Shared cache](https://docs.earthly.dev/docs/guides/shared-cache) and `--ci` mode are now GA [#11](https://github.com/earthly/earthly/issues/11).
- New builtin args `USERPLATFORM`, `USEROS`, `USERARCH`, and `USERVARIANT` which represent the platform, OS, architecture, and processor variant of the system Earthly is being called from [#1251](https://github.com/earthly/earthly/pull/1251). Thanks to @akrantz01 for the contribution!
- Config option for buildkit's `max_parallelism` configuration. Use this to increase parallelism for faster builds or decrease parallelism when resources are constraint. The default is 20. [#1308](https://github.com/earthly/earthly/issues/1308)
- Support for required ARGs (`ARG --required foo`) [#904](https://github.com/earthly/earthly/issues/904). Thanks to @camerondurham for the contribution!
- Extended auto-completion to be build-arg aware. Typing `earthly +my-target --<tab><tab>` now prints possible build-args specific to `+my-target`. [#1330](https://github.com/earthly/earthly/pull/1330).
- The console output now has an improved structure [#1226](https://github.com/earthly/earthly/pull/1226).

### Fixed

- Eliminated some spurious warnings (`ReadDataPacket failed`, `Failed to connect to terminal`, `failed to read from stdin` and others) [#1241](https://github.com/earthly/earthly/pull/1241).
- Minor fixes related to the experimental Podman support [#1239](https://github.com/earthly/earthly/pull/1239).
- Improved some error messages related to frontend detection [#1250](https://github.com/earthly/earthly/pull/1250).
- Fixed Podman's ability to load OCI images [#1287](https://github.com/earthly/earthly/pull/1287).
- Fixed homebrew installation on macOS 12. [#1370](https://github.com/earthly/earthly/pull/1370), [homebrew/earthly#13](https://github.com/earthly/homebrew-earthly/pull/13)
- `failed due to failed to autodetect a supported frontend` errors will now include underlying reason for failure
- Cache export was not honoring `EARTHLY_MAX_REMOTE_CACHE` setting.
- Buildkit logs were not being sent to `earthly-buildkitd` container's output.
- kind required permissions were not available in earthly-buildkitd.

## v0.6.0-rc3 - 2021-11-15

### Fixed

- cache export was not honoring `EARTHLY_MAX_REMOTE_CACHE` setting
- buildkit logs were not being sent to `earthly-buildkitd` container's output.
- kind required permissions were not available in earthly-buildkitd.

### Changed

- docker and fsutils versions were set to match versions defined in earthly's buildkit fork.

## v0.6.0-rc2 - 2021-11-01

### Fixed

- `failed due to failed to autodetect a supported frontend` errors will now include underlying reason for failure

### Changed

- Buildkit was updated to `d47b46cf2a16ca80a958384282e8028285b1866d`.

## v0.6.0-rc1 - 2021-10-28

This version promotes a number of features that have been previously in Experimental and Beta status. To make use of the features in this version you need to declare `VERSION 0.6` at the top of your Earthfile. If a version is not declared, then Earthly's interpreter will assume `VERSION 0.5`.

If you are not ready to update your scripts to take advantage of `VERSION 0.6`, then you may upgrade Earthly anyway and your scripts should continue to work as before, provided that they either declare `VERSION 0.5` or they don't declare a version at all.

Declaring `VERSION 0.6` is equivalent to

```
VERSION \
  --use-copy-include-patterns \
  --referenced-save-only \
  --for-in \
  --require-force-for-unsafe-saves \
  --no-implicit-ignore \
  0.5
```

It is recommended to use `VERSION 0.6` instead as individual feature flags don't guarantee proper forwards-backwards compatibility. Note, however, that Earthly `0.5.*` is not able to run a `VERSION 0.6` Earthfile and will return an error.

For more information on the individual Earthfile feature flags see the [Earthfile version-specific features page](https://docs.earthly.dev/docs/earthfile/features).

### Added

- Earthly now performs local image outputs to the local Docker daemon through a built-in registry. This speeds up the process drastically as common layers no longer need to be transferred over [#500](https://github.com/earthly/earthly/issues/500).
- Earthly now enables additional parallelism to speed up certain operations that were previously serialized [#888](https://github.com/earthly/earthly/issues/888). Note that this setting was previously controlled by `--conversion-parallelism` flag or the `EARTHLY_CONVERSION_PARALLELISM` environment variable while in experimental stage. It has now been moved as part of the Earthly config and has been promoted to GA.
- `COPY` transfers are sped up as only the necessary files are sent over to BuildKit [#1062](https://github.com/earthly/earthly/issues/1062).
- [`WITH DOCKER`](https://docs.earthly.dev/docs/earthfile#with-docker) has been promoted to GA [#576](https://github.com/earthly/earthly/issues/576).
- [`FROM DOCKERFILE`](https://docs.earthly.dev/docs/earthfile#from-dockerfile) has been promoted to GA.
- Support for Apple Silicon M1 has been promoted to GA [#722](https://github.com/earthly/earthly/issues/722).
- [Multi-platform builds](https://docs.earthly.dev/docs/guides/multi-platform) have been promoted to GA [#536](https://github.com/earthly/earthly/issues/536).
- Mounting secrets as files have been promoted as GA [#579](https://github.com/earthly/earthly/issues/579).
- [`VERSION`](https://docs.earthly.dev/docs/earthfile#version) has been promoted to GA [#991](https://github.com/earthly/earthly/issues/991)
- [User-defined commands (UDCs)](https://docs.earthly.dev/docs/guides/udc) have been promoted to GA [#581](https://github.com/earthly/earthly/issues/581).
- Allow running `SAVE ARTIFACT` after `RUN --push` is now GA [#586](https://github.com/earthly/earthly/issues/586).
- `SAVE ARTIFACT --if-exists` and `COPY --if-exists` have been promoted to GA [#588](https://github.com/earthly/earthly/issues/588).
- [Shared cache](https://docs.earthly.dev/docs/guides/shared-cache) and `--ci` mode are now GA [#11](https://github.com/earthly/earthly/issues/11).
- [`LOCALLY`](https://docs.earthly.dev/docs/earthfile#locally) has been promoted to GA [#580](https://github.com/earthly/earthly/issues/580).
- [`RUN --interactive` and `RUN --interactive-keep`](https://docs.earthly.dev/docs/earthfile#run) have been promoted to GA [#693](https://github.com/earthly/earthly/issues/693).
- [`IF`](https://docs.earthly.dev/docs/earthfile#if) and [`FOR`](https://docs.earthly.dev/docs/earthfile#for) have been promoted to GA [#779](https://github.com/earthly/earthly/issues/779).
- If a `SAVE ARTIFACT` is unsafe (writing to a directory outside of the Earthfile directory), it'll require the `--force` flag.
- `.earthlyignore` no longer includes any implicit entries like `Earthfile` or `.earthlyignore`. These will need to be specified explicitly. [#1294](https://github.com/earthly/earthly/issues/1294)
- The console output now has an improved structure [#1226](https://github.com/earthly/earthly/pull/1226).
- Fixed homebrew installation on macOS 12. [#1370](https://github.com/earthly/earthly/pull/1370), [homebrew/earthly#13](https://github.com/earthly/homebrew-earthly/pull/13)
### Changed

<!--changelog-parser-ignore-start-->
- What Earthly outputs locally has changed in a way that is not backwards compatible. For an artifact or an image to be produced locally it needs to be part of a `BUILD` chain (or be part of the target being directly built). Artifacts and images introduced through `FROM` or `COPY` are no longer output locally.

  To update existing scripts, you may issue a duplicate `BUILD` in addition to a `FROM` (or a `COPY`), should you wish for the referenced target to perform output.

  For example, the following script

  ```
  FROM +some-target
  COPY +another-target/my-artifact ./
  ```

  could become

  ```
  FROM +some-target
  BUILD +some-target
  COPY +another-target/my-artifact ./
  BUILD +another-target
  ```

  in order to produce the same outputs.

  For more details see [#896](https://github.com/earthly/earthly/issues/896).
- The syntax for passing build args has been changed.

  Earthly v0.5 (old way)

  ```
  FROM --build-arg NAME=john +some-target
  COPY --build-arg NAME=john +something/my-artifact ./
  WITH DOCKER --build-arg NAME=john --load +another-target
    ...
  END
  ```

  Earthly v0.6 (new way)

  ```
  FROM +some-target --NAME=john
  COPY (+something/my-artifact --NAME=john) ./
  WITH DOCKER --load (+another-target --NAME=john)
    ...
  END
  ```

  Passing build args on the command-line has also changed similarly:

  Earthly v0.5 (old way)

  ```
  earthly --build-arg NAME=john +some-target
  ```

  Earthly v0.6 (new way)

  ```
  earthly +some-target --NAME=john
  ```

  This change is part of the [UDC proposal #581](https://github.com/earthly/earthly/issues/581). The old way of passing args is deprecated and will be removed in a future version (however, it still works in 0.6).
<!--changelog-parser-ignore-end-->
- Add builtin args `USERPLATFORM`, `USEROS`, `USERARCH`, and `USERVARIANT` which represent the platform, OS, architecture, and processor variant of the system Earthly is being called from [#1251](https://github.com/earthly/earthly/pull/1251). Thanks to @akrantz01 for the contribution!
- Support for required ARGs (`ARG --required foo`) [#904](https://github.com/earthly/earthly/issues/904). Thanks to @camerondurham for the contribution!
- Add a config item for buildkit's `max_parallelism` configuration. Use this to increase parallelism for faster builds or decrease parallelism when resources are constraint. The default is 20. [#1308](https://github.com/earthly/earthly/issues/1308)
- Extend auto-completion to be build-arg aware. Typing `earthly +my-target --<tab><tab>` now prints possible build-args specific to `+my-target`. [#1330](https://github.com/earthly/earthly/pull/1330).
- Buildkit was updated to `d429b0b32606b5ea52e6be4a99b69d67b7c722b2`. This includes a number of bug fixes, including eliminating crashes due to `panic failed to get edge`.

### Fixed

- Eliminated some spurious warnings (`ReadDataPacket failed`, `Failed to connect to terminal`, `failed to read from stdin` and others) [#1241](https://github.com/earthly/earthly/pull/1241).
- Minor fixes related to the experimental Podman support [#1239](https://github.com/earthly/earthly/pull/1239).
- Improved some error messages related to frontend detection [#1250](https://github.com/earthly/earthly/pull/1250).
- Fixed Podman's ability to load OCI images [#1287](https://github.com/earthly/earthly/pull/1287).

## v0.5.24 - 2021-09-30

### Added

- New `--output` flag, which forces earthly to enable outputs, even when running under `--ci` mode [#1200](https://github.com/earthly/earthly/issues/1200).
- Experimental support for Podman [#760](https://github.com/earthly/earthly/issues/760).
- Automatically adds compatibility arguments for cases where docker is running under user namespaces.

### Fixed

- Removed spurious `BuildKit and Local Registry URLs are pointed at different hosts (earthly-buildkitd vs. 127.0.0.1)` warning.
- Scrub git credentials when running under --debug mode.
- "FROM DOCKERFILE" command was ignoring the path (when run on a remote target), which prevented including dockerfiles which were named something else.
- Removed the creation of a temporary output directory when run in `--no-output` mode, or when building targets that don't output artifacts,
  the temporary directory is now created just before it is needed.
- Fixed race condition involving `WITH DOCKER` and `IF` statements, which resulted in `failed to solve: NotFound: no access allowed to dir` errors.

## v0.5.23 - 2021-08-24

- introduced `COPY --if-exists` which allows users to ignore errors which would have occurred [if the file did not exist](https://docs.earthly.dev/docs/earthfile#if-exists).
- introduced new `ip_tables` config option for controlling which iptables binary is used; fixes #1160
- introduced warning message when saving to paths above the current directory of the current Earthfile; these warnings will eventually become errors unless the `--force` [flag](https://docs.earthly.dev/docs/earthfile#force) is passed to `SAVE ARTIFACT`.
- fixed remote BuildKit configuration options being ignored; fixes #1177
- suppressed erroneous internal-term error messages which occurred when running under non-interactive ( e.g. `--ci` ) modes; fixes #1108
- changed help text for `--artifact` mode
- deb and yum packages no longer clear the earthly cache on upgrades


## v0.5.22 - 2021-08-11

- when running under `--ci` mode, earthly now raises an error if a user attempts to use the interactive debugger
- updated underlying BuildKit version
- print all request and responses to BuildKit when running under --debug mode
- support for specifying files to ignore under `.earthlyignore` in addition to `.earthignore`; an error is raised if both exist
- new ARG `EARTHLY_GIT_SHORT_HASH` will contain an 8 char representation of the current git commit hash
- new ARG `EARTHLY_GIT_COMMIT_TIMESTAMP` will contain the timestamp of the current git commit
- new ARG `EARTHLY_SOURCE_DATE_EPOCH` will contain the same value as `EARTHLY_GIT_COMMIT_TIMESTAMP` or 0 when the timestamp is not available
- only directly referenced artifacts or images will be saved when the VERSION's --referenced-save-only feature flag is defined #896
- experimental support for FOR statements, when the VERSION's --for-in feature flag is defined #1142
- fixes bug where error was not being repeated as the final output
- fixes bug where HTTPS-based git credentials were leaked to stdout

## v0.5.20 - 2021-07-22

- Support for passing true/false values to boolean flags #1109
- fixes error that stated `http is insecure` when configuring a HTTPS git source. #1115

## v0.5.19 - 2021-07-21

- Improved selective file-transferring via BuildKit's include patterns; this feature is currently disabled by default, but can be enabled by including the `--use-copy-include-patterns` feature-flag in the `VERSION` definition (e.g. add `VERSION --use-copy-include-patterns 0.5` to the top of your Earthfiles). This will become enabled by default in a later version.
- Support for host systems that have `nf_tables` rather than `ip_tables`.
- Show hidden dev flags when `EARTHLY_AUTOCOMPLETE_HIDDEN="1"` is set (or when running a custom-built version).
- Improved crash logs.

## v0.5.18 - 2021-07-08

- Added a `--symlink-no-follow` flag to allow copying invalid symbolic links (https://github.com/earthly/earthly/issues/1067)
- Updated BuildKit, which contains a fix for "failed to get edge" panic errors (https://github.com/earthly/earthly/issues/1016)
- Fix bug that prevented using an absolute path to reference targets which contained relative imports
- Added option to disable analytics data collection when environment variables `EARTHLY_DISABLE_ANALYTICS` or `DO_NOT_TRACK` are set.
- Include version and help flags in autocompletion output.

## v0.5.17 - 2021-06-15

- Begin experimental official support for `earthly/earthly` and `earthly/buildkitd` images; including a new `entrypoint` for `earthly/earthly` (https://github.com/earthly/earthly/pull/1050)
- When running in `verbose` mode, log all files sent to BuildKit (https://github.com/earthly/earthly/pull/1051, https://github.com/earthly/earthly/pull/1056)
- Adjust `deb` and `rpm` packages to auto-install the shell completions though post-installation mechanisms (https://github.com/earthly/earthly/pull/1019, https://github.com/earthly/earthly/pull/1057)

## v0.5.16 - 2021-06-03

- fixes handling of `Error getting earthly dir` lookup failures which prevents earthly from running (https://github.com/earthly/earthly/issues/1026)
- implements ability to perform local exports via buildkit-hosted local registry in order to speed up exports; the feature is currently disabled by default but can be enabled with `earthly config global.local_registry_host 'tcp://127.0.0.1:8371'` (https://github.com/earthly/earthly/issues/500)

## v0.5.15 - 2021-05-27

- `earthly config` is no longer experimental. (https://github.com/earthly/earthly/pull/979)
- Running a target, will now `bootstrap` automatically, if it looks like `earthly bootstrap` has not been run yet. (https://github.com/earthly/earthly/pull/989)
- `earthly bootstrap` ensures the permissions on the `.earthly` folder are correct (belonging to the user) ( https://github.com/earthly/earthly/pull/993)
- Cache mount ID now depends on a target input hash which does not include inactive variables (https://github.com/earthly/earthly/pull/1000)
- Added `EARTHLY_TARGET_PROJECT_NO_TAG` built-in argument (https://github.com/earthly/earthly/pull/1011)
- When `~` is used as the path to a secret file, it now expands as expected. (https://github.com/earthly/earthly/pull/977)
- Use the environment-specified `$HOME`, unless `$SUDO_USER` is set. If it is, use the users home directory. (https://github.com/earthly/earthly/pull/1015)


## v0.5.14 - 2021-05-27

- `earthly config` is no longer experimental. (https://github.com/earthly/earthly/pull/979)
- Running a target, will now `bootstrap` automatically, if it looks like `earthly bootstrap` has not been run yet. (https://github.com/earthly/earthly/pull/989)
- `earthly bootstrap` ensures the permissions on the `.earthly` folder are correct (belonging to the user) ( https://github.com/earthly/earthly/pull/993)
- Cache mount ID now depends on a target input hash which does not include inactive variables (https://github.com/earthly/earthly/pull/1000)
- Added `EARTHLY_TARGET_PROJECT_NO_TAG` built-in argument (https://github.com/earthly/earthly/pull/1011)
- When `~` is used as the path to a secret file, it now expands as expected. (https://github.com/earthly/earthly/pull/977)


## v0.5.13 - 2021-05-13

- fixes panic on invalid (or incomplete) `~/.netrc` file (https://github.com/earthly/earthly/issues/980)

## v0.5.12 - 2021-05-07

- Adds a retry for remote BuildKit hosts when using the `EARTHLY_BUILDKIT_HOST` configuration option. (#952)
- Re-fetch credentials when they expire (#957)
- Make use of `~/.netrc` credentials when no config is set under `~/.earthly/config.yml` (#964)
- Make use of auth credentials when performing a GIT CLONE command within an Earthfile. (#964)
- Improved error output when desired secret does not exist, including the name of the missing secret. (#972)
- Warn if `build-arg` appears after the target in CLI invocations.(#959)

## v0.5.11 - 2021-04-27

- Support for `FROM DOCKERFILE -f` (https://github.com/earthly/earthly/pull/950)
- Fixes missing access to global arguments in user defined commands (https://github.com/earthly/earthly/pull/947)
- Users's `~/.earthly` directory is now referenced when earthly is invoked with sudo


## v0.5.10 - 2021-04-19

- Added ability to run `WITH DOCKER` under `LOCALLY` (https://github.com/earthly/earthly/pull/840)
- Fix `FROM DOCKERFILE` `--build-arg`s not being passed correctly (https://github.com/earthly/earthly/issues/932)
- Docs: Add uninstall instructions
- Docs: Improve onboarding tutorial based on user feedback


## v0.5.9 - 2021-04-05

- [**experimental**] Improved parallelization when using commands such as `IF`, `WITH DOCKER`, `FROM DOCKERFILE`, `ARG X=$(...)` and others. To enable this feature, pass `--conversion-parallelism=5` or set `EARTHLY_CONVERSION_PARALLELISM=5`. (https://github.com/earthly/earthly/issues/888)
- Auto-detect MTU (https://github.com/earthly/earthly/issues/847)
- MTU may set via config `earthly config global.cni_mtu 12345` (https://github.com/earthly/earthly/pull/906)
- Hide `--debug` flag since it is only used for development on Earthly itself
- Download and start buildkitd as part of the earthly bootstrap command
- Improved buildkitd startup logic (https://github.com/earthly/earthly/pull/892)
- Check for reserved target names and disallow them (e.g. `+base`) (https://github.com/earthly/earthly/pull/898)
- Fix use of self-hosted repositories when a subdirectory is used (https://github.com/earthly/earthly/pull/897)


## v0.5.8 - 2021-03-23

- [**experimental**] Support for ARGs in user-defined commands (UDCs). UDCs are templates (much like functions in regular programming languages), which can be used to define a series of steps to be executed in sequence. In other words, it is a way to reuse common build steps in multiple contexts. This completes the implementation of UDCs and the feature is now in **experimental** phase (https://github.com/earthly/earthly/issues/581). For more information see the [UDC guide](https://docs.earthly.dev/guides/udc).
- [**experimental**] New command: `IMPORT` (https://github.com/earthly/earthly/pull/868)
  ```
  IMPORT github.com/foo/bar:v1.2.3
  IMPORT github.com/foo/buz:main AS zulu

  ...

  FROM bar+target
  BUILD zulu+something
  ```
- Fix handling of some escaped quotes (https://github.com/earthly/earthly/issues/859)
- Fix: empty targets are now valid (https://github.com/earthly/earthly/pull/872)
- Fix some line continuation issues (https://github.com/earthly/earthly/pull/873 & https://github.com/earthly/earthly/pull/874)
- Earthly now limits parallelism to `20`. This fixes some very large builds attempting to use resources all at the same time
- Automatically retry TLS handshake timeout errors

## v0.5.7 - 2021-03-13

- raise error when duplicate target names exists in Earthfile
- basic user defined commands (experimental)
- cleans up console output for saving artifacts (#848)
- implement support for WORKDIR under LOCALLY targets
- fix zsh autocompletion issue for mac users
  If the autocompletion bug persists for anyone (e.g. seeing an error like `command not found: __earthly__`), and the issues persists after upgrading to v0.5.7; it might be necessary to delete the _earthly autocompletion file before re-running earthly bootstrap (or alternatively manually replace `__earthly__` with the full path to the earthly binary).

## v0.5.6 - 2021-03-09

- This release removes the `ongoing` updates "Provide intermittent updates on long-running targets (#844)" from the previous release, as it has issues in the interactive mode.

## v0.5.5 - 2021-03-08

- Keep `.git` directory in build context. (#815 )
- Wait extra time for buildkitd to start if the cache is larger than 30 GB  (#827)
- *Experimental:* Allow RUN commands to open an interactive session (`RUN --interactive`), with the option to save the manual changes into the final image (`RUN --interactive-keep`) (#833)
- Provide intermittent updates on long-running targets (#844)
- Fix ZSH autocompletion in some instances (#838)

## v0.5.4 - 2021-02-26

- New experimental `--strict` flag, which doesn't allow the use of `LOCALLY`. `--strict` is now implied when using `--ci`. (https://github.com/earthly/earthly/pull/801)
- Add help text when issuing `earthly config <item> --help`. Improved user experience. (https://github.com/earthly/earthly/pull/814)
- Detect if the build doesn't start with a FROM-like command and return a meaningful error. Previously `FROM scratch` was assumed automatically. (https://github.com/earthly/earthly/issues/807)
- Fix an issue where `.tmpXXXXX` directories were created in the current directory (https://github.com/earthly/earthly/pull/821)
- Fix auto-complete in zsh (https://github.com/earthly/earthly/pull/811)
- Improved startup logic for BuildKit daemon, which speeds up some rare edge cases (https://github.com/earthly/earthly/pull/808)
- Print BuildKit logs if it crashes or times out on startup (https://github.com/earthly/earthly/pull/819)
- Create config path if it's missing (https://github.com/earthly/earthly/pull/812)


## v0.5.3 - 2021-02-24

- Support for conditional logic using new `IF`, `ELSE IF`, and `ELSE` keywords (required for #779)
- Support for copying artifacts to `LOCALLY` targets (required for #580)

### Fixed
- segfault when no output or error is displayed (fixes #798)
- unable to run earthly in docker container with mounted host-docker socket (fixes #791)
- `./.tmp-earthly-outXXXXXX` temp files are now stored under `./.tmp-earthly-out/tmpXXXXXX` and are correctly excluded from the build context


## v0.5.2 - 2021-02-18

- New experimental command for editing the Earthly config (https://github.com/earthly/earthly/issues/675)
- `SAVE IMAGE --push` after a `RUN --push` now includes the effects of the `RUN --push` too (https://github.com/earthly/earthly/pull/754)
- Improved syntax errors when parsing Earthfiles
- Improved error message when QEMU is missing
- Fix `earthly-linux-arm64` binary - was a Mac binary by mistake (https://github.com/earthly/earthly/issues/789)
- Fix override of build arg not being detected properly (https://github.com/earthly/earthly/pull/790)
- Fix image export error when it doesn't contain any `RUN` commands (https://github.com/earthly/earthly/issues/782)


## v0.5.1 - 2021-02-08

- Support for SAVE ARTIFACT under LOCALLY contexts; this allows one to run a command locally and save the output to a different container.
- Support for build arg matrix; supplying multiple `--build-args` for the same value will cause the `BUILD` target to be built for each different build arg value.
- Improvements for Apple M1 support
- Improved errors when parsing invalid Earthfiles (to enable the new experimental code, set the `EARTHLY_ENABLE_AST` variable to `true`)

## v0.5.0 - 2021-02-01

- Switch to BSL license. For [more information about this decision, take a look at our blog post](https://blog.earthly.dev/every-open-core-company-should-be-a-source-available-company/).
- `--platform` setting is now automatically propagated between Earthfiles. In addition, you can now specify the empty string `--platform=` to automatically detect your system's architecture.
- `earthly/dind` images now available for `linux/arm/v7` and `linux/arm64`
- Improved visibility of platform used for each build step, as well as for any build args that have been overridden.
- Allow saving an artifact after a `RUN --push` (https://github.com/earthly/earthly/pull/735)
- Allow specifying `--no-cache` for a single `RUN` command (https://github.com/earthly/earthly/issues/585)
- There are now separate `SUCCESS` lines for each of the two possible phases of an earthly run: `main` and `push`.
- [Support of popular cloud registries for the experimental shared cache feature is now properly documented](https://docs.earthly.dev/guides/shared-cache#compatibility-with-major-registry-providers)
- Fix `SAVE IMAGE --cache-hint` not working correctly (https://github.com/earthly/earthly/issues/744)
- Fix `i/o timeout` errors being cached and requiring BuildKit restart
- Experimental support for running commands on the host system via `LOCALLY` (https://github.com/earthly/earthly/issues/580)
- Bug fixes for Apple Silicon. `earthly-darwin-arm64` binary is now available. Please treat this version as highly experimental for now. (https://github.com/earthly/earthly/issues/722)

## v0.5.0-rc2 - 2021-02-01

- No details provided

## v0.5.0-rc1 - 2021-02-01

- No details provided

## v0.4.6 - 2021-01-29

- No details provided

## v0.4.5 - 2021-01-13

- Fix inconsistent `COPY --dir` behavior [#705](https://github.com/earthly/earthly/issues/705)
- Fix `AS LOCAL` behavior with directories [#703](https://github.com/earthly/earthly/issues/703)

## v0.4.4 - 2021-01-06

- Improved experimental support for arm-based platforms, including Apple M1. Builds run natively on arm platforms now. (For Apple M1, you need to use darwin-amd64 download and have Rosetta 2 installed - the build steps themselves will run natively, however, via the BuildKit daemon).
- Add `SAVE ARTIFACT --if-exists` (https://github.com/earthly/earthly/issues/588)
- Fix an issue where comments at the end of the Earthfile were not allowed (https://github.com/earthly/earthly/issues/681)
- Fix an issue where multiple `WITH DOCKER --load` with the same target, but different image tag were not working (https://github.com/earthly/earthly/issues/685)
- Fix an issue where `SAVE ARTIFACT ./* AS LOCAL` was flattening subdirectories (https://github.com/earthly/earthly/issues/689)
- Binaries for `arm5` and `arm6` are no longer supported

## v0.4.3 - 2020-12-23

- Fix regression for `WITH DOCKER --compose=... --load=...` (https://github.com/earthly/earthly/issues/676)
- Improvements to the multiplatform experimental support. See the [multiplatform example](https://github.com/earthly/earthly/blob/main/examples/multiplatform/Earthfile).

## v0.4.2 - 2020-12-22

- fixed: `EARTHLY_GIT_PROJECT_NAME` contained the raw git URL when HTTPS-based auth was used (fixes #671)
- feature: support for mounting secrets as files rather than environment variables
- feature: experimental support for multi-platform builds
- misc: sending anonymized usage metrics to earthly<|MERGE_RESOLUTION|>--- conflicted
+++ resolved
@@ -4,10 +4,9 @@
 
 ## Unreleased
 
-<<<<<<< HEAD
 ### Added
 - New Github Actions Workflow commands integration `--github-actions` flag or GITHUB_ACTIONS=true env. See [#4047](https://github.com/earthly/earthly/pull/4047)
-=======
+
 ## v0.8.9 - 2024-04-24
 
 ### Fixed
@@ -16,7 +15,6 @@
 
 ### Additional Info
 - This release has no changes to buildkit
->>>>>>> 37134bfa
 
 ## v0.8.8 - 2024-04-17
 
