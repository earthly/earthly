--- conflicted
+++ resolved
@@ -15,11 +15,8 @@
 - Use dedicated logstream failure category for param related error.
 - An authentication attempt with an expired auth token will result in a `auth token expired` error instead of `unauthorized`.
 - A successful authentication with an auth token will display a warning with time left before token expires if it's 14 days or under.
-<<<<<<< HEAD
+- The command `earthly registry` will attempt to use the selected org if no org is specified.
 - Clarify error messages when failing to pass secrets to a build.
-=======
-- The command `earthly registry` will attempt to use the selected org if no org is specified.
->>>>>>> 42a37be3
  
 
 ## v0.7.21 - 2023-10-24
