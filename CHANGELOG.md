# Earthly Changelog

All notable changes to [Earthly](https://github.com/earthly/earthly) will be documented in this file.

## Unreleased

### Added
<<<<<<< HEAD

- Added `--oidc` flag to `RUN` command which allows authentication to AWS via oidc. Enable with the `VERSION --run-with-aws-oidc` feature flag. [#3804](https://github.com/earthly/earthly/issues/3804)
=======
- New Github Actions Workflow commands integration `--github-annotations` flag or GITHUB_ACTIONS=true env. [#2189](https://github.com/earthly/earthly/issues/2189)
>>>>>>> 4b7ef30a

## v0.8.9 - 2024-04-24

### Fixed

- `BUILD --auto-skip` was recording failed steps as complete, which would lead to them being skipped on subsequent runs. [#4054](https://github.com/earthly/earthly/issues/4054)

### Additional Info
- This release has no changes to buildkit

## v0.8.8 - 2024-04-17

### Added

- New experimental wildcard-based copy, e.g. `COPY ./services/*+artifact/* .` which would invoke `COPY` for `./services/foo+artifact`, and `./services/bar+artifact` (assuming two services foo and bar, both having a `artifact` target in their respective Earthfile). Enable with the `VERSION --wildcard-copy` feature flag. [#3966](https://github.com/earthly/earthly/issues/3966).
- New built-in `ARG`s - `EARTHLY_GIT_AUTHOR_EMAIL` and `EARTHLY_GIT_AUTHOR_NAME` will contain the author email and author name respectively. Enable with the `VERSION --git-author-email-name-args` feature flag.
- New `--raw-output` flag available on `RUN` that outputs line without target name. Enable with `VERSION --raw-output`. [#3713](https://github.com/earthly/earthly/issues/3713)

### Changed

- `EARTHLY_GIT_AUTHOR` built-in `ARG` will now contain both name and email, when enabled with the `VERSION --git-author-email-name-args` feature flag. Previously it only contained the email. [#3822](https://github.com/earthly/earthly/issues/3822)

### Fixed

- Make `LET`/`SET` commands block parallel commands such as `BUILD` until the former are processed, similar to the behavior of `ARG`. [#3997](https://github.com/earthly/earthly/issues/3997)
- `LET`/`SET` commands were not properly handled with the use of Auto-skip. [#3996](https://github.com/earthly/earthly/issues/3996)

### Additional Info
- This release has no changes to buildkit

## v0.8.7 - 2024-04-03

### Added

- Warning log when resolving remote references using a git image that doesn't match Buildkit's architecture.
- New experimental `--exec-stats-summary=<path>` cli flag, which will display a summary of memory and cpu stats when earthly exits.
- A notice is now displayed when unnecessary feature flags are set (but already enabled by default by the VERSION number). Thanks to [@danqixu](https://github.com/danqixu) for the contribution! [#3641](https://github.com/earthly/earthly/issues/3641)
- A warning is displayed if the local buildkit image architecture does not match the host architecture. [#3937](https://github.com/earthly/earthly/issues/3937)

### Fixed

- Warning logs during HTTP retries are only displayed in `--debug` mode.
- The HOST command will now expand variables. Thanks to [@pbecotte](https://github.com/pbecotte) for the contribution! [#1743](https://github.com/earthly/earthly/issues/1743)
- runc has been updated to 1.1.12 in the buildkit fork

### Additional Info
- This release includes changes to buildkit

## v0.8.6 - 2024-03-18

### Added

- Ability to set arbitrary attributes which certain registries require to support explicit remote caching (via the `earthly --remote-cache` flag). [#3714](https://github.com/earthly/earthly/issues/3714) and [#3868](https://github.com/earthly/earthly/issues/3868)

### Fixed

- Fixed an issue in Auto-skip where a `+base` target's ARGs were not accounted for when calculating the cache. [#3895](https://github.com/earthly/earthly/issues/3895)

### Additional Info
- This release has no changes to buildkit

## v0.8.5 - 2024-03-11

### Added

- Added `--aws` flag to `RUN` command which makes AWS environment variables or ~/.aws available. Enable with the `VERSION --run-with-aws` feature flag. [#3803](https://github.com/earthly/earthly/issues/3803)
- Added `--allow-privileged` flag to `FROM DOCKERFILE` command. Enable with the `VERSION --allow-privileged-from-dockerfile` feature flag. Thanks to [@dustyhorizon](https://github.com/dustyhorizon) for the contribution! [#3706](https://github.com/earthly/earthly/issues/3706)

### Fixed

- Fixes an issue where wildcard `BUILD`'s are invoked from a relative directory (e.g., an `Earthfile` containing `BUILD ./*+test` invoked with `earthly ./rel-dir+target`). [#3840](https://github.com/earthly/earthly/issues/3840)
- `--pass-args` will no longer pass builtin args, which would result in `value cannot be specified for built-in build arge errors. [#3775](https://github.com/earthly/earthly/issues/3775)
- Fixes a parsing issue with `BUILD` flag arguments and wildcard targets [#3862](https://github.com/earthly/earthly/issues/3862)
- `BUILD --auto-skip` was silently ignored when the feature flag (`VERSION --build-auto-skip`) was missing [#3870](https://github.com/earthly/earthly/issues/3870)
- Fix an issue where `COPY --if-exists` would fail if the non-existing directory includes a wildcard. [#3875](https://github.com/earthly/earthly/issues/3875)
- Fixes an issue with passing the correct org value to Logstream which resulted in missing logs in the web builds view (https://cloud.earthly.dev/your-org/builds).
- Rename `UDC` to `FUNCTION` in hint when a secret is not found.

### Additional Info
- This release includes changes to buildkit

## v0.8.4 - 2024-02-21

### Added

- The internal `dockerd-wrapper.sh` script, which is used to implement `WITH DOCKER`, will execute `/usr/share/earthly/dockerd-wrapper-pre-script`, if present, prior to starting the
  inner dockerd process. This can be used to configure options that depend on the host's kernel at run-time.
- Auto-skip can now be used directly on `BUILD` commands with `BUILD --auto-skip`. [#3581](https://github.com/earthly/earthly/issues/3581)

### Changed

- Satellite `rm` requires a `--force` flag if it's running. This should help protect users from accidental deletes.

### Fixed

- Fixes an issue with the registry proxy (used for faster image & artifact exporting) on Docker Desktop for Windows/WSL. [#3769](https://github.com/earthly/earthly/issues/3769)
- Fixes a problem with cache IDs not being expanded. For example: `CACHE --id $MY_ARG` was not using the assigned value of `$MY_ARG`.

### Additional Info
- This release includes changes to buildkit

## v0.8.3 - 2024-01-31

### Fixed

- `EARTHLY_GIT_REFS` was incorrectly returning all references which contained the commit rather than pointed to the current commit. This also increases performance of looking up the branches. [#3752](https://github.com/earthly/earthly/issues/3752)
- Fixes an issue where `earthly account login --token` was leading to partially created auth config files. [#3761](https://github.com/earthly/earthly/issues/3761)

### Additional Info
- This release includes changes to buildkit

## v0.8.2 - 2024-01-25

### Added

- Added a `--force` flag to the `satellite update` command, which forces a satellite to sleep before starting the update process. This may forcibly kill ongoing builds currently running on the satellite.

### Changed

- Changed the default buildkit cache size to be adaptively set to 20GB, which is then clamped between the range of 10%-55% of the disk size.
  This logic can expressed as `min(55%, max(10%, 20GB))`.
- Satellites are now put to sleep before updating via `earthly sat update <satellite-name>`.

### Fixed

- Fixed an intermittent issue with the registry proxy support container failing immediately on Mac. [#3740](https://github.com/earthly/earthly/issues/3740)
- Fixed a problem with parsing empty results when cleaning up old registry proxy support containers on Mac.
- Fixed a case where a suggested command would incorrectly contain both `--interative` and `--ci`. [#3746](https://github.com/earthly/earthly/issues/3746)
- Disabled the registry proxy server when Earthly is run from within a container. [#3736](https://github.com/earthly/earthly/issues/3736)

### Additional Info
- This release has no changes to buildkit

## v0.8.1 - 2024-01-23

### Added

- Added a new `--disable-remote-registry-proxy` cli flag, which can be used to disable the remote registry proxy, which is used by earthly when performing a `SAVE IMAGE`
  command with a satellite / remote buildkit instance. This will cause earthly to use the slower tar-based loading of docker images. [#3736](https://github.com/earthly/earthly/issues/3736)
- A new warning if Earthly is configured with a cache size less than 10GB; running with a small cache size may lead to unexpected cache misses.

### Additional Info
- This release has no changes to buildkit

## v0.8.0 - 2024-01-22

This version promotes a number of features that have been previously in Experimental and Beta status. To make use of
the features in this version you need to declare `VERSION 0.8` at the top of your Earthfile.

**Migrating from 0.7**

If you are using Earthly 0.7, follow the following steps to migrate:

1. If you are still using `VERSION 0.5`, upgrade those Earthfiles to `VERSION 0.6` or `VERSION 0.7`.
2. Upgrade your Earthly binary to 0.8 in CI and across your team. The Earthly 0.8 binary can run both `VERSION 0.6` and `VERSION 0.7` Earthfiles (but `VERSION 0.5` support has been dropped).
3. Once everyone is using the Earthly 0.8 binary, upgrade your Earthfiles one by one to `VERSION 0.8`. It is ok to have a mix of `VERSION 0.6`, `VERSION 0.7` and `VERSION 0.8` Earthfiles in the same project. Earthly handles that gracefully. See changes below for information on backwards incompatible changes when migrating from `VERSION 0.7` to `VERSION 0.8`.

This process helps manage the backward breaking changes with minimal disruption.

**Summary**

Declaring `VERSION 0.8` is equivalent to

```
VERSION \
  --arg-scope-and-set \
  --cache-persist-option \
  --git-refs \
  --global-cache \
  --no-network \
  --pass-args \
  --use-docker-ignore \
  --use-function-keyword \
  --use-visited-upfront-hash-collection \
  0.7
```

For more information on the individual Earthfile feature flags see the [Earthfile version-specific features page](https://docs.earthly.dev/docs/earthfile/features).

It should be noted that some of these features break backwards compatibility. See below.

### Changed

- Redeclaring an `ARG` in the same scope as a previous declaration is now an error.
- `ARG`s inside of targets will no longer have their default value overridden by global `ARG`s.
- Declaring a `CACHE ...` in a target will no longer be copied to children targets when referenced via a `FROM +...`; to persist the contents of the cache, it is now required to use the `CACHE --persist ...` flag.
- The `COMMAND` keyword has been renamed to `FUNCTION`.

### Added

- `LET` - Allows declaring a local variable. This command works similarly to `ARG` except that it cannot be overridden from the CLI. `LET` variables are allowed to shadow `ARG` variables, which allows you to promote an `ARG` to a local variable so that it may be used with `SET`.
- `SET` - a new command that allows changing the value of variables declared with `LET`.
- Outputting images from a remote runner has improved performance as it no longer transfers layers that are already present locally.
- [Auto-skip](https://docs.earthly.dev/v/earthly-0.8/docs/caching/caching-in-earthfiles#3.-auto-skip) has been promoted to *beta* status.
- `RUN --network=none` allows running a command without network access.
- `.dockerignore` files are now used in `FROM DOCKERFILE` targets.
- `DO --pass-args`, `BUILD --pass-args` etc allow passing all build arguments to external Earthfiles.
- `CACHE --id=...` and `RUN --mount type=cache,id=...` allows setting a custom cache mount ID, thus allowing sharing cache mounts globally across different targets.
- New satellite sizes: 2xlarge, 3xlarge, 4xlarge
- New experimental wildcard-based builds, e.g. `BUILD ./services/*+test` which would call `./services/foo+test`, and `./services/bar+test` (assuming two services foo and bar, both having a `test` target in their respective Earthfile) [#3582](https://github.com/earthly/earthly/issues/3582).

### Removed

- `VERSION 0.5` is now obsolete. Declaring `VERSION 0.5` is no longer supported, and will now raise an error.

### Fixed

- Parallelism is improved when running the same target with different arguments in certain cases (e.g. the target uses `WITH DOCKER`).
- Fixed a log sharing upload-resumption bug
- Fixed multiple issues with the lexer failing to parse certain characters in shell command substitution (`$()`) and single quoted strings.
  - Some escaped characters, like `\#`, were failing to parse when used inside shell expressions. Example: `$(echo "a#b#c" | cut -f2 -d\#)` [#3475](https://github.com/earthly/earthly/issues/3475)
  - Some characters, like `#`, were failing to parse when used inside single-quoted strings: Example: `'this is a # string'` [#1280](https://github.com/earthly/earthly/issues/1280)
- Fixed an issue where some escaped `ARG` shell expressions were being incorrectly preprocessed. Example: `$(echo "\"")` became `$(echo """)` [#3131](https://github.com/earthly/earthly/issues/3131)
- The `--pass-args` feature was not passing active arguments which were set via a default value.
- `SAVE ARTIFACT --if-exists` was not saving files based on a wildcard glob pattern. [#1679](https://github.com/earthly/earthly/issues/1679)
- `BUILD` was not expanding `--platform` argument values.

### Additional Info
- This release includes changes to buildkit

## v0.8.0-rc2 - 2024-01-09

This version promotes a number of features that have been previously in Experimental and Beta status. To make use of
the features in this version you need to declare `VERSION 0.8` at the top of your Earthfile.

**Migrating from 0.7**

If you are using Earthly 0.7, follow the following steps to migrate:

1. If you are still using `VERSION 0.5`, upgrade those Earthfiles to `VERSION 0.6` or `VERSION 0.7`.
2. Upgrade your Earthly binary to 0.8 in CI and across your team. The Earthly 0.8 binary can run both `VERSION 0.6` and `VERSION 0.7` Earthfiles (but `VERSION 0.5` support has been dropped).
3. Once everyone is using the Earthly 0.8 binary, upgrade your Earthfiles one by one to `VERSION 0.8`. It is ok to have a mix of `VERSION 0.6`, `VERSION 0.7` and `VERSION 0.8` Earthfiles in the same project. Earthly handles that gracefully. See changes below for information on backwards incompatible changes when migrating from `VERSION 0.7` to `VERSION 0.8`.

This process helps manage the backward breaking changes with minimal disruption.

**Summary**

Declaring `VERSION 0.8` is equivalent to

```
VERSION \
  --arg-scope-and-set \
  --cache-persist-option \
  --git-refs \
  --global-cache \
  --no-network \
  --pass-args \
  --use-docker-ignore \
  --use-function-keyword \
  --use-visited-upfront-hash-collection \
  0.7
```

For more information on the individual Earthfile feature flags see the [Earthfile version-specific features page](https://docs.earthly.dev/docs/earthfile/features).

It should be noted that some of these features break backwards compatibility. See below.

### Changed

- Redeclaring an `ARG` in the same scope as a previous declaration is now an error.
- `ARG`s inside of targets will no longer have their default value overridden by global `ARG`s.
- It is no longer possible to override a global ARG when calling a target.
- Declaring a `CACHE ...` in a target will no longer be copied to children targets when referenced via a `FROM +...`; to persist the contents of the cache, it is now required to use the `CACHE --persist ...` flag.
- The `COMMAND` keyword has been renamed to `FUNCTION`.

### Added

- `LET` - Allows declaring a local variable. This command works similarly to `ARG` except that it cannot be overridden from the CLI. `LET` variables are allowed to shadow `ARG` variables, which allows you to promote an `ARG` to a local variable so that it may be used with `SET`.
- `SET` - a new command that allows changing the value of variables declared with `LET`.
- Outputting images from a remote runner has improved performance as it no longer transfers layers that are already present locally.
- [Auto-skip](https://docs.earthly.dev/v/earthly-0.8/docs/caching/caching-in-earthfiles#3.-auto-skip) has been promoted to *beta* status.
- `RUN --network=none` allows running a command without network access.
- `.dockerignore` files are now used in `FROM DOCKERFILE` targets.
- `DO --pass-args`, `BUILD --pass-args` etc allow passing all build arguments to external Earthfiles.
- `CACHE --id=...` and `RUN --mount type=cache,id=...` allows setting a custom cache mount ID, thus allowing sharing cache mounts globally across different targets.
- New satellite sizes: 2xlarge, 3xlarge, 4xlarge
- New experimental wildcard-based builds, e.g. `BUILD ./services/*+test` which would call `./services/foo+test`, and `./services/bar+test` (assuming two services foo and bar, both having a `test` target in their respective Earthfile) [#3582](https://github.com/earthly/earthly/issues/3582).

### Removed

- `VERSION 0.5` is now obsolete. Declaring `VERSION 0.5` is no longer supported, and will now raise an error.

### Fixed

- Parallelism is improved when running the same target with different arguments in certain cases (e.g. the target uses `WITH DOCKER`).
- Fixed a log sharing upload-resumption bug

### Additional Info
- This release includes changes to buildkit

## v0.8.0-rc1 - 2024-01-03

This version promotes a number of features that have been previously in Experimental and Beta status. To make use of
the features in this version you need to declare `VERSION 0.8` at the top of your Earthfile.

**Migrating from 0.7**

If you are using Earthly 0.7, follow the following steps to migrate:

1. If you are still using `VERSION 0.5`, upgrade those Earthfiles to `VERSION 0.6` or `VERSION 0.7`.
2. Upgrade your Earthly binary to 0.8 in CI and across your team. The Earthly 0.8 binary can run both `VERSION 0.6` and `VERSION 0.7` Earthfiles (but `VERSION 0.5` support has been dropped).
3. Once everyone is using the Earthly 0.8 binary, upgrade your Earthfiles one by one to `VERSION 0.8`. It is ok to have a mix of `VERSION 0.6`, `VERSION 0.7` and `VERSION 0.8` Earthfiles in the same project. Earthly handles that gracefully. See changes below for information on backwards incompatible changes when migrating from `VERSION 0.7` to `VERSION 0.8`.

This process helps manage the backward breaking changes with minimal disruption.

**Summary**

Declaring `VERSION 0.8` is equivalent to

```
VERSION \
  --arg-scope-and-set \
  --cache-persist-option \
  --git-refs \
  --global-cache \
  --no-network \
  --pass-args \
  --use-docker-ignore \
  --use-function-keyword \
  --use-visited-upfront-hash-collection \
  0.7
```

For more information on the individual Earthfile feature flags see the [Earthfile version-specific features page](https://docs.earthly.dev/docs/earthfile/features).

It should be noted that some of these features break backwards compatibility. See below.

### Changed

- Redeclaring an `ARG` in the same scope as a previous declaration is now an error.
- `ARG`s inside of targets will no longer have their default value overridden by global `ARG`s.
- It is no longer possible to override a global ARG when calling a target.
- Declaring a `CACHE ...` in a target will no longer be copied to children targets when referenced via a `FROM +...`; to persist the contents of the cache, it is now required to use the `CACHE --persist ...` flag.
- The `COMMAND` keyword has been renamed to `FUNCTION`.

### Added

- `LET` - Allows declaring a local variable. This command works similarly to `ARG` except that it cannot be overridden from the CLI. `LET` variables are allowed to shadow `ARG` variables, which allows you to promote an `ARG` to a local variable so that it may be used with `SET`.
- `SET` - a new command that allows changing the value of variables declared with `LET`.
- Outputting images from a remote runner has improved performance as it no longer transfers layers that are already present locally.
- [Auto-skip](https://docs.earthly.dev/v/earthly-0.8/docs/caching/caching-in-earthfiles#3.-auto-skip) has been promoted to *beta* status.
- `RUN --network=none` allows running a command without network access.
- `.dockerignore` files are now used in `FROM DOCKERFILE` targets.
- `DO --pass-args`, `BUILD --pass-args` etc allow passing all build arguments to external Earthfiles.
- `CACHE --id=...` and `RUN --mount type=cache,id=...` allows setting a custom cache mount ID, thus allowing sharing cache mounts globally across different targets.

### Removed

- `VERSION 0.5` is now obsolete. Declaring `VERSION 0.5` is no longer supported, and will now raise an error.

### Fixed

- Parallelism is improved when running the same target with different arguments in certain cases (e.g. the target uses `WITH DOCKER`).

### Additional Info
- This release includes changes to buildkit

## v0.7.23 - 2023-12-18

### Added
- Auto-skip (*experimental*) - a feature that allows you to skip large parts of a build in certain situations, especially suited for monorepos. For more information see [the auto-skip section from Caching in Earthfiles](https://docs.earthly.dev/docs/caching/caching-in-earthfiles#auto-skip).
- A warning when a `COPY` destination includes a tilde (~). Related to [#1789](https://github.com/earthly/earthly/issues/1789).
- A hint message to suggest the usage of `-i` flag to debug the build when a RUN command fails.
- `start-interval` flag to `HEALTHCHECK` command for dockerfile parity [#3409](https://github.com/earthly/earthly/issues/3409).
- A verbose message indicating which authentication providers are used during a build.
- `ssh_command` config option which can be used to override the ssh command that is used by `git` when connecting to an ssh-based repository. Thanks to [@weaversam8](https://github.com/weaversam8) for the contribution!

### Fixed
- Limit the number of deprecation warnings when using `COMMAND` instead of `FUNCTION` keyword.
- Fixed an error which stated `VERSION 0.0` is a valid Earthfile version.

### Changed
- Changed the color used to print metadata values (such as ARGs values) in the build log to Faint Blue.
- Updated default alpine/git image to v2.40.1.
- When creating an auth token, an existing token will no longer be overwritten by default. To overwrite, the `--overwrite` flag should be used.

### Additional Info
- This release includes changes to buildkit

## v0.7.22 - 2023-11-27

### Added
- A new experimental `earthly --exec-stats` flag, which displays per-target execution stats such as total CPU and memory usage.
- A new experimental `earthly billing view` command to get information about the organization billing plan.
- Messages informing used build minutes during a build.
- Help message when a build fails due to a missing referenced cloud secret.

### Fixed
- Remove redundant verbose error messages that were not different from messages that were already being printed.
- Fixed `failed to sign challenge` errors when attempting to login using an ed25519 key with the 1Password ssh-agent. [#3366](https://github.com/earthly/earthly/issues/3366)

### Changed
- Final error messages for executions without a known target will be displayed without `_unknown *failed* |` prefix. and instead use `Error: ` as prefix more consistently.
- Failing `RUN` commands under `LOCALLY` will display the same format of error message for `RUN` without `LOCALLY` [#3356](https://github.com/earthly/earthly/issues/3356).
- Log sharing link will be printed last, even in case of a build error.
- Help message after a build error will be printed in color.
- Use dedicated logstream failure category for param related error.
- An authentication attempt with an expired auth token will result in a `auth token expired` error instead of `unauthorized`.
- A successful authentication with an auth token will display a warning with time left before token expires if it's 14 days or under.
- The command `earthly registry` will attempt to use the selected org if no org is specified.
- Clarify error messages when failing to pass secrets to a build.
- Provide information on how to get more build minutes when a build fails due to missing minutes.
- Provide information on how to increase the max number of allowed satellites when failing to launch a satellite.
- `CACHE` mounts will no longer depend on the contents of `ARG`s, and instead will be limited to the target name.
- Child targets will no longer receive the contents of mounted `CACHE` volumes defined in the parent target; this change can be enabled with `VERSION --cache-persist-option`. [#3509](https://github.com/earthly/earthly/issues/3509)
- Improved memory usage related to log messages by no longer pre-allocating log buffers; this is most noticeable for really large Earthfiles with lots of different targets.
- Updated buildkit with upstream changes up to 3d50b97793391d81d7bc191d7c5dd5361d5dadca.
- Improved speed of `SAVE IMAGE` exports when using a remote buildkit instance (e.g. satellite) from a MacOS host; this can be enabled with the `--use-remote-registry` option.

### Additional Info
- This release includes changes to buildkit

## v0.7.21 - 2023-10-24

### Added
- The new ARG `EARTHLY_GIT_REFS` will contain the references to the current git commit, this ARG must be enabled with the `VERSION --git-refs` feature flag. [#2735](https://github.com/earthly/earthly/issues/2735)
- A new `--force-certificate-generation` flag for bootstrapping, which will force the generation of self signed TLS certificates even when the `--no-buildkit` flag is set.

### Fixed
- Fixed reduced parallelism regression which occurred when the target is the same but has different args -- can be enabled with `VERSION --use-visited-upfront-hash-collection` [#2377](https://github.com/earthly/earthly/issues/2377)
- `prune --age` did not support `d` (for days) suffix, even thought `earthly --help` said it did [#3401](https://github.com/earthly/earthly/issues/3401)
- `buildkit scheduler error: return leaving incoming open` which occured during deduplication of opperations within buildkit; cherry-picked 100d3cb6b6903be50f7a3e5dba193515aa9530fa from upstream buildkit repo. [#2957](https://github.com/earthly/earthly/issues/2957)
- Changed `WITH DOCKER` to pull images in parallel [#2351](https://github.com/earthly/earthly/issues/2351)

### Changed
- Registry proxy: Use lower-level TCP streaming [#2351](https://github.com/earthly/earthly/pull/3317)

### Additional Info
- This release includes changes to buildkit

## v0.7.20 - 2023-10-03

### Added
- Support for `mode` in mount cache [#3278](https://github.com/earthly/earthly/issues/3278).
- Support for `mode` in CACHE commands [#3290](https://github.com/earthly/earthly/pull/3290).
- Experimental support for shared/global caches (cache `id` is no longer scoped per Earthfile) [#1129](https://github.com/earthly/earthly/issues/1129). Note that this is feature-flagged, and only changed when `VERSION --global-cache 0.7` is defined.

### Fixed
- A regression where URLs will not always get shorter when used as a prefix. Partially addresses [#3200](https://github.com/earthly/earthly/issues/3200).
- If a build fails because of `qemu` missing, earthly will display a proper hint to install it [#3200](https://github.com/earthly/earthly/issues/3200).
- Removed erroneous error-message which said error: 0 errors occured [#3306](https://github.com/earthly/earthly/pull/3306).
- A race condition when exiting interactive debugger mode resulting in confusing errors [#3200](https://github.com/earthly/earthly/issues/3200).
- Docker auto-install script failures related to attempts to read from tty, while verifying docker's pgp key [#3324](https://github.com/earthly/earthly/pull/3324).
- Issue affecting pulling images in Podman [#2471](https://github.com/earthly/earthly/issues/2471).
- A `panic: send on closed channel` error would sometimes occur during shutdown of the logstream [#3325](https://github.com/earthly/earthly/pull/3325).

### Changed
- Some error messages at the end of an execution will only be displayed in verbose mode (`earthly -V ...`), e.g. `Error: build target: build main: failed to solve:`... [#3200](https://github.com/earthly/earthly/issues/3200)
- `GIT CLONE` URLs will only be printed once as part of a prefix, e.g. `+my-clone-target(https://g/e/earthly) | --> GIT CLONE (--branch ) https://github.com/earthly/earthly`
- Clarify errors in interactive debugger so that they won't be confused with the build errors [#3200](https://github.com/earthly/earthly/issues/3200).
- The `WITH DOCKER` auto-install script will now pass the `--no-tty` option to `gpg` [#3288](https://github.com/earthly/earthly/issues/3288).

### Additional Info
- This release includes changes to buildkit

## v0.7.19 - 2023-09-20

### Added
- Added "dev.earthly.*" LABELS to saved images, for example `dev.earthly.version` will be set to `v0.7.19` (or whatever version of earthly is used) [#3247](https://github.com/earthly/earthly/issues/3247).
- Added option to verbose print known_hosts to make it easier to debug git related commands [#3234](https://github.com/earthly/earthly/issues/3234).

### Fixed
- When a project based secret is not found, the name of the secret will now be displayed along with the "not found" error.

### Changed
- Log sharing will now stream logs as your build is running (rather than uploading logs when build execution completes).
- Satellite reserve calls will now retry on error [#3255](https://github.com/earthly/earthly/issues/3255).
- Display warning when TLS is disabled.

### Additional Info
- This release has no changes to buildkit

## v0.7.18 - 2023-09-18 (aborted release/not recommended)
<!--changelog-parser-ignore-start-->
Note: This release was aborted due to a regression in the log sharing functionality
<!--changelog-parser-ignore-end-->

### Added
- Added "dev.earthly.*" LABELS to saved images, for example `dev.earthly.version` will be set to `v0.7.18` (or whatever version of earthly is used) [#3247](https://github.com/earthly/earthly/issues/3247).
- Added option to verbose print known_hosts to make it easier to debug git related commands [#3234](https://github.com/earthly/earthly/issues/3234).

### Fixed
- When a project based secret is not found, the name of the secret will now be displayed along with the "not found" error.

### Changed
- Refactor console output code (e.g. removed redundant output, prepared code for a future streaming log uploads... coming soon).
- Display warning when TLS is disabled.

## v0.7.17 - 2023-08-30

### Added
- Added a `--pass-arg` flag that can be used with `BUILD`, `FROM`, `COPY`, `WITH DOCKER --load`, or `DO`, which will pass all build arguments to external Earthfiles. [#1891](https://github.com/earthly/earthly/issues/1891)

## v0.7.16 - 2023-08-28

### Fixed
- Fixed a cgroup v2 related bug that affected systemd-based images (such as kind) from being run via `WITH DOCKER`. [#3159](https://github.com/earthly/earthly/issues/3159)

### Changed
- Removed redundant output when parts of builds are re-used; the `--verbose` flag will still display the output.
- Calling `earthly secret set <path>` (when run interactively) will now prompt for a single-line secret if no other flags are given.
- fixed bug in `earthly registry setup` which was waiting for an end of file (eof) rather than newline, when prompting for a password.

### Added
- Added additional error message output when buildkit scheduller errors occur (in order to help debug the ongoing [2957](https://github.com/earthly/earthly/issues/2957) issue).

## v0.7.15 - 2023-08-04

### Fixed
- Fixed a bug in `WITH DOCKER` which prevented the use of newer versions of docker. [#3164](https://github.com/earthly/earthly/issues/3164)

## v0.7.14 - 2023-07-31

### Changed
- Update buildkit (contains upstream changes up to 687091bb6c8aaa0185cdc570c4db3db533f329d0).
- Use `HTTPS_PROXY` env when connecting to earhly cloud API.

## v0.7.13 - 2023-07-26

### Added
- `earthly account list-tokens` now shows the last time a token was used
- Experimental command `earthly init` to initialize an Earthfile in a project (currently supporting only golang projects)

### Fixed
- Fixed a bug, where the command to create tokens with a set expiration failed.
- Long pauses at the end of builds, which were characterized by apparent freezes or delays with the message `Waiting on Buildkit...`.
- `earthly account create-token` no longer panics when parsing expiration date
- `earthly account login` could change the active user when the JWT expired and an SSH key existed for a different user; now earthly will either refresh the JWT or error

### Changed
- Setting env vars like  `FORCE_COLOR`, or `EARTHLY_FULL_TARGET` to `0`, `false`, `FALSE`, or `` (an empty-string) will no longer force the color, use any other value like `1`, `true`, or `yesplease`.
- `earthly org list` now shows the currently selected org

## v0.7.12 - 2023-07-17

### Added
- warning if acquiring file-lock takes longer than 3 seconds.

### Changed
- improved error message when a 429 too many requests rate limit error occurs.
- `earthly sat ls -a` shows last accessed time
- improved output for listing auth tokens

### Fixed
- make use of org from earthly config when using satellite commands.

## v0.7.12-rc1 - 2023-07-13

### Added
- warning if acquiring file-lock takes longer than 3 seconds.

### Changed
- improved error message when a 429 too many requests rate limit error occurs.
- `earthly sat ls -a` shows last accessed time

### Fixed
- make use of org from earthly config when using satellite commands.

## v0.7.11 - 2023-07-06

### Added
- `global.org` configuration value to set a default org for all `earthly` commands that require it.
- `earthly org select` and `earthly org unselect` commands, as shortcuts to set a default organization in the `earthly` config file.

### Changed
- Removed the default size in satellite launch (the default size is now determined by the backend when not provided) [#3057](https://github.com/earthly/earthly/issues/3057)
- Deprecated the satellite org configuration value. It uses the new global configuration value.

## v0.7.10 - 2023-07-05

### Changed
- Removed the default size in satellite launch (the default size is now determined by the backend when not provided) [#3057](https://github.com/earthly/earthly/issues/3057)
- Earthly cloud organization auto-detection has been deprecated and should now be explicitly set with the `--org` flag or with the `EARTHLY_ORG` environment variable.
- Buildkit has been updated to include upstream changes up to cdf28d6fff9583a0b173c62ac9a28d1626599d3b.

### Fixed
- Updated the podman auth provider to better understand podman `auth.json` locations. [#3038](https://github.com/earthly/earthly/issues/3038)
- Fixed our aggregated authprovider ignoring the cloud authprovider when a project is set after the first creds lookup [#3058](https://github.com/earthly/earthly/issues/3058)

## v0.7.9 - 2023-06-22

### Changed
- The command `docker-build` now also supports passing multiple platforms using a comma (e.g `--platform linux/amd64,linux/arm64`)
- Increased temporary lease duration of buildkit's history queue to prevent unknown history in blob errors under high cpu load. [#3000](https://github.com/earthly/earthly/issues/3000)
- Performing an `earthly account logout` will keep you logged out -- earthly will no longer attempt an auto-login via ssh-agent (use `earthly account login` to log back in).

### Fixed
- Fixed a bug in satellite update command which was incorrectly changing satellites to medium size.
- Fixed support for being authenticated with multiple registries when using the cloud-based `earthly registry` feature. [#3010](https://github.com/earthly/earthly/issues/3010)
- Fixed `WITH DOCKER` auto install script when using latest (bookworm) version.

### Added
- Buildkit logs now include version and revision.
- Satellite name autocompletion

## v0.7.8 - 2023-06-07

### Added
- Add a new command `docker-build` to build a docker image using a Dockerfile without using an Earthfile, locally or on a satellite.

### Changed
- `FROM DOCKERFILE` will use a `.dockerignore` file when using a build context from the host system and both `.earthlyignore` and `.earthignore` do not exist. Enable with `VERSION --use-docker-ignore 0.7`.

### Fixed
- Fixed upstream race condition bug in buildkit, which resulted in `failed to solve: unknown blob sha256:<...> in history` errors. [#3000](https://github.com/earthly/earthly/issues/3000)

## v0.7.7 - 2023-06-01

### Added
- The new ARG `EARTHLY_CI_RUNNER` indicates whether the current build is executed in Earthly CI. Enable with `VERSION --earthly-ci-runner-arg 0.7`.

### Changed
- Updated buildkit up to 60d134bf7 and fsutil up to 9e7a6df48576; this includes a buildkit fix for 401 Unauthorized errors. [#2973](https://github.com/earthly/earthly/issues/2973)
- Enabled `GIT_LFS_SKIP_SMUDGE=1` when pulling git repos (to avoid pulling in large files initially).

### Fixed
- The earthly docker image incorrectly showed `dev-main` under the embedded buildkit version.

## v0.7.6 - 2023-05-23

### Added
- Better error messages when git opperations fail.
- Added a `runc-ps` script under the earthly-buildkitd container to make it easier to see what processes are running.

### Fixed
- The builtin 'docker compose' (rather than `docker-compose` script) is now used when using the `WITH DOCKER` command under alpine 3.18 or greater.
- Fixed context timeout value overflow when connecting to a remote buildkit instance.

## v0.7.5 - 2023-05-10

### Changed
- Remote BuildKit will use TLS by default.
- Deprecation warning: Secret IDs naming scheme should follow the ARG naming scheme; i.e. a letter followed by alphanumeric characters or underscores. [#2883](https://github.com/earthly/earthly/issues/2883)
- Secrets take precedence over ARGs of the same name. [#2931](https://github.com/earthly/earthly/issues/2931)

### Added
- Experimental support for performing a `git lfs pull --include=<path>` when referencing a remote target on the cli, when used with the new `--git-lfs-pull-include` flag. [#2992](https://github.com/earthly/earthly/pull/2922)

### Fixed
- `SAVE IMAGE <img>` was incorrectly pushed when earthly was run with the `--push` cli flag (this restores the requirement that images that are pushed must be defined with `SAVE IMAGE --push <img>`). [#2923](https://github.com/earthly/earthly/issues/2923)
- Incorrect global ARG values when chaining multiple DO commands together. [#2920](https://github.com/earthly/earthly/issues/2920)
- Build args autocompletion under artifact mode.

## v0.7.4 - 2023-04-12

### Changed
- Updated the github ssh-rsa public key in the pre-populated buildkitd known_hosts entries.

## v0.7.3 - 2023-04-12

### Added
- A host of changes to variables under the `--arg-scope-and-set` feature flag:
  - Redeclaring an `ARG` in the same scope as a previous declaration is now an error.
  - `ARG`s inside of targets will no longer have their default value overridden by global `ARG`s.
  - A new command, `LET`, is available for declaring non-argument variables.
    - `LET` takes precedence over `ARG`, just like `ARG` takes precedence over `ARG --global`.
  - A new command, `SET`, is available for changing the value of variables declared with `LET`.
- Introduced `--size` and `--age` flags to the prune command, to allow better control.

### Changed

- Updated buildkit with changes up to 3187d2d056de7e3f976ef62cd548499dc3472a7e.
- The `VERSION --git-branch` feature flag has been removed (`EARTHLY_GIT_BRANCH` was always available in the previous version).
- Improved earthly API connection timeout logic.
- `earthly doc` now includes `ARG`s in both summary and detail output, and `ARTIFACT`s and `IMAGE`s in its detail output.

### Fixed

- Fixed `Could not detect digest for image` warnings for when using `WITH DOCKER --load` which referenced an earthly target that
  included a `FROM` referencing an image following the `docker.io/<user>/<img>` naming scheme (rather than the `docker.io/library/<user>/<img>` scheme).
- Fixed `COPY --if-exists` to work with earthly targets.  [#2541](https://github.com/earthly/earthly/issues/2541)
- Intentional-indentation of comments is no longer removed by the doc command. [#2747](https://github.com/earthly/earthly/issues/2747)
- `SAVE ARTIFACT ... AS LOCAL ...` could not write to non-current directories upon failure of a TRY/FINALLY block. [#2800](https://github.com/earthly/earthly/issues/2800)

## v0.7.2 - 2023-03-14

### Added

- Support for [Rosetta](https://developer.apple.com/documentation/apple-silicon/about-the-rosetta-translation-environment) translation environment (emulator) in buildkit as an alternative to QEMU. To enable, go to Docker Desktop -> Settings -> Features in development -> Check `Use Rosetta for x86/amd64 emulation on Apple Silicon`.
- New ARG `EARTHLY_GIT_BRANCH` will contain the branch of the current git commit, this ARG must be enabled with the `VERSION --git-branch` feature flag. [#2735](https://github.com/earthly/earthly/pull/2735)
- Verbose logging when git configurations perform a regex substitution.

### Fixed

- SAVE IMAGE --push did not always work under `VERSION 0.7`, when image was refrenced by a `FROM` or `COPY`, followed by a `BUILD`. [#2762](https://github.com/earthly/earthly/issues/2762)

### Changed

- Simplified error message when a RUN command fails with an exit code. [#2742](https://github.com/earthly/earthly/issues/2742)
- Improved warning messages when earthly cloud-based registry auth fails. [#2783](https://github.com/earthly/earthly/issues/2783)
- Deleting a project will prompt for confirmation, unless --force is specified.
- Updated buildkit with changes up to 4451e1be0e6889ffc56225e54f7e26bd6fdada54.

## v0.7.1 - 2023-03-01

### Added

- Support for `RUN --network=none`, which prevents programs from using any network resources. [#834](https://github.com/earthly/earthly/issues/834)

### Changed

- The `unexpected env` warning can now be silenced by creating a `.arg` or `.secret` file. [#2696](https://github.com/earthly/earthly/issues/2696)

### Fixed

- Unindented comments in the middle of recipe blocks no longer cause parser errors. [#2697](https://github.com/earthly/earthly/issues/2697)

## v0.7.0 - 2023-02-21

The documentation for this version is available at the [Earthly 0.7 documentation page](https://docs.earthly.dev/v/earthly-0.7/).

**Earthly CI**

Earthly 0.7 is the first version compatible with Earthly CI.

Earthly 0.7 introduces the new keywords `PIPELINE` and `TRIGGER` to help define Earthly CI pipelines.

```
my-pipeline:
    PIPELINE --push
    TRIGGER push main
    TRIGGER pr main
    BUILD +my-target
```

For more information on how to use `PIPELINE` and `TRIGGER`, please see the [reference documentation](https://docs.earthly.dev/v/earthly-0.7/docs/earthfile#pipeline-beta).

**Podman support**

Podman support has now been promoted out of *beta* status and is generally available in 0.7. Earthly will automatically detect the container frontend, whether that's `docker` or `podman` and use it automatically for running Buildkit locally, or for outputting images locally resulting from the build.

Please note that rootful podman is required. Rootless podman is not supported.

**VERSION is now mandatory**

The `VERSION` command
is now required for all Earthfiles, and an error will occur if it is missing. If you are not ready to update your
Earthfiles to use 0.7 (or 0.6), you can declare `VERSION 0.5` to continue to use your Earthfiles.

**.env file is no longer used for `ARG` or secrets**

The `.env` file will only be used to automatically export environment variables, which can be used to configure earthly command line flags.
As a result, values will no longer be propagated to Earthfile `ARG`s or `RUN --secret=...` commands.

Instead if you want build arguments or secrets automatically passed into earthly, they must be placed in `.arg` or `.secret` files respectively.

Note that this is a **backwards incompatible** change and will apply to all Earthfiles (regardless of the defined `VERSION` value).

**Pushing no longer requires everything else to succeed**

The behavior of the `--push` mode has changed in `VERSION 0.7` and is backwards incompatible with `VERSION 0.6`. Previously, `--push` commands would only execute if all other commands had succeeded. This precondition is no longer enforced, to allow for more flexible push ordering via the new `WAIT` clause. To achieve the behavior of the previous `--push` mode, you need to wrap any pre-required commands in a `WAIT` clause. For example, to push an image only if tests have passed, you would do the following:

```Earthfile
test-and-push:
  WAIT
    BUILD +test
  END
  BUILD +my-image
my-image:
  ...
  SAVE IMAGE --push my-org/my-image:latest
```

This type of behavior is useful in order to have better control over the order of push operations. For example, you may want to push an image to a registry, followed by a deployment that uses the newly pushed image. Here is how this might look like:

```Earthfile
push-and-deploy:
  ...
  WAIT
    BUILD +my-image
  END
  RUN --push ./deploy.sh my-org/my-image:latest
my-image:
  ...
  SAVE IMAGE --push my-org/my-image:latest
```

Where `./deploy.sh` is custom deployment script instructing a production environment to start using the image that was just pushed.

**Promoting experimental features**

This version promotes a number of features that have been previously in Experimental and Beta status. To make use of
the features in this version you need to declare `VERSION 0.7` at the top of your Earthfile.

Declaring `VERSION 0.7` is equivalent to

```
VERSION \
  --check-duplicate-images \
  --earthly-git-author-args \
  --earthly-locally-arg \
  --earthly-version-arg \
  --explicit-global \
  --new-platform \
  --no-tar-build-output \
  --save-artifact-keep-own \
  --shell-out-anywhere \
  --use-cache-command \
  --use-chmod \
  --use-copy-link \
  --use-host-command \
  --use-no-manifest-list \
  --use-pipelines \
  --use-project-secrets \
  --wait-block \
  0.6
```

For more information on the individual Earthfile feature flags see the [Earthfile version-specific features page](https://docs.earthly.dev/docs/earthfile/features).

### Changed

- The behavior of the `--push` mode has changed in a backwards incompatible manner. Previously, `--push` commands would only execute if all other commands had succeeded. This precondition is no longer enforced, allowing push commands to execute in the middle of the build now. Previously under `VERSION --wait-block 0.6`.
- `ARG`s declared in the base target do not automatically become global unless explicitly declared as such via `ARG --global`. Previously under `VERSION --explicit-global 0.6`.
- The Cloud-based secrets model is now project-based; it is not compatible with the older global secrets model. Earthfiles which are defined as `VERSION 0.5` or `VERSION 0.6` will continue to use the old global secrets namespace; however
  the earthly command line no longer supports accessing or modifying the global secrets. A new `earthly secrets migrate` command has been added to help transition the global-based secrets to the new project-based secrets. If you need to manage secrets from Earthly 0.6 without migrating to the new 0.7 secrets, please use an older Earthly binary.
- All `COPY` and `SAVE ARTIFACT` operations now use union filesystem merging for performing the `COPY`. This is similar to `COPY --link` in Dockerfiles, however in Earthly it is automatically enabled for all such operations. Previously under `VERSION --use-copy-link 0.6`.
- The platform logic has been improved to allow overriding the platform in situations where previously it was not possible. Additionally, the default platform is now the native platform of the runner, and not of the host running Earthly. This makes platforms work better in remote runner settings. Previously under `VERSION --new-platform 0.6`.
- Earthly will automatically shellout to determine the `$HOME` value when referenced [#2469](https://github.com/earthly/earthly/issues/2469)
- Improved error message when invalid shell variable name is configured for a secret. [#2478](https://github.com/earthly/earthly/issues/2478)
- The `--ci` flag no longer implies `--save-inline-cache` and `--use-inline-cache` since they were 100% CPU usage in some edge cases. These flags may still be explicitly enabled with `--ci`, but earthly will print a warning.
- `earthly ls` has been promoted from *experimental* to *beta* status.
- Setting a `VERSION` feature flag boolean to false (or any other value) will now raise an error; previously it was syntactically valid but had no effect.
- `SAVE ARTIFACT <path> AS LOCAL ...` when used under a `TRY` / `FINALLY` can fail to be fully transferred to the host when the `TRY` command fails (resulting in an partially transferred file); an underflow can still occur, and is now detected and will not export the partial file. [2452](https://github.com/earthly/earthly/issues/2452)
- The `--keep-own` flag for `SAVE ARTIFACT` is now applied by default; note that `COPY --keep-own` must still be used in order to keep ownership
- Values from the `.env` file will no longer be propagated to Earthfile `ARG`s or `RUN --secret=...` commands; instead values must be placed in `.arg` or `.secret` files respectively. Note that this is a backwards incompatible change and will apply to all Earthfiles (regardless of the defined `VERSION` value). [#1736](https://github.com/earthly/earthly/issues/1736)
- Some particularly obtuse syntax errors now have hints added to help clarify what the expected syntax might be. [#2656](https://github.com/earthly/earthly/issues/2656)
- The default size when launching a new satellite is now medium instead of large.
- Satellites can be launched with a weekend-only mode for receiving auto-updates.

### Added

- The commands `PIPELINE` and `TRIGGER` have been introduced for defining Earthly CI pipelines. Previously under `VERSION --use-pipelines 0.6`.
- The clause `WAIT` is now generally available. The `WAIT` clause allows controlling of build order for operations that require it. This allows use-cases such as pushing images to a registry, followed by infrastructure changes that use the newly pushed images. Previously under `VERSION --wait-block 0.6`.
- The command `CACHE` is now generally available. The `CACHE` command allows declaring a cache mount that can be used by any `RUN` command in the target, and also persists in the final image of the target (contents available when used via `FROM`). Previously under `VERSION --use-cache-command 0.6`.
- The command `HOST` is now generally available. The `HOST` command allows declaring an `/etc/hosts` entry. Previously under `VERSION --use-host-command 0.6`.
- New ARG `EARTHLY_GIT_COMMIT_AUTHOR_TIMESTAMP` will contain the author timestamp of the current git commit. [#2462](https://github.com/earthly/earthly/pull/2462)
- New ARGs `EARTHLY_VERSION` and `EARTHLY_BUILD_SHA` contain the version of Earthly and the git sha of Earthly itself, respectively.
- It is now possible to execute shell commands as part of any command that allows using variables. For example `VOLUME $(cat /volume-name.txt)`. Previously under `VERSION --shell-out-anywhere 0.6`.
- Allow custom image to be used for git operations. [#2027](https://github.com/earthly/earthly/issues/2027)
- Earthly now checks for duplicate image names when performing image outputs. Previously under `VERSION --check-duplicate-images 0.6`.
- `SAVE IMAGE --no-manifest-list` allows outputting images of a different platform than the default one, but without the manifest list. This is useful for outputting images for platforms that do not support manifest lists, such as AWS Lambda. Previously under `VERSION --use-no-manifest-list 0.6`.
- `COPY --chmod <mode>` allows setting the permissions of the copied files. Previously under `VERSION --use-chmod 0.6`.
- The new ARG `EARTHLY_LOCALLY` indicates whether the current target is executed in a `LOCALLY` context. Previously under `VERSION --earthly-locally-arg 0.6`.
- The new ARGs `EARTHLY_GIT_AUTHOR` and `EARTHLY_GIT_CO_AUTHORS` contain the author and co-authors of the current git commit, respectively. Previously under `VERSION --earthly-git-author-args 0.6`.
- `earthly doc [projectRef[+targetRef]]` is a new subcommand in *beta* status.  It will parse and output documentation comments on targets.
- Ability to store docker registry credentials in cloud secrets and corresponding `earthly registry setup|list|remove` commands; credentials can be associated with either your user or project.
- New satellite commands for enabling auto-upgrades and forcing a manual upgrade.

### Fixed

- Support for saving files larger than 64kB on failure within a `TRY/FINALLY` block. [#2452](https://github.com/earthly/earthly/issues/2452)
- Fixed race condition where `SAVE IMAGE` or `SAVE ARTIFACT AS LOCAL` commands were not always performed when contained in a target that was referenced by both a `FROM` (or `COPY`) and a `BUILD` command within the context of a `WAIT`/`END` block. [#2237](https://github.com/earthly/earthly/issues/2218)
- `WORKDIR` is lost when `--use-copy-link` feature is enabled with `GIT CLONE` or `COPY --keep-own` commands. Note that `--use-copy-link` is enabled by default in `VERSION 0.7`. [#2544](https://github.com/earthly/earthly/issues/2544)
- The `CACHE` command did not work when used inside a `WITH DOCKER` block. [#2549](https://github.com/earthly/earthly/issues/2549)
- The `--platform` argument is no longer passed to docker or podman, which caused podman to always pull the buildkit image even when it already existed locally. [#2511](https://github.com/earthly/earthly/issues/2511), [#2566](https://github.com/earthly/earthly/issues/2566)
- Fixed missing inline cache export; note that inline cache exports **do not** work when used within a `WAIT` / `END` block, this is a known current limitation. [#2178](https://github.com/earthly/earthly/issues/2178)
- Indentation in the base Earthfile target would cause a panic (when no other targets existed); now a syntax error is returned. [#2603](https://github.com/earthly/earthly/issues/2603)
- Added tighter registry read timeout, to prevent 15min stuck "ongoing" image manifest fetching.

## v0.7.0-rc3 - 2023-02-15

The documentation for this version is available at the [Earthly 0.7 documentation page](https://docs.earthly.dev/v/earthly-0.7/).

**Earthly CI**

Earthly 0.7 is the first version compatible with Earthly CI.

Earthly 0.7 introduces the new keywords `PIPELINE` and `TRIGGER` to help define Earthly CI pipelines.

```
my-pipeline:
    PIPELINE --push
    TRIGGER push main
    TRIGGER pr main
    BUILD +my-target
```

For more information on how to use `PIPELINE` and `TRIGGER`, please see the [reference documentation](https://docs.earthly.dev/v/earthly-0.7/docs/earthfile#pipeline-beta).

**Podman support**

Podman support has now been promoted out of *beta* status and is generally available in 0.7. Earthly will automatically detect the container frontend, whether that's `docker` or `podman` and use it automatically for running Buildkit locally, or for outputting images locally resulting from the build.

Please note that rootful podman is required. Rootless podman is not supported.

**VERSION is now mandatory**

The `VERSION` command
is now required for all Earthfiles, and an error will occur if it is missing. If you are not ready to update your
Earthfiles to use 0.7 (or 0.6), you can declare `VERSION 0.5` to continue to use your Earthfiles.

**.env file is no longer used for `ARG` or secrets**

The `.env` file will only be used to automatically export environment variables, which can be used to configure earthly command line flags.
As a result, values will no longer be propagated to Earthfile `ARG`s or `RUN --secret=...` commands.

Instead if you want build arguments or secrets automatically passed into earthly, they must be placed in `.arg` or `.secret` files respectively.

Note that this is a **backwards incompatible** change and will apply to all Earthfiles (regardless of the defined `VERSION` value).

**Pushing no longer requires everything else to succeed**

The behavior of the `--push` mode has changed in `VERSION 0.7` and is backwards incompatible with `VERSION 0.6`. Previously, `--push` commands would only execute if all other commands had succeeded. This precondition is no longer enforced, to allow for more flexible push ordering via the new `WAIT` clause. To achieve the behavior of the previous `--push` mode, you need to wrap any pre-required commands in a `WAIT` clause. For example, to push an image only if tests have passed, you would do the following:

```Earthfile
test-and-push:
  WAIT
    BUILD +test
  END
  BUILD +my-image
my-image:
  ...
  SAVE IMAGE --push my-org/my-image:latest
```

This type of behavior is useful in order to have better control over the order of push operations. For example, you may want to push an image to a registry, followed by a deployment that uses the newly pushed image. Here is how this might look like:

```Earthfile
push-and-deploy:
  ...
  WAIT
    BUILD +my-image
  END
  RUN --push ./deploy.sh my-org/my-image:latest
my-image:
  ...
  SAVE IMAGE --push my-org/my-image:latest
```

Where `./deploy.sh` is custom deployment script instructing a production environment to start using the image that was just pushed.

**Promoting experimental features**

This version promotes a number of features that have been previously in Experimental and Beta status. To make use of
the features in this version you need to declare `VERSION 0.7` at the top of your Earthfile.

Declaring `VERSION 0.7` is equivalent to

```
VERSION \
  --check-duplicate-images \
  --earthly-git-author-args \
  --earthly-locally-arg \
  --earthly-version-arg \
  --explicit-global \
  --new-platform \
  --no-tar-build-output \
  --save-artifact-keep-own \
  --shell-out-anywhere \
  --use-cache-command \
  --use-chmod \
  --use-copy-link \
  --use-host-command \
  --use-no-manifest-list \
  --use-pipelines \
  --use-project-secrets \
  --wait-block \
  0.6
```

For more information on the individual Earthfile feature flags see the [Earthfile version-specific features page](https://docs.earthly.dev/docs/earthfile/features).

### Changed

- The behavior of the `--push` mode has changed in a backwards incompatible manner. Previously, `--push` commands would only execute if all other commands had succeeded. This precondition is no longer enforced, allowing push commands to execute in the middle of the build now. Previously under `VERSION --wait-block 0.6`.
- `ARG`s declared in the base target do not automatically become global unless explicitly declared as such via `ARG --global`. Previously under `VERSION --explicit-global 0.6`.
- The Cloud-based secrets model is now project-based; it is not compatible with the older global secrets model. Earthfiles which are defined as `VERSION 0.5` or `VERSION 0.6` will continue to use the old global secrets namespace; however
  the earthly command line no longer supports accessing or modifying the global secrets. A new `earthly secrets migrate` command has been added to help transition the global-based secrets to the new project-based secrets. If you need to manage secrets from Earthly 0.6 without migrating to the new 0.7 secrets, please use an older Earthly binary.
- All `COPY` and `SAVE ARTIFACT` operations now use union filesystem merging for performing the `COPY`. This is similar to `COPY --link` in Dockerfiles, however in Earthly it is automatically enabled for all such operations. Previously under `VERSION --use-copy-link 0.6`.
- The platform logic has been improved to allow overriding the platform in situations where previously it was not possible. Additionally, the default platform is now the native platform of the runner, and not of the host running Earthly. This makes platforms work better in remote runner settings. Previously under `VERSION --new-platform 0.6`.
- Earthly will automatically shellout to determine the `$HOME` value when referenced [#2469](https://github.com/earthly/earthly/issues/2469)
- Improved error message when invalid shell variable name is configured for a secret. [#2478](https://github.com/earthly/earthly/issues/2478)
- The `--ci` flag no longer implies `--save-inline-cache` and `--use-inline-cache` since they were 100% CPU usage in some edge cases. These flags may still be explicitly enabled with `--ci`, but earthly will print a warning.
- `earthly ls` has been promoted from *experimental* to *beta* status.
- Setting a `VERSION` feature flag boolean to false (or any other value) will now raise an error; previously it was syntactically valid but had no effect.
- `SAVE ARTIFACT <path> AS LOCAL ...` when used under a `TRY` / `FINALLY` can fail to be fully transferred to the host when the `TRY` command fails (resulting in an partially transferred file); an underflow can still occur, and is now detected and will not export the partial file. [2452](https://github.com/earthly/earthly/issues/2452)
- The `--keep-own` flag for `SAVE ARTIFACT` is now applied by default; note that `COPY --keep-own` must still be used in order to keep ownership
- Values from the `.env` file will no longer be propagated to Earthfile `ARG`s or `RUN --secret=...` commands; instead values must be placed in `.arg` or `.secret` files respectively. Note that this is a backwards incompatible change and will apply to all Earthfiles (regardless of the defined `VERSION` value). [#1736](https://github.com/earthly/earthly/issues/1736)
- Some particularly obtuse syntax errors now have hints added to help clarify what the expected syntax might be. [#2656](https://github.com/earthly/earthly/issues/2656)


### Added

- The commands `PIPELINE` and `TRIGGER` have been introduced for defining Earthly CI pipelines. Previously under `VERSION --use-pipelines 0.6`.
- The clause `WAIT` is now generally available. The `WAIT` clause allows controlling of build order for operations that require it. This allows use-cases such as pushing images to a registry, followed by infrastructure changes that use the newly pushed images. Previously under `VERSION --wait-block 0.6`.
- The command `CACHE` is now generally available. The `CACHE` command allows declaring a cache mount that can be used by any `RUN` command in the target, and also persists in the final image of the target (contents available when used via `FROM`). Previously under `VERSION --use-cache-command 0.6`.
- The command `HOST` is now generally available. The `HOST` command allows declaring an `/etc/hosts` entry. Previously under `VERSION --use-host-command 0.6`.
- New ARG `EARTHLY_GIT_COMMIT_AUTHOR_TIMESTAMP` will contain the author timestamp of the current git commit. [#2462](https://github.com/earthly/earthly/pull/2462)
- New ARGs `EARTHLY_VERSION` and `EARTHLY_BUILD_SHA` contain the version of Earthly and the git sha of Earthly itself, respectively.
- It is now possible to execute shell commands as part of any command that allows using variables. For example `VOLUME $(cat /volume-name.txt)`. Previously under `VERSION --shell-out-anywhere 0.6`.
- Allow custom image to be used for git operations. [#2027](https://github.com/earthly/earthly/issues/2027)
- Earthly now checks for duplicate image names when performing image outputs. Previously under `VERSION --check-duplicate-images 0.6`.
- `SAVE IMAGE --no-manifest-list` allows outputting images of a different platform than the default one, but without the manifest list. This is useful for outputting images for platforms that do not support manifest lists, such as AWS Lambda. Previously under `VERSION --use-no-manifest-list 0.6`.
- `COPY --chmod <mode>` allows setting the permissions of the copied files. Previously under `VERSION --use-chmod 0.6`.
- The new ARG `EARTHLY_LOCALLY` indicates whether the current target is executed in a `LOCALLY` context. Previously under `VERSION --earthly-locally-arg 0.6`.
- The new ARGs `EARTHLY_GIT_AUTHOR` and `EARTHLY_GIT_CO_AUTHORS` contain the author and co-authors of the current git commit, respectively. Previously under `VERSION --earthly-git-author-args 0.6`.
- `earthly doc [projectRef[+targetRef]]` is a new subcommand in *beta* status.  It will parse and output documentation comments on targets.
- Ability to store docker registry credentials in cloud secrets and corresponding `earthly registry setup|list|remove` commands; credentials can be associated with either your user or project.
- New satellite commands for enabling auto-upgrades and forcing a manual upgrade.

### Fixed

- Support for saving files larger than 64kB on failure within a `TRY/FINALLY` block. [#2452](https://github.com/earthly/earthly/issues/2452)
- Fixed race condition where `SAVE IMAGE` or `SAVE ARTIFACT AS LOCAL` commands were not always performed when contained in a target that was referenced by both a `FROM` (or `COPY`) and a `BUILD` command within the context of a `WAIT`/`END` block. [#2237](https://github.com/earthly/earthly/issues/2218)
- `WORKDIR` is lost when `--use-copy-link` feature is enabled with `GIT CLONE` or `COPY --keep-own` commands. Note that `--use-copy-link` is enabled by default in `VERSION 0.7`. [#2544](https://github.com/earthly/earthly/issues/2544)
- The `CACHE` command did not work when used inside a `WITH DOCKER` block. [#2549](https://github.com/earthly/earthly/issues/2549)
- The `--platform` argument is no longer passed to docker or podman, which caused podman to always pull the buildkit image even when it already existed locally. [#2511](https://github.com/earthly/earthly/issues/2511), [#2566](https://github.com/earthly/earthly/issues/2566)
- Fixed missing inline cache export; note that inline cache exports **do not** work when used within a `WAIT` / `END` block, this is a known current limitation. [#2178](https://github.com/earthly/earthly/issues/2178)
- Indentation in the base Earthfile target would cause a panic (when no other targets existed); now a syntax error is returned. [#2603](https://github.com/earthly/earthly/issues/2603)

## v0.7.0-rc2 - 2023-02-01

The documentation for this version is available at the [Earthly 0.7 documentation page](https://docs.earthly.dev/v/earthly-0.7/).

**Earthly CI**

Earthly 0.7 is the first version compatible with Earthly CI.

Earthly 0.7 introduces the new keywords `PIPELINE` and `TRIGGER` to help define Earthly CI pipelines.

```
my-pipeline:
    PIPELINE --push
    TRIGGER push main
    TRIGGER pr main
    BUILD +my-target
```

For more information on how to use `PIPELINE` and `TRIGGER`, please see the [reference documentation](https://docs.earthly.dev/v/earthly-0.7/docs/earthfile#pipeline-beta).

**Podman support**

Podman support has now been promoted out of *beta* status and is generally available in 0.7. Earthly will automatically detect the container frontend, whether that's `docker` or `podman` and use it automatically for running Buildkit locally, or for outputting images locally resulting from the build.

Please note that rootful podman is required. Rootless podman is not supported.

**VERSION is now mandatory**

The `VERSION` command
is now required for all Earthfiles, and an error will occur if it is missing. If you are not ready to update your
Earthfiles to use 0.7 (or 0.6), you can declare `VERSION 0.5` to continue to use your Earthfiles.

**Pushing no longer requires everything else to succeed**

The behavior of the `--push` mode has changed in `VERSION 0.7` and is backwards incompatible with `VERSION 0.6`. Previously, `--push` commands would only execute if all other commands had succeeded. This precondition is no longer enforced, to allow for more flexible push ordering via the new `WAIT` clause. To achieve the behavior of the previous `--push` mode, you need to wrap any pre-required commands in a `WAIT` clause. For example, to push an image only if tests have passed, you would do the following:

```Earthfile
test-and-push:
  WAIT
    BUILD +test
  END
  BUILD +my-image
my-image:
  ...
  SAVE IMAGE --push my-org/my-image:latest
```

This type of behavior is useful in order to have better control over the order of push operations. For example, you may want to push an image to a registry, followed by a deployment that uses the newly pushed image. Here is how this might look like:

```Earthfile
push-and-deploy:
  ...
  WAIT
    BUILD +my-image
  END
  RUN --push ./deploy.sh my-org/my-image:latest
my-image:
  ...
  SAVE IMAGE --push my-org/my-image:latest
```

Where `./deploy.sh` is custom deployment script instructing a production environment to start using the image that was just pushed.

**Promoting experimental features**

This version promotes a number of features that have been previously in Experimental and Beta status. To make use of
the features in this version you need to declare `VERSION 0.7` at the top of your Earthfile.

Declaring `VERSION 0.7` is equivalent to

```
VERSION \
  --check-duplicate-images \
  --earthly-git-author-args \
  --earthly-locally-arg \
  --earthly-version-arg \
  --explicit-global \
  --new-platform \
  --no-tar-build-output \
  --save-artifact-keep-own \
  --shell-out-anywhere \
  --use-cache-command \
  --use-chmod \
  --use-copy-link \
  --use-host-command \
  --use-no-manifest-list \
  --use-pipelines \
  --use-project-secrets \
  --wait-block \
  0.6
```

For more information on the individual Earthfile feature flags see the [Earthfile version-specific features page](https://docs.earthly.dev/docs/earthfile/features).

### Changed

- The behavior of the `--push` mode has changed in a backwards incompatible manner. Previously, `--push` commands would only execute if all other commands had succeeded. This precondition is no longer enforced, allowing push commands to execute in the middle of the build now. Previously under `VERSION --wait-block 0.6`.
- `ARG`s declared in the base target do not automatically become global unless explicitly declared as such via `ARG --global`. Previously under `VERSION --explicit-global 0.6`.
- The Cloud-based secrets model is now project-based; it is not compatible with the older global secrets model. Earthfiles which are defined as `VERSION 0.5` or `VERSION 0.6` will continue to use the old global secrets namespace; however
  the earthly command line no longer supports accessing or modifying the global secrets. A new `earthly secrets migrate` command has been added to help transition the global-based secrets to the new project-based secrets. If you need to manage secrets from Earthly 0.6 without migrating to the new 0.7 secrets, please use an older Earthly binary.
- All `COPY` and `SAVE ARTIFACT` operations now use union filesystem merging for performing the `COPY`. This is similar to `COPY --link` in Dockerfiles, however in Earthly it is automatically enabled for all such operations. Previously under `VERSION --use-copy-link 0.6`.
- The platform logic has been improved to allow overriding the platform in situations where previously it was not possible. Additionally, the default platform is now the native platform of the runner, and not of the host running Earthly. This makes platforms work better in remote runner settings. Previously under `VERSION --new-platform 0.6`.
- Earthly will automatically shellout to determine the `$HOME` value when referenced [#2469](https://github.com/earthly/earthly/issues/2469)
- Improved error message when invalid shell variable name is configured for a secret. [#2478](https://github.com/earthly/earthly/issues/2478)
- The `--ci` flag no longer implies `--save-inline-cache` and `--use-inline-cache` since they were 100% CPU usage in some edge cases. These flags may still be explicitly enabled with `--ci`, but earthly will print a warning.
- `earthly ls` has been promoted from *experimental* to *beta* status.
- Setting a `VERSION` feature flag boolean to false (or any other value) will now raise an error; previously it was syntactically valid but had no effect.
- `SAVE ARTIFACT <path> AS LOCAL ...` when used under a `TRY` / `FINALLY` can fail to be fully transferred to the host when the `TRY` command fails (resulting in an partially transferred file); an underflow can still occur, and is now detected and will not export the partial file. [2452](https://github.com/earthly/earthly/issues/2452)
- The `--keep-own` flag for `SAVE ARTIFACT` is now applied by default; note that `COPY --keep-own` must still be used in order to keep ownership

### Added

- The commands `PIPELINE` and `TRIGGER` have been introduced for defining Earthly CI pipelines. Previously under `VERSION --use-pipelines 0.6`.
- The clause `WAIT` is now generally available. The `WAIT` clause allows controlling of build order for operations that require it. This allows use-cases such as pushing images to a registry, followed by infrastructure changes that use the newly pushed images. Previously under `VERSION --wait-block 0.6`.
- The command `CACHE` is now generally available. The `CACHE` command allows declaring a cache mount that can be used by any `RUN` command in the target, and also persists in the final image of the target (contents available when used via `FROM`). Previously under `VERSION --use-cache-command 0.6`.
- The command `HOST` is now generally available. The `HOST` command allows declaring an `/etc/hosts` entry. Previously under `VERSION --use-host-command 0.6`.
- New ARG `EARTHLY_GIT_COMMIT_AUTHOR_TIMESTAMP` will contain the author timestamp of the current git commit. [#2462](https://github.com/earthly/earthly/pull/2462)
- New ARGs `EARTHLY_VERSION` and `EARTHLY_BUILD_SHA` contain the version of Earthly and the git sha of Earthly itself, respectively.
- It is now possible to execute shell commands as part of any command that allows using variables. For example `VOLUME $(cat /volume-name.txt)`. Previously under `VERSION --shell-out-anywhere 0.6`.
- Allow custom image to be used for git operations. [#2027](https://github.com/earthly/earthly/issues/2027)
- Earthly now checks for duplicate image names when performing image outputs. Previously under `VERSION --check-duplicate-images 0.6`.
- `SAVE IMAGE --no-manifest-list` allows outputting images of a different platform than the default one, but without the manifest list. This is useful for outputting images for platforms that do not support manifest lists, such as AWS Lambda. Previously under `VERSION --use-no-manifest-list 0.6`.
- `COPY --chmod <mode>` allows setting the permissions of the copied files. Previously under `VERSION --use-chmod 0.6`.
- The new ARG `EARTHLY_LOCALLY` indicates whether the current target is executed in a `LOCALLY` context. Previously under `VERSION --earthly-locally-arg 0.6`.
- The new ARGs `EARTHLY_GIT_AUTHOR` and `EARTHLY_GIT_CO_AUTHORS` contain the author and co-authors of the current git commit, respectively. Previously under `VERSION --earthly-git-author-args 0.6`.
- `earthly doc [projectRef[+targetRef]]` is a new subcommand in *beta* status.  It will parse and output documentation comments on targets.
- Ability to store docker registry credentials in cloud secrets and corresponding `earthly registry login|list|logout` commands; credentials can be associated with either your user or project.
- New satellite commands for enabling auto-upgrades and forcing a manual upgrade.

### Fixed

- Support for saving files larger than 64kB on failure within a `TRY/FINALLY` block. [#2452](https://github.com/earthly/earthly/issues/2452)
- Fixed race condition where `SAVE IMAGE` or `SAVE ARTIFACT AS LOCAL` commands were not always performed when contained in a target that was referenced by both a `FROM` (or `COPY`) and a `BUILD` command within the context of a `WAIT`/`END` block. [#2237](https://github.com/earthly/earthly/issues/2218)
- `WORKDIR` is lost when `--use-copy-link` feature is enabled with `GIT CLONE` or `COPY --keep-own` commands. Note that `--use-copy-link` is enabled by default in `VERSION 0.7`. [#2544](https://github.com/earthly/earthly/issues/2544)
- The `CACHE` command did not work when used inside a `WITH DOCKER` block. [#2549](https://github.com/earthly/earthly/issues/2549)
- The `--platform` argument is no longer passed to docker or podman, which caused podman to always pull the buildkit image even when it already existed locally. [#2511](https://github.com/earthly/earthly/issues/2511), [#2566](https://github.com/earthly/earthly/issues/2566)
- Fixed missing inline cache export; note that inline cache exports **do not** work when used within a `WAIT` / `END` block, this is a known current limitation. [#2178](https://github.com/earthly/earthly/issues/2178)
- Indentation in the base Earthfile target would cause a panic (when no other targets existed); now a syntax error is returned. [#2603](https://github.com/earthly/earthly/issues/2603)


## v0.7.0-rc1 - 2023-01-18

This version promotes a number of features that have been previously in Experimental and Beta status. To make use of
the features in this version you need to declare `VERSION 0.7` at the top of your Earthfile. The `VERSION` command
is now required for all Earthfiles, and an error will occur if it is missing. If you are not ready to update your
Earthfiles to use 0.7 (or 0.6), you can declare `VERSION 0.5` to continue to use your Earthfiles.

Declaring `VERSION 0.7` is equivalent to

```
VERSION \
  --explicit-global \
  --check-duplicate-images \
  --earthly-version-arg \
  --use-cache-command \
  --use-host-command \
  --use-copy-link \
  --new-platform \
  --no-tar-build-output \
  --use-no-manifest-list \
  --use-chmod \
  --shell-out-anywhere \
  --earthly-locally-arg \
  --use-project-secrets \
  --use-pipelines \
  --earthly-git-author-args \
  0.6
```

For more information on the individual Earthfile feature flags see the [Earthfile version-specific features page](https://docs.earthly.dev/docs/earthfile/features).

### Changed

- The Cloud-based secrets model is now project-based; it is not compatible with the older global secrets model. Earthfiles which are defined as `VERSION 0.5` or `VERSION 0.6` will continue to use the old global secrets namespace; however
  the earthly command line no longer supports accessing or modifying the global secrets. A new `earthly secrets migrate` command has been added to help transition the global-based secrets to the new project-based secrets.
- Earthly will automatically shellout to determine the `$HOME` value when referenced; this requires the `--shell-out-anywhere` feature flag. [#2469](https://github.com/earthly/earthly/issues/2469)
- Improved error message when invalid shell variable name is configured for a secret. [#2478](https://github.com/earthly/earthly/issues/2478)
- The `--ci` flag no longer implies `--save-inline-cache` and `--use-inline-cache` since they were 100% CPU usage in some edge cases. These flags may still be explicitly enabled with `--ci`, but earthly will print a warning.

### Added

- New ARG `EARTHLY_GIT_COMMIT_AUTHOR_TIMESTAMP` will contain the author timestamp of the current git commit, this ARG must be enabled with the `VERSION --git-commit-author-timestamp` feature flag. [#2462](https://github.com/earthly/earthly/pull/2462)
- Allow custom image to be used for git opperations. [#2027](https://github.com/earthly/earthly/issues/2027)

### Fixed

- Support for saving files larger than 64kB on failure within a `TRY/FINALLY` block. [#2452](https://github.com/earthly/earthly/issues/2452)
- Fixed race condition where `SAVE IMAGE` or `SAVE ARTIFACT AS LOCAL` commands were not always performed when contained in a target that was referenced by both a `FROM` (or `COPY`) and a `BUILD` command within the context of a `WAIT`/`END` block. [#2237](https://github.com/earthly/earthly/issues/2218)
- `WORKDIR` is lost when `--use-copy-link` feature is enabled with `GIT CLONE` or `COPY --keep-own` commands. [#2544](https://github.com/earthly/earthly/issues/2544)
- The `CACHE` command did not work when used inside a `WITH DOCKER` block. [#2549](https://github.com/earthly/earthly/issues/2549)
- The `--platform` argument is no longer passed to docker or podman, which caused podman to always pull the buildkit image even when it already existed locally. [#2511](https://github.com/earthly/earthly/issues/2511), [#2566](https://github.com/earthly/earthly/issues/2566)

## v0.6.30 - 2022-11-22

### Added

- Added support for a custom `.netrc` file path using the standard `NETRC` environmental variable. [#2426](https://github.com/earthly/earthly/pull/2426)
- Ability to run multiple Earthly installations at a time via `EARTHLY_INSTALLATION_NAME` environment variable, or the `--installation-name` CLI flag. The installation name defaults to `earthly` if not specified. Different installations use different configurations, different buildkit Daemons, different cache volumes, and different ports.
- New `EARTHLY_CI` builtin arg, which is set to `true` when earthly is run with the `--ci` flag, this ARG must be enabled with the `VERSION --ci-arg` feature flag. [#2398](https://github.com/earthly/earthly/pull/2398)

### Changed

- Updated buildkit to include changes up to [a5263dd0f990a3fe17b67e0002b76bfd1f5b433d](https://github.com/moby/buildkit/commit/a5263dd0f990a3fe17b67e0002b76bfd1f5b433d), which includes a change to speed-up buildkit startup time.
- The Earthly Docker image works better for cases where a buildkit instance is not needed. The image now works without `--privileged` when using `NO_BUILDKIT=1`, and additionally, the image can also use `/var/run/docker.sock` or `DOCKER_HOST` for the buildkit daemon.

### Fixed

- Fixed Earthly on Mac would randomly hang on `1. Init` if Earthly was installed from Homebrew or the Earthly homebrew tap. [#2247](https://github.com/earthly/earthly/issues/2247)
- Only referenced ARGs from .env are displayed on failures, this prevents secrets contained in .env from being displayed. [#1736](https://github.com/earthly/earthly/issues/1736)
- Earthly now correctly detects if Podman is running but is under the disguise of the Docker CLI.
- Improved performance when copying files. Fully-cached builds are now dramatically faster as a result. [#2049](https://github.com/earthly/earthly/issues/2049)
- Fixed `--shell-out-anywhere` bug where inner quotes were incorrectly removed. [#2340](https://github.com/earthly/earthly/issues/2340)

## v0.6.29 - 2022-11-07

### Added

- Cache mounts sharing mode can now be specified via `RUN --mount type=cache,sharing=shared` via `CACHE --sharing=shared`. Allowed values are `locked` (default - lock concurrent acccess to the cache), `shared` (allow concurrent access) and `private` (create a new empty cache on concurrent access).

### Changed

- Increases the cache limit for local and git sources from 10% to 50% to support copying large files (e.g. binary assets).
- The default cache mount sharing mode is now `locked` instead of `shared`. This means that if you have multiple builds running concurrently, they will block on each other to gain access to the cache mount. If you want to share the cache as it was shared in previous version of Earthly, you can use `RUN --mount type=cache,sharing=shared` or `CACHE --sharing=shared`.

### Fixed

- `CACHE` command was not being correctly used in `IF`, `FOR`, `ARG` and other commands. [#2330](https://github.com/earthly/earthly/issues/2330)
- Fixed buildkit gckeepstorage config value which was was set to 1000 times larger than the cache size, now it is set to the cache size.
- Fixed Earthly not detecting the correct image digest for some images loaded in `WITH DOCKER --load` and causing cache not to be bust correctly. [#2337](https://github.com/earthly/earthly/issues/2337) and [#2288](https://github.com/earthly/earthly/issues/2288)

## v0.6.28 - 2022-10-26

### Added
- A summary of context file transfers is now displayed every 15 seconds.
- Satellite wake command, which can force a satellite to wake up (useful for calling inspect or other non-build related commands).

### Changed
- `WITH DOCKER` merging of user specific `/etc/docker/daemon.json` settings data now applies to arrays (previously only dictionaries were supported).
- A final warning will be displayed if earthly is terminated due to a interrupt signal (ctrl-c).

### Changed
- Updated buildkit to include changes up to [c717d6aa7543d4b83395e0552ef2eb311f563aab](https://github.com/moby/buildkit/commit/c717d6aa7543d4b83395e0552ef2eb311f563aab)

## v0.6.27 - 2022-10-17

### Changed
- Support for all ssh-based key types (e.g. ssh-ed25519), and not only ssh-rsa. [#1783](https://github.com/earthly/earthly/issues/1783)

### Fixed
- Unable to specify public key to add via the command-line, e.g. running `earthly account add-key <key>` ignored the key and fell back to an interactive prompt.
- `GIT CLONE` command was ignoring the `WORK DIR` command when `--use-copy-link` feature was set.

## v0.6.26 - 2022-10-13

### Added

- Build failures now show the file and line number of the failing command
- Introduced `EARTHLY_GIT_AUTHOR` and `EARTHLY_GIT_CO_AUTHORS` ARGS

### Fixed

- Some network operations were being incorrectly executed with a timeout of 0.
- Upon `earthly ls` failure it will display the failure reason

### Changed

- Loading Docker images as part of `WITH DOCKER` is now faster through the use of an embedded registry in Buildkit. This functionality was previously hidden (`VERSION --use-registry-for-with-docker`) and was only auto-enabled for Earthly Satellite users. It is now enabled by default for all builds. [#1268](https://github.com/earthly/earthly/issues/1268)

### Changed

- `VERSION` command is now required.

## v0.6.25 - 2022-10-04

### Fixed

- Fixed outputting images with long names [#2053](https://github.com/earthly/earthly/issues/2053)
- Fixed buildkit connection timing out occasionally [#2229](https://github.com/earthly/earthly/issues/2229)
- Cache size was incorrectly displayed (magnitude of 1024 higher)

## v0.6.24 - 2022-09-22

### Added

- The `earthly org invite` command now has the ability to invite multiple email addresses at once.
- Experimental support for `TRY/FINALLY`, which allows saving artifacts upon failure. [#988](https://github.com/earthly/earthly/issues/988), [#587](https://github.com/earthly/earthly/issues/587).
  Not that this is only a partial implementation, and only accepts a *single* RUN command in the `TRY`, and only `SAVE ARTIFACT` commands in the `FINALLY` block.
- Ability to enable specific satellite features via cli flags, e.g. the new experimental sleep feature can be enabled with
  `earthly satellite launch --feature-flags satellite-sleep my-satellite`.

### Changed

- Bootstrapping zsh autocompletion will first attempt to install under `/usr/local/share/zsh/site-functions`, and will now
  fallback to `/usr/share/zsh/site-functions`.
- The `earthly preview org` command has been promoted to GA, and is now available under `earthly org`.
- `earthly sat select` with no arguments now prints the current satellite and the usage text.
- The interactive debugger now connects over the buildkit session connection rather than an unencrypted tcp connection; this makes it possible
  to use the interactive debugger with remote buildkit instances.

### Fixed

- Fixed Earthly failing when using a remote docker host from a machine with an incompatible architecture. [#1895](https://github.com/earthly/earthly/issues/1895)
- Earthly will no longer race with itself when starting up buildkit. [#2194](https://github.com/earthly/earthly/issues/2194)
- The error reported when failing to initiate a connection to buildkit has been reworded to account for the remote buildkit/satellite case too.
- Errors related to parsing `VERSION` feature flags will no longer be displayed during auto-completion.

## v0.6.23 - 2022-09-06

### Fixed

- Using `--remote-cache` on a target that contains only `BUILD` instructions caused a hang. [#1945](https://github.com/earthly/earthly/issues/1945)
- Fixed WAIT/END related bug which prevent `WITH DOCKER --load` from building referenced target.
- Images and artifacts which are output (or pushed), are now displayed in the final earthly output.
- `ssh: parse error in message type 27` error when using OpenSSH 8.9; fixed by upstream in [golang/go#51689](https://github.com/golang/go/issues/51689).

### Changed

- Removed warning stating that `WAIT/END code is experimental and may be incomplete` -- it is still experimental; however, it now has a higher degree
  of test-coverage. It can be enabled with `VERSION --wait-block 0.6`.
- A warning is now displayed during exporting a multi-platform image to the local host if no platform is found that matches the host's platform type.
- Reduced verbosity of `To enable pushing use earthly --push` message.

## v0.6.22 - 2022-08-19

### Added

- `--cache-from` earthly flag, which allows defining multiple ordered caches. [#1693](https://github.com/earthly/earthly/issues/1693)
- WAIT/END support for saving artifacts to local host.
- WAIT/END support for `RUN --push` commands.

### Fixed

- Updated `EXPOSE` parsing to accept (and ignore) host IP prefix, as well as expose udp ports; this should be fully-compatible with dockerfile's format. [#1986](https://github.com/earthly/earthly/issues/1986)
- The earthly-buildkit container is now only initialized when required.

### Changed

- The earthly-buildkit container is now only initialized when required.

## v0.6.21 - 2022-08-04

### Added

- `EARTHLY_LOCALLY` builtin arg which is set to `true` or `false` when executing locally or within a container, respectively. This ARG must be enabled with
  the `VERSION --earthly-locally-arg` feature flag.

### Fixed

- Fixed an incompatibility with older versions of remote BuildKits and Satellites, which was resulting in Earthly crashing.
- Fixed `WITH DOCKER` not loading correctly when the image name contained a port number under `VERSION --use-registry-for-with-docker`. [#2071](https://github.com/earthly/earthly/issues/2071)
- Race condition in WAIT / END block, which prevented waiting on some BUILD commands.

### Changed

- Added a deprecation warning for secrets using a `+secrets/` prefix. Support for this prefix will be removed in a future release.
- per-file stat transfers are now logged when running under `--debug` mode.

## v0.6.20 - 2022-07-18

### Changed

- Updated buildkit to include changes up to 12cfc87450c8d4fc31c8c0a09981e4c3fb3e4d9f

### Added

- Adding support for saving artifact from `--interactive-keep`. [#1980](https://github.com/earthly/earthly/issues/1980)
- New `EARTHLY_PUSH` builtin arg, which is set to `true` when earthly is run with the `--push` flag, and the argument
  is referenced under the direct target, or a target which is indirectly referenced via a `BUILD` command; otherwise
  it will be set to `false`. The value mimics when a `RUN --push` command is executed. This feature must be enabled with
  `VERSION --wait-block 0.6`.

### Fixed

- Fixed `context.Canceled` being reported as the error in some builds instead of the root cause. [#1991](https://github.com/earthly/earthly/issues/1991)
- Improved cache use of `WITH DOCKER` command.
- The `earthly/earthly` docker image is now also built for arm64 (in addition to amd64).

## v0.6.19 - 2022-06-29

### Fixed

- Fixed retagging of images that are made available via the `WITH DOCKER` command when the `--use-registry-for-with-docker` feature is enabled.
- Fixed a bug where `earthly --version` would display unknown on some versions of Windows.

## v0.6.18 - 2022-06-27

### Fixed

- `sh: write error: Resource busy` error caused by running the earthly/earthly docker image on a cgroups2-enabled host. [#1934](https://github.com/earthly/earthly/issues/1934)

## v0.6.17 - 2022-06-20

### Added

- Additional debug information for failure during dind cleanup.

## v0.6.16 - 2022-06-17

### Changed

- Custom `secret_provider` is now called with user's env variables.
- Additional args can be passed to `secret_provider`, e.g. `secret_provider: my-password-manager --db=$HOME/path/to/secrets.db`
- Local registry is enabled by default in the earthly-buildkit container.

## v0.6.15 - 2022-06-02

### Changed

- Switch to MPL-2.0 license. [Announcement](https://earthly.dev/blog/earthly-open-source)

### Added

- Experimental support for Docker registry based image creation and transfer `WITH DOCKER` loads and pulls. Enable with the `VERSION --use-registry-for-with-docker` flag.
- Git config options for non-standard port and path prefix; these options are incompatible with a custom git substitution regex.
- Experimental WAIT / END blocks, to allow for finer grain of control between pushing images and running commands.
- Improved ARG error messages to include the ARG name associated with the error.

### Fixed

- Panic when running earthly --version under some versions of Windows
- Removed duplicate git commit hash from earthly --version output string (when running dev versions of earthly)
- Garbled auto-completion when using Earthfiles without a VERSION command (or with other warnings) [#1837](https://github.com/earthly/earthly/issues/1837).
- Masking of cgroups for podman support.

## v0.6.14 - 2022-04-11

### Added

- Experimental support for `SAVE IMAGE --no-manifest-list`. This option disables creating a multi-platform manifest list for the image, even if the image is created with a non-default platform. This allows the user to create non-native images (e.g. amd64 image on an M1 laptop) that are still compatible with AWS lambda. To enable this feature, please use `VERSION --use-no-manifest-list 0.6`. [#1802](https://github.com/earthly/earthly/pull/1802)
- Introduced Experimental support for `--chmod` flag in `COPY`. To enable this feature, please use `VERSION --use-chmod 0.6`. [#1817](https://github.com/earthly/earthly/pull/1817)
- Experimental `secret_provider` config option allows users to provide a script which returns secrets. [#1808](https://github.com/earthly/earthly/issues/1808)
- `/etc/ssh/ssh_known_hosts` are now passed to buildkit. [#1769](https://github.com/earthly/earthly/issues/1769)

### Fixed

- Targets with the same `CACHE` commands incorrectly shared cached contents. [#1805](https://github.com/earthly/earthly/issues/1805)
- Sometimes local outputs and pushes are skipped mistakenly when a target is referenced both via `FROM` and via `BUILD` [#1823](https://github.com/earthly/earthly/issues/1823)
- `GIT CLONE` failure (`makeCloneURL does not support gitMatcher substitution`) when used with a self-hosted git repo that was configured under `~/.earthly/config.yml`  [#1757](https://github.com/earthly/earthly/issues/1757)

## v0.6.13 - 2022-03-30

### Added

- Earthly now warns when encountering Earthfiles with no `VERSION` specified. In the future, the `VERSION` command will be mandatory. [#1775](https://github.com/earthly/earthly/pull/1775)

### Changed

- `WITH DOCKER` now merges changes into `/etc/docker/daemon.json` rather than overwriting the entire file; this change introduces `jq` as a dependency, which will
  be auto-installed if missing.

### Fixed

- The `COPY` command, when used with `LOCALLY` was incorrectly ignoring the `WORKDIR` value. [#1792](https://github.com/earthly/earthly/issues/1792)
- The `--shell-out-anywhere` feature introduced a bug which interfered with asynchronous builds. [#1785](https://github.com/earthly/earthly/issues/1785)
- `EARTHLY_GIT_SHORT_HASH` was not set when building a remotely-referenced target. [#1787](https://github.com/earthly/earthly/issues/1787)

## v0.6.12 - 2022-03-23

### Changed

- A more obvious error is printed if `WITH DOCKER` starts non-natively. This is not supported and it wasn't obvious before.
- `WITH DOCKER` will keep any settings pre-applied in `/etc/docker/daemon.json` rather than overwriting them.

### Added

- The feature flag `--exec-after-build` has been enabled retroactively for `VERSION 0.5`. This speeds up large builds by 15-20%.
- The feature flag `--parallel-load` has been enabled for every `VERSION`. This speeds up by parallelizing targets built for loading via `WITH DOCKER --load`.
- `VERSION 0.0` is now permitted, however it is only meant for Earthly internal debugging purposes. `VERSION 0.0` disables all feature flags.
- A new experimental mode in which `--platform` operates. To enable these features in your builds, set `VERSION --new-platform 0.6`:
  - There is now a distinction between **user** platform and **native** platform. The user platform is the platform of the user running Earthly, while the native platform is the platform of the build worker (these can be different when using a remote buildkit)
  - New platform shorthands are provided: `--platform=native`, `--platform=user`.
  - New builtin args are available: `NATIVEPLATFORM`, `NATIVEOS`, `NATIVEARCH`, `NATIVEVARIANT` (these are the equivalent of the `USER*` and `TARGET*` platform args).
  - When no platform is provided, earthly will default to the **native** platform
  - Additionally, earthly now default to native platform for internal operations too (copy operations, git clones etc)
  - Earthly now allows changing the platform in the middle of a target (`FROM --platform` is not a contradiction anymore). There is a distinction between the "input" platform of a target (the platform the caller passes in) vs the "output" platform (the platform that ends up being the final platform of the image). These can be different if the caller passes `BUILD --platform=something +target`, but the target starts with `FROM --platform=otherthing ...`.
- Ability to shell-out in any Earthly command, (e.g. `SAVE IMAGE myimage:$(cat version)`), as well as in the middle of ARG strings. To enable this feature, use `VERSION --shell-out-anywhere 0.6`.

### Fixed

- An experimental fix for duplicate output when building images that are loaded via `WITH DOCKER --load`. This can be enabled via `VERSION --no-tar-build-output 0.6`.

## v0.6.11 - 2022-03-17

### Added

- An experimental feature whereby `WITH DOCKER` parallelizes building of the
  images to be loaded has been added. To enable this feature use
  `VERSION --parallel-load 0.6`. [#1725](https://github.com/earthly/earthly/pull/1725)
- Added `cache_size_pct` config option to allow specifying cache size as a percentage of disk space.

### Fixed

- Fixed a duplicate build issue when using `IF` together with `WITH DOCKER` [#1724](https://github.com/earthly/earthly/issues/1724)
- Fixed a bug where `BUILD --platform=$ARG` did not expand correctly
- Fixed issue preventing use of `WITH DOCKER` with docker systemd-based images such as `kind`, when used under hosts with cgroups v2.

## v0.6.10 - 2022-03-03

### Changed

- reverted zeroing of mtime change that was introduced in v0.6.9; this restores the behavior of setting modification time to `2020-04-16T12:00`. [#1712](https://github.com/earthly/earthly/issues/1712)

## v0.6.9 - 2022-03-02

### Changed

- Log sharing is enabled by default for logged in users, it can be disabled with `earthly config global.disable_log_sharing true`.
- `SAVE ARTIFACT ... AS LOCAL` now sets mtime of output artifacts to the current time.

### Added

- Earthly is now 15-30% faster when executing large builds [#1589](https://github.com/earthly/earthly/issues/1589)
- Experimental `HOST` command, which can be used like this: `HOST <domain> <ip>` to add additional hosts during the execution of your build. To enable this feature, use `VERSION --use-host-command 0.6`. [#1168](https://github.com/earthly/earthly/issues/1168)

### Fixed

- Errors when using inline caching indicating `invalid layer index` [#1635](https://github.com/earthly/earthly/issues/1635)
- Podman can now use credentials from the default location [#1644](https://github.com/earthly/earthly/issues/1644)
- Podman can now use the local registry cache without modifying `registries.conf` [#1675](https://github.com/earthly/earthly/pull/1675)
- Podman can now use `WITH DOCKER --load` inside a target marked as `LOCALLY` [#1675](https://github.com/earthly/earthly/pull/1675)
- Interactive sessions should now work with rootless configurations that have no apparent external IP address [#1573](https://github.com/earthly/earthly/issues/1573), [#1689](https://github.com/earthly/earthly/pull/1689)
- On native Windows installations, Earthly properly detects the local git path when it's available [#1663](https://github.com/earthly/earthly/issues/1663)
- On native Windows installations, Earthly will properly identify targets in Earthfiles outside of the current directory using the `\` file separator  [#1663](https://github.com/earthly/earthly/issues/1663)
- On native Windows installations, Earthly will save local artifacts to directories using the `\` file separator [#1663](https://github.com/earthly/earthly/issues/1663)
- A parsing error, when using `WITH DOCKER --load` in conjunction with new-style
  build args. [#1696](https://github.com/earthly/earthly/issues/1696)
- `ENTRYPOINT` and `CMD` were not properly expanding args when used in shell mode.
- A race condition sometimes caused a `Canceled` error to be reported, instead of the real error that caused the build to fail

## v0.6.8 - 2022-02-16

### Fixed

- `RUN --interactive` command exit codes were being ignored.
- `RUN --ssh` command were failing to create `SSH_AUTH_SOCK` when run inside a `WITH DOCKER`. [#1672](https://github.com/earthly/earthly/issues/1672)

### Changed

- expanded help text for `earthly account register --help`.

## v0.6.7 - 2022-02-09

Log Sharing (experimental)

This version of Earthly includes an experimental log-sharing feature which will
upload build-logs to the cloud when enabled.

To enable this experimental feature, you must first sign up for an earthly account
by using the [`earthly account register`](https://docs.earthly.dev/docs/earthly-command#earthly-account-register)
command, or by visiting [https://ci.earthly.dev/](https://ci.earthly.dev/)

Once logged in, you must explicitly enable log-sharing by running:

    earthly config global.disable_log_sharing false

In a future version, log-sharing will be enabled by default for logged-in users; however, you will still be able to disable it, if needed.

When log-sharing is enabled, you will see a message such as

    Share your build log with this link: https://ci.earthly.dev/logs?logId=dc622821-9fe4-4a13-a1db-12680d73c442

as the last line of `earthly` output.

### Fixed

- `GIT CLONE` now works with annotated git tags. [#1571](https://github.com/earthly/earthly/issues/1571)
- `CACHE` command was not working for versions of earthly installed via homebrew.
- Autocompletion bug when directory has both an Earthfile and subdir containing an earthfile.
- Autocompletion bug when directory has two subdirectories where one is a prefix of the other.

### Changed

- `earthly account logout` raises an error when `EARTHLY_TOKEN` is set.

## v0.6.6 - 2022-01-26

### Added

- Ability to change mounted secret file mode. fixes [#1434](https://github.com/earthly/earthly/issues/1434)

### Changed

- Permission errors related to reading `~/.earthly/config.yml` and `.env` files are now treated as errors rather than silently ignored (and assuming the file does not exist).
- Speedup from pre-emptive execution of build steps prior to them being referenced in the build graph.

### Fixed

- earthly panic when running with `SUDO_USER` pointing to a user the current user did not have read/write permission; notably encountered when running under circleci.

### Removed

- Removed `--git-url-instead-of` flag, which has been replaced by `earthly config git ...`

## v0.6.5 - 2022-01-24

### Added

- Ability to load a different `.env` file via the `--env-file` flag.
- Added experimental feature than changes the ARGs defined in the `+base` target to be local, unless defined with a `--global` flag;
  To enable this feature use `VERSION --explicit-global 0.6`.

### Changed

- Updated buildkit to include changes up to 17c237d69a46d61653746c03bcbe6953014b41a5

### Fixed

- `failed to solve: image  is defined multiple times for the same default platform` errors. [#1594](https://github.com/earthly/earthly/issues/1594), [#1582](https://github.com/earthly/earthly/issues/1582)
- `failed to solve: image rmi after pull and retag: command failed: docker image rm ...: exit status 1: Error: No such image` errors. [#1590](https://github.com/earthly/earthly/issues/1590)

## v0.6.4 - 2022-01-17

### Fixed

- Duplicate execution occurring when using ARGs. [#1572](https://github.com/earthly/earthly/issues/1572), [#1582](https://github.com/earthly/earthly/issues/1582)
- Overriding builtin ARG value now displays an error (rather than silently ignoring it).

## v0.6.3 - 2022-01-12

### Changed

- Updated buildkit to contain changes up to `15fb1145afa48bf81fbce41634bdd36c02454f99` from `moby/master`.

### Added

- Experimental `CACHE` command can be used in Earthfiles to optimize the cache in projects that perform better with incremental changes. For example, a Maven
  project where `SNAPSHOT` dependencies are added frequently, an NPM project where `node_modules` change frequently, or programming languages using
  incremental compilers. [#1399](https://github.com/earthly/earthly/issues/1399)
- Config file entries can be deleted using a `--delete` flag (for example `earthly config global.conversion_parallelism --delete`). [#1449](https://github.com/earthly/earthly/issues/1449)
- Earthly now provides the following [builtin ARGs](https://docs.earthly.dev/docs/earthfile/builtin-args): `EARTHLY_VERSION` and `EARTHLY_BUILD_SHA`. These
  will be generally available in Earthly version 0.7+, however, they can be enabled earlier by using the `--earthly-version-arg`. [feature flag](https://docs.earthly.dev/docs/earthfile/features#feature-flags) [#1452](https://github.com/earthly/earthly/issues/1452)
- Config option to disable `known_host` checking for specific git hosts by setting `strict_host_key_checking ` to `false` under the `git` section of `earthly/config.yml` (defaults to `true`).
- Error check for using both `--interactive` and `--buildkit-host` (which are not currently supported together). [#1492](https://github.com/earthly/earthly/issues/1492)
- `earthly ls [<project-ref>]` to list Earthfile targets.

### Fixed

- Gracefully handle empty string `""` being provided as a value to `earthly config` commands. [#1449](https://github.com/earthly/earthly/issues/1449)
- `known_host` entries were being ignored when custom `pattern` and `substituted` git config options were used (commonly used for [self-hosted git repos](https://docs.earthly.dev/docs/guides/auth#self-hosted-and-private-git-repositories))
- Unable to connect to ssh server when `known_hosts` doesn't contain ssh-rsa host scan, but contains a different key-scan (e.g. `ecdsa-sha2-nistp256`, `ssh-ed25519`, etc).
- When git auth is set to ssh but no user is given, default to current user (similar to calling `ssh example.com` vs `ssh user@example.com`).

## v0.6.2 - 2021-12-01

### Fixed

- `unexpected non-relative path within git dir` bug when using case insensitive file systems [#1426](https://github.com/earthly/earthly/issues/1426)
- Unable to access private GitHub repos [#1421](https://github.com/earthly/earthly/issues/1421)

## v0.6.1 - 2021-11-29

### Fixed

- `BUILD` arguments containing a subshell (`$(...)`) were executed twice, and when `+base` target was empty would result errors such as `the first command has to be FROM, FROM DOCKERFILE, LOCALLY, ARG, BUILD or IMPORT` [#1448](https://github.com/earthly/earthly/issues/1448)
- TLS error (`transport: authentication handshake failed: remote error: tls: no application protocol`) when enabling buildkit mTLS  [#1439](https://github.com/earthly/earthly/issues/1439)
- Unable to save artifacts to local directory (`.`) [#1422](https://github.com/earthly/earthly/issues/1422)

## v0.6.0 - 2021-11-24

This version promotes a number of features that have been previously in Experimental and Beta status. To make use of the features in this version you need to declare `VERSION 0.6` at the top of your Earthfile. If a version is not declared, then Earthly's interpreter will assume `VERSION 0.5`.

If you are not ready to update your scripts to take advantage of `VERSION 0.6`, then you may upgrade Earthly anyway and your scripts should continue to work as before, provided that they either declare `VERSION 0.5` or they don't declare a version at all.

Declaring `VERSION 0.6` is equivalent to

```
VERSION \
  --use-copy-include-patterns \
  --referenced-save-only \
  --for-in \
  --require-force-for-unsafe-saves \
  --no-implicit-ignore \
  0.5
```

It is recommended to use `VERSION 0.6` instead as individual feature flags don't guarantee proper forwards-backwards compatibility. Note, however, that Earthly `0.5.*` is not able to run a `VERSION 0.6` Earthfile and will return an error.

For more information on the individual Earthfile feature flags see the [Earthfile version-specific features page](https://docs.earthly.dev/docs/earthfile/features).

### Changed

<!--changelog-parser-ignore-start-->
- What Earthly outputs locally has changed in a way that is not backwards compatible. For an artifact or an image to be produced locally it needs to be part of a `BUILD` chain (or be part of the target being directly built). Artifacts and images introduced through `FROM` or `COPY` are no longer output locally.

  To update existing scripts, you may issue a duplicate `BUILD` in addition to a `FROM` (or a `COPY`), should you wish for the referenced target to perform output.

  For example, the following script

  ```
  FROM +some-target
  COPY +another-target/my-artifact ./
  ```

  could become

  ```
  FROM +some-target
  BUILD +some-target
  COPY +another-target/my-artifact ./
  BUILD +another-target
  ```

  in order to produce the same outputs.

  For more details see [#896](https://github.com/earthly/earthly/issues/896).
- The syntax for passing build args has been changed.

  Earthly v0.5 (old way)

  ```
  FROM --build-arg NAME=john +some-target
  COPY --build-arg NAME=john +something/my-artifact ./
  WITH DOCKER --build-arg NAME=john --load +another-target
    ...
  END
  ```

  Earthly v0.6 (new way)

  ```
  FROM +some-target --NAME=john
  COPY (+something/my-artifact --NAME=john) ./
  WITH DOCKER --load (+another-target --NAME=john)
    ...
  END
  ```

  Passing build args on the command-line has also changed similarly:

  Earthly v0.5 (old way)

  ```
  earthly --build-arg NAME=john +some-target
  ```

  Earthly v0.6 (new way)

  ```
  earthly +some-target --NAME=john
  ```

  This change is part of the [UDC proposal #581](https://github.com/earthly/earthly/issues/581). The old way of passing args is deprecated and will be removed in a future version (however, it still works in 0.6).
<!--changelog-parser-ignore-end-->
- If a `SAVE ARTIFACT` is unsafe (writing to a directory outside of the Earthfile directory), it'll require the `--force` flag.
- `.earthlyignore` no longer includes any implicit entries like `Earthfile` or `.earthlyignore`. These will need to be specified explicitly. [#1294](https://github.com/earthly/earthly/issues/1294)
- Buildkit was updated to `d429b0b32606b5ea52e6be4a99b69d67b7c722b2`. This includes a number of bug fixes, including eliminating crashes due to `panic failed to get edge`.

### Added

- Earthly now performs local image outputs to the local Docker daemon through a built-in registry. This speeds up the process drastically as common layers no longer need to be transferred over [#500](https://github.com/earthly/earthly/issues/500).
- Earthly now enables additional parallelism to speed up certain operations that were previously serialized [#888](https://github.com/earthly/earthly/issues/888). Note that this setting was previously controlled by `--conversion-parallelism` flag or the `EARTHLY_CONVERSION_PARALLELISM` environment variable while in experimental stage. It has now been moved as part of the Earthly config and has been promoted to GA.
- `COPY` transfers are sped up as only the necessary files are sent over to BuildKit [#1062](https://github.com/earthly/earthly/issues/1062).
- [`WITH DOCKER`](https://docs.earthly.dev/docs/earthfile#with-docker) has been promoted to GA [#576](https://github.com/earthly/earthly/issues/576).
- [`FROM DOCKERFILE`](https://docs.earthly.dev/docs/earthfile#from-dockerfile) has been promoted to GA.
- [`LOCALLY`](https://docs.earthly.dev/docs/earthfile#locally) has been promoted to GA [#580](https://github.com/earthly/earthly/issues/580).
- [`RUN --interactive` and `RUN --interactive-keep`](https://docs.earthly.dev/docs/earthfile#run) have been promoted to GA [#693](https://github.com/earthly/earthly/issues/693).
- [`IF`](https://docs.earthly.dev/docs/earthfile#if) and [`FOR`](https://docs.earthly.dev/docs/earthfile#for) have been promoted to GA [#779](https://github.com/earthly/earthly/issues/779).
- Support for Apple Silicon M1 has been promoted to GA [#722](https://github.com/earthly/earthly/issues/722).
- [Multi-platform builds](https://docs.earthly.dev/docs/guides/multi-platform) have been promoted to GA [#536](https://github.com/earthly/earthly/issues/536).
- Mounting secrets as files have been promoted as GA [#579](https://github.com/earthly/earthly/issues/579).
- [`VERSION`](https://docs.earthly.dev/docs/earthfile#version) has been promoted to GA [#991](https://github.com/earthly/earthly/issues/991)
- [User-defined commands (UDCs)](https://docs.earthly.dev/docs/guides/udc) have been promoted to GA [#581](https://github.com/earthly/earthly/issues/581).
- Allow running `SAVE ARTIFACT` after `RUN --push` is now GA [#586](https://github.com/earthly/earthly/issues/586).
- `SAVE ARTIFACT --if-exists` and `COPY --if-exists` have been promoted to GA [#588](https://github.com/earthly/earthly/issues/588).
- [Shared cache](https://docs.earthly.dev/docs/guides/shared-cache) and `--ci` mode are now GA [#11](https://github.com/earthly/earthly/issues/11).
- New builtin args `USERPLATFORM`, `USEROS`, `USERARCH`, and `USERVARIANT` which represent the platform, OS, architecture, and processor variant of the system Earthly is being called from [#1251](https://github.com/earthly/earthly/pull/1251). Thanks to @akrantz01 for the contribution!
- Config option for buildkit's `max_parallelism` configuration. Use this to increase parallelism for faster builds or decrease parallelism when resources are constraint. The default is 20. [#1308](https://github.com/earthly/earthly/issues/1308)
- Support for required ARGs (`ARG --required foo`) [#904](https://github.com/earthly/earthly/issues/904). Thanks to @camerondurham for the contribution!
- Extended auto-completion to be build-arg aware. Typing `earthly +my-target --<tab><tab>` now prints possible build-args specific to `+my-target`. [#1330](https://github.com/earthly/earthly/pull/1330).
- The console output now has an improved structure [#1226](https://github.com/earthly/earthly/pull/1226).

### Fixed

- Eliminated some spurious warnings (`ReadDataPacket failed`, `Failed to connect to terminal`, `failed to read from stdin` and others) [#1241](https://github.com/earthly/earthly/pull/1241).
- Minor fixes related to the experimental Podman support [#1239](https://github.com/earthly/earthly/pull/1239).
- Improved some error messages related to frontend detection [#1250](https://github.com/earthly/earthly/pull/1250).
- Fixed Podman's ability to load OCI images [#1287](https://github.com/earthly/earthly/pull/1287).
- Fixed homebrew installation on macOS 12. [#1370](https://github.com/earthly/earthly/pull/1370), [homebrew/earthly#13](https://github.com/earthly/homebrew-earthly/pull/13)
- `failed due to failed to autodetect a supported frontend` errors will now include underlying reason for failure
- Cache export was not honoring `EARTHLY_MAX_REMOTE_CACHE` setting.
- Buildkit logs were not being sent to `earthly-buildkitd` container's output.
- kind required permissions were not available in earthly-buildkitd.

## v0.6.0-rc3 - 2021-11-15

### Fixed

- cache export was not honoring `EARTHLY_MAX_REMOTE_CACHE` setting
- buildkit logs were not being sent to `earthly-buildkitd` container's output.
- kind required permissions were not available in earthly-buildkitd.

### Changed

- docker and fsutils versions were set to match versions defined in earthly's buildkit fork.

## v0.6.0-rc2 - 2021-11-01

### Fixed

- `failed due to failed to autodetect a supported frontend` errors will now include underlying reason for failure

### Changed

- Buildkit was updated to `d47b46cf2a16ca80a958384282e8028285b1866d`.

## v0.6.0-rc1 - 2021-10-28

This version promotes a number of features that have been previously in Experimental and Beta status. To make use of the features in this version you need to declare `VERSION 0.6` at the top of your Earthfile. If a version is not declared, then Earthly's interpreter will assume `VERSION 0.5`.

If you are not ready to update your scripts to take advantage of `VERSION 0.6`, then you may upgrade Earthly anyway and your scripts should continue to work as before, provided that they either declare `VERSION 0.5` or they don't declare a version at all.

Declaring `VERSION 0.6` is equivalent to

```
VERSION \
  --use-copy-include-patterns \
  --referenced-save-only \
  --for-in \
  --require-force-for-unsafe-saves \
  --no-implicit-ignore \
  0.5
```

It is recommended to use `VERSION 0.6` instead as individual feature flags don't guarantee proper forwards-backwards compatibility. Note, however, that Earthly `0.5.*` is not able to run a `VERSION 0.6` Earthfile and will return an error.

For more information on the individual Earthfile feature flags see the [Earthfile version-specific features page](https://docs.earthly.dev/docs/earthfile/features).

### Added

- Earthly now performs local image outputs to the local Docker daemon through a built-in registry. This speeds up the process drastically as common layers no longer need to be transferred over [#500](https://github.com/earthly/earthly/issues/500).
- Earthly now enables additional parallelism to speed up certain operations that were previously serialized [#888](https://github.com/earthly/earthly/issues/888). Note that this setting was previously controlled by `--conversion-parallelism` flag or the `EARTHLY_CONVERSION_PARALLELISM` environment variable while in experimental stage. It has now been moved as part of the Earthly config and has been promoted to GA.
- `COPY` transfers are sped up as only the necessary files are sent over to BuildKit [#1062](https://github.com/earthly/earthly/issues/1062).
- [`WITH DOCKER`](https://docs.earthly.dev/docs/earthfile#with-docker) has been promoted to GA [#576](https://github.com/earthly/earthly/issues/576).
- [`FROM DOCKERFILE`](https://docs.earthly.dev/docs/earthfile#from-dockerfile) has been promoted to GA.
- Support for Apple Silicon M1 has been promoted to GA [#722](https://github.com/earthly/earthly/issues/722).
- [Multi-platform builds](https://docs.earthly.dev/docs/guides/multi-platform) have been promoted to GA [#536](https://github.com/earthly/earthly/issues/536).
- Mounting secrets as files have been promoted as GA [#579](https://github.com/earthly/earthly/issues/579).
- [`VERSION`](https://docs.earthly.dev/docs/earthfile#version) has been promoted to GA [#991](https://github.com/earthly/earthly/issues/991)
- [User-defined commands (UDCs)](https://docs.earthly.dev/docs/guides/udc) have been promoted to GA [#581](https://github.com/earthly/earthly/issues/581).
- Allow running `SAVE ARTIFACT` after `RUN --push` is now GA [#586](https://github.com/earthly/earthly/issues/586).
- `SAVE ARTIFACT --if-exists` and `COPY --if-exists` have been promoted to GA [#588](https://github.com/earthly/earthly/issues/588).
- [Shared cache](https://docs.earthly.dev/docs/guides/shared-cache) and `--ci` mode are now GA [#11](https://github.com/earthly/earthly/issues/11).
- [`LOCALLY`](https://docs.earthly.dev/docs/earthfile#locally) has been promoted to GA [#580](https://github.com/earthly/earthly/issues/580).
- [`RUN --interactive` and `RUN --interactive-keep`](https://docs.earthly.dev/docs/earthfile#run) have been promoted to GA [#693](https://github.com/earthly/earthly/issues/693).
- [`IF`](https://docs.earthly.dev/docs/earthfile#if) and [`FOR`](https://docs.earthly.dev/docs/earthfile#for) have been promoted to GA [#779](https://github.com/earthly/earthly/issues/779).
- If a `SAVE ARTIFACT` is unsafe (writing to a directory outside of the Earthfile directory), it'll require the `--force` flag.
- `.earthlyignore` no longer includes any implicit entries like `Earthfile` or `.earthlyignore`. These will need to be specified explicitly. [#1294](https://github.com/earthly/earthly/issues/1294)
- The console output now has an improved structure [#1226](https://github.com/earthly/earthly/pull/1226).
- Fixed homebrew installation on macOS 12. [#1370](https://github.com/earthly/earthly/pull/1370), [homebrew/earthly#13](https://github.com/earthly/homebrew-earthly/pull/13)
### Changed

<!--changelog-parser-ignore-start-->
- What Earthly outputs locally has changed in a way that is not backwards compatible. For an artifact or an image to be produced locally it needs to be part of a `BUILD` chain (or be part of the target being directly built). Artifacts and images introduced through `FROM` or `COPY` are no longer output locally.

  To update existing scripts, you may issue a duplicate `BUILD` in addition to a `FROM` (or a `COPY`), should you wish for the referenced target to perform output.

  For example, the following script

  ```
  FROM +some-target
  COPY +another-target/my-artifact ./
  ```

  could become

  ```
  FROM +some-target
  BUILD +some-target
  COPY +another-target/my-artifact ./
  BUILD +another-target
  ```

  in order to produce the same outputs.

  For more details see [#896](https://github.com/earthly/earthly/issues/896).
- The syntax for passing build args has been changed.

  Earthly v0.5 (old way)

  ```
  FROM --build-arg NAME=john +some-target
  COPY --build-arg NAME=john +something/my-artifact ./
  WITH DOCKER --build-arg NAME=john --load +another-target
    ...
  END
  ```

  Earthly v0.6 (new way)

  ```
  FROM +some-target --NAME=john
  COPY (+something/my-artifact --NAME=john) ./
  WITH DOCKER --load (+another-target --NAME=john)
    ...
  END
  ```

  Passing build args on the command-line has also changed similarly:

  Earthly v0.5 (old way)

  ```
  earthly --build-arg NAME=john +some-target
  ```

  Earthly v0.6 (new way)

  ```
  earthly +some-target --NAME=john
  ```

  This change is part of the [UDC proposal #581](https://github.com/earthly/earthly/issues/581). The old way of passing args is deprecated and will be removed in a future version (however, it still works in 0.6).
<!--changelog-parser-ignore-end-->
- Add builtin args `USERPLATFORM`, `USEROS`, `USERARCH`, and `USERVARIANT` which represent the platform, OS, architecture, and processor variant of the system Earthly is being called from [#1251](https://github.com/earthly/earthly/pull/1251). Thanks to @akrantz01 for the contribution!
- Support for required ARGs (`ARG --required foo`) [#904](https://github.com/earthly/earthly/issues/904). Thanks to @camerondurham for the contribution!
- Add a config item for buildkit's `max_parallelism` configuration. Use this to increase parallelism for faster builds or decrease parallelism when resources are constraint. The default is 20. [#1308](https://github.com/earthly/earthly/issues/1308)
- Extend auto-completion to be build-arg aware. Typing `earthly +my-target --<tab><tab>` now prints possible build-args specific to `+my-target`. [#1330](https://github.com/earthly/earthly/pull/1330).
- Buildkit was updated to `d429b0b32606b5ea52e6be4a99b69d67b7c722b2`. This includes a number of bug fixes, including eliminating crashes due to `panic failed to get edge`.

### Fixed

- Eliminated some spurious warnings (`ReadDataPacket failed`, `Failed to connect to terminal`, `failed to read from stdin` and others) [#1241](https://github.com/earthly/earthly/pull/1241).
- Minor fixes related to the experimental Podman support [#1239](https://github.com/earthly/earthly/pull/1239).
- Improved some error messages related to frontend detection [#1250](https://github.com/earthly/earthly/pull/1250).
- Fixed Podman's ability to load OCI images [#1287](https://github.com/earthly/earthly/pull/1287).

## v0.5.24 - 2021-09-30

### Added

- New `--output` flag, which forces earthly to enable outputs, even when running under `--ci` mode [#1200](https://github.com/earthly/earthly/issues/1200).
- Experimental support for Podman [#760](https://github.com/earthly/earthly/issues/760).
- Automatically adds compatibility arguments for cases where docker is running under user namespaces.

### Fixed

- Removed spurious `BuildKit and Local Registry URLs are pointed at different hosts (earthly-buildkitd vs. 127.0.0.1)` warning.
- Scrub git credentials when running under --debug mode.
- "FROM DOCKERFILE" command was ignoring the path (when run on a remote target), which prevented including dockerfiles which were named something else.
- Removed the creation of a temporary output directory when run in `--no-output` mode, or when building targets that don't output artifacts,
  the temporary directory is now created just before it is needed.
- Fixed race condition involving `WITH DOCKER` and `IF` statements, which resulted in `failed to solve: NotFound: no access allowed to dir` errors.

## v0.5.23 - 2021-08-24

- introduced `COPY --if-exists` which allows users to ignore errors which would have occurred [if the file did not exist](https://docs.earthly.dev/docs/earthfile#if-exists).
- introduced new `ip_tables` config option for controlling which iptables binary is used; fixes #1160
- introduced warning message when saving to paths above the current directory of the current Earthfile; these warnings will eventually become errors unless the `--force` [flag](https://docs.earthly.dev/docs/earthfile#force) is passed to `SAVE ARTIFACT`.
- fixed remote BuildKit configuration options being ignored; fixes #1177
- suppressed erroneous internal-term error messages which occurred when running under non-interactive ( e.g. `--ci` ) modes; fixes #1108
- changed help text for `--artifact` mode
- deb and yum packages no longer clear the earthly cache on upgrades


## v0.5.22 - 2021-08-11

- when running under `--ci` mode, earthly now raises an error if a user attempts to use the interactive debugger
- updated underlying BuildKit version
- print all request and responses to BuildKit when running under --debug mode
- support for specifying files to ignore under `.earthlyignore` in addition to `.earthignore`; an error is raised if both exist
- new ARG `EARTHLY_GIT_SHORT_HASH` will contain an 8 char representation of the current git commit hash
- new ARG `EARTHLY_GIT_COMMIT_TIMESTAMP` will contain the timestamp of the current git commit
- new ARG `EARTHLY_SOURCE_DATE_EPOCH` will contain the same value as `EARTHLY_GIT_COMMIT_TIMESTAMP` or 0 when the timestamp is not available
- only directly referenced artifacts or images will be saved when the VERSION's --referenced-save-only feature flag is defined #896
- experimental support for FOR statements, when the VERSION's --for-in feature flag is defined #1142
- fixes bug where error was not being repeated as the final output
- fixes bug where HTTPS-based git credentials were leaked to stdout

## v0.5.20 - 2021-07-22

- Support for passing true/false values to boolean flags #1109
- fixes error that stated `http is insecure` when configuring a HTTPS git source. #1115

## v0.5.19 - 2021-07-21

- Improved selective file-transferring via BuildKit's include patterns; this feature is currently disabled by default, but can be enabled by including the `--use-copy-include-patterns` feature-flag in the `VERSION` definition (e.g. add `VERSION --use-copy-include-patterns 0.5` to the top of your Earthfiles). This will become enabled by default in a later version.
- Support for host systems that have `nf_tables` rather than `ip_tables`.
- Show hidden dev flags when `EARTHLY_AUTOCOMPLETE_HIDDEN="1"` is set (or when running a custom-built version).
- Improved crash logs.

## v0.5.18 - 2021-07-08

- Added a `--symlink-no-follow` flag to allow copying invalid symbolic links (https://github.com/earthly/earthly/issues/1067)
- Updated BuildKit, which contains a fix for "failed to get edge" panic errors (https://github.com/earthly/earthly/issues/1016)
- Fix bug that prevented using an absolute path to reference targets which contained relative imports
- Added option to disable analytics data collection when environment variables `EARTHLY_DISABLE_ANALYTICS` or `DO_NOT_TRACK` are set.
- Include version and help flags in autocompletion output.

## v0.5.17 - 2021-06-15

- Begin experimental official support for `earthly/earthly` and `earthly/buildkitd` images; including a new `entrypoint` for `earthly/earthly` (https://github.com/earthly/earthly/pull/1050)
- When running in `verbose` mode, log all files sent to BuildKit (https://github.com/earthly/earthly/pull/1051, https://github.com/earthly/earthly/pull/1056)
- Adjust `deb` and `rpm` packages to auto-install the shell completions though post-installation mechanisms (https://github.com/earthly/earthly/pull/1019, https://github.com/earthly/earthly/pull/1057)

## v0.5.16 - 2021-06-03

- fixes handling of `Error getting earthly dir` lookup failures which prevents earthly from running (https://github.com/earthly/earthly/issues/1026)
- implements ability to perform local exports via buildkit-hosted local registry in order to speed up exports; the feature is currently disabled by default but can be enabled with `earthly config global.local_registry_host 'tcp://127.0.0.1:8371'` (https://github.com/earthly/earthly/issues/500)

## v0.5.15 - 2021-05-27

- `earthly config` is no longer experimental. (https://github.com/earthly/earthly/pull/979)
- Running a target, will now `bootstrap` automatically, if it looks like `earthly bootstrap` has not been run yet. (https://github.com/earthly/earthly/pull/989)
- `earthly bootstrap` ensures the permissions on the `.earthly` folder are correct (belonging to the user) ( https://github.com/earthly/earthly/pull/993)
- Cache mount ID now depends on a target input hash which does not include inactive variables (https://github.com/earthly/earthly/pull/1000)
- Added `EARTHLY_TARGET_PROJECT_NO_TAG` built-in argument (https://github.com/earthly/earthly/pull/1011)
- When `~` is used as the path to a secret file, it now expands as expected. (https://github.com/earthly/earthly/pull/977)
- Use the environment-specified `$HOME`, unless `$SUDO_USER` is set. If it is, use the users home directory. (https://github.com/earthly/earthly/pull/1015)


## v0.5.14 - 2021-05-27

- `earthly config` is no longer experimental. (https://github.com/earthly/earthly/pull/979)
- Running a target, will now `bootstrap` automatically, if it looks like `earthly bootstrap` has not been run yet. (https://github.com/earthly/earthly/pull/989)
- `earthly bootstrap` ensures the permissions on the `.earthly` folder are correct (belonging to the user) ( https://github.com/earthly/earthly/pull/993)
- Cache mount ID now depends on a target input hash which does not include inactive variables (https://github.com/earthly/earthly/pull/1000)
- Added `EARTHLY_TARGET_PROJECT_NO_TAG` built-in argument (https://github.com/earthly/earthly/pull/1011)
- When `~` is used as the path to a secret file, it now expands as expected. (https://github.com/earthly/earthly/pull/977)


## v0.5.13 - 2021-05-13

- fixes panic on invalid (or incomplete) `~/.netrc` file (https://github.com/earthly/earthly/issues/980)

## v0.5.12 - 2021-05-07

- Adds a retry for remote BuildKit hosts when using the `EARTHLY_BUILDKIT_HOST` configuration option. (#952)
- Re-fetch credentials when they expire (#957)
- Make use of `~/.netrc` credentials when no config is set under `~/.earthly/config.yml` (#964)
- Make use of auth credentials when performing a GIT CLONE command within an Earthfile. (#964)
- Improved error output when desired secret does not exist, including the name of the missing secret. (#972)
- Warn if `build-arg` appears after the target in CLI invocations.(#959)

## v0.5.11 - 2021-04-27

- Support for `FROM DOCKERFILE -f` (https://github.com/earthly/earthly/pull/950)
- Fixes missing access to global arguments in user defined commands (https://github.com/earthly/earthly/pull/947)
- Users's `~/.earthly` directory is now referenced when earthly is invoked with sudo


## v0.5.10 - 2021-04-19

- Added ability to run `WITH DOCKER` under `LOCALLY` (https://github.com/earthly/earthly/pull/840)
- Fix `FROM DOCKERFILE` `--build-arg`s not being passed correctly (https://github.com/earthly/earthly/issues/932)
- Docs: Add uninstall instructions
- Docs: Improve onboarding tutorial based on user feedback


## v0.5.9 - 2021-04-05

- [**experimental**] Improved parallelization when using commands such as `IF`, `WITH DOCKER`, `FROM DOCKERFILE`, `ARG X=$(...)` and others. To enable this feature, pass `--conversion-parallelism=5` or set `EARTHLY_CONVERSION_PARALLELISM=5`. (https://github.com/earthly/earthly/issues/888)
- Auto-detect MTU (https://github.com/earthly/earthly/issues/847)
- MTU may set via config `earthly config global.cni_mtu 12345` (https://github.com/earthly/earthly/pull/906)
- Hide `--debug` flag since it is only used for development on Earthly itself
- Download and start buildkitd as part of the earthly bootstrap command
- Improved buildkitd startup logic (https://github.com/earthly/earthly/pull/892)
- Check for reserved target names and disallow them (e.g. `+base`) (https://github.com/earthly/earthly/pull/898)
- Fix use of self-hosted repositories when a subdirectory is used (https://github.com/earthly/earthly/pull/897)


## v0.5.8 - 2021-03-23

- [**experimental**] Support for ARGs in user-defined commands (UDCs). UDCs are templates (much like functions in regular programming languages), which can be used to define a series of steps to be executed in sequence. In other words, it is a way to reuse common build steps in multiple contexts. This completes the implementation of UDCs and the feature is now in **experimental** phase (https://github.com/earthly/earthly/issues/581). For more information see the [UDC guide](https://docs.earthly.dev/guides/udc).
- [**experimental**] New command: `IMPORT` (https://github.com/earthly/earthly/pull/868)
  ```
  IMPORT github.com/foo/bar:v1.2.3
  IMPORT github.com/foo/buz:main AS zulu

  ...

  FROM bar+target
  BUILD zulu+something
  ```
- Fix handling of some escaped quotes (https://github.com/earthly/earthly/issues/859)
- Fix: empty targets are now valid (https://github.com/earthly/earthly/pull/872)
- Fix some line continuation issues (https://github.com/earthly/earthly/pull/873 & https://github.com/earthly/earthly/pull/874)
- Earthly now limits parallelism to `20`. This fixes some very large builds attempting to use resources all at the same time
- Automatically retry TLS handshake timeout errors

## v0.5.7 - 2021-03-13

- raise error when duplicate target names exists in Earthfile
- basic user defined commands (experimental)
- cleans up console output for saving artifacts (#848)
- implement support for WORKDIR under LOCALLY targets
- fix zsh autocompletion issue for mac users
  If the autocompletion bug persists for anyone (e.g. seeing an error like `command not found: __earthly__`), and the issues persists after upgrading to v0.5.7; it might be necessary to delete the _earthly autocompletion file before re-running earthly bootstrap (or alternatively manually replace `__earthly__` with the full path to the earthly binary).

## v0.5.6 - 2021-03-09

- This release removes the `ongoing` updates "Provide intermittent updates on long-running targets (#844)" from the previous release, as it has issues in the interactive mode.

## v0.5.5 - 2021-03-08

- Keep `.git` directory in build context. (#815 )
- Wait extra time for buildkitd to start if the cache is larger than 30 GB  (#827)
- *Experimental:* Allow RUN commands to open an interactive session (`RUN --interactive`), with the option to save the manual changes into the final image (`RUN --interactive-keep`) (#833)
- Provide intermittent updates on long-running targets (#844)
- Fix ZSH autocompletion in some instances (#838)

## v0.5.4 - 2021-02-26

- New experimental `--strict` flag, which doesn't allow the use of `LOCALLY`. `--strict` is now implied when using `--ci`. (https://github.com/earthly/earthly/pull/801)
- Add help text when issuing `earthly config <item> --help`. Improved user experience. (https://github.com/earthly/earthly/pull/814)
- Detect if the build doesn't start with a FROM-like command and return a meaningful error. Previously `FROM scratch` was assumed automatically. (https://github.com/earthly/earthly/issues/807)
- Fix an issue where `.tmpXXXXX` directories were created in the current directory (https://github.com/earthly/earthly/pull/821)
- Fix auto-complete in zsh (https://github.com/earthly/earthly/pull/811)
- Improved startup logic for BuildKit daemon, which speeds up some rare edge cases (https://github.com/earthly/earthly/pull/808)
- Print BuildKit logs if it crashes or times out on startup (https://github.com/earthly/earthly/pull/819)
- Create config path if it's missing (https://github.com/earthly/earthly/pull/812)


## v0.5.3 - 2021-02-24

- Support for conditional logic using new `IF`, `ELSE IF`, and `ELSE` keywords (required for #779)
- Support for copying artifacts to `LOCALLY` targets (required for #580)

### Fixed
- segfault when no output or error is displayed (fixes #798)
- unable to run earthly in docker container with mounted host-docker socket (fixes #791)
- `./.tmp-earthly-outXXXXXX` temp files are now stored under `./.tmp-earthly-out/tmpXXXXXX` and are correctly excluded from the build context


## v0.5.2 - 2021-02-18

- New experimental command for editing the Earthly config (https://github.com/earthly/earthly/issues/675)
- `SAVE IMAGE --push` after a `RUN --push` now includes the effects of the `RUN --push` too (https://github.com/earthly/earthly/pull/754)
- Improved syntax errors when parsing Earthfiles
- Improved error message when QEMU is missing
- Fix `earthly-linux-arm64` binary - was a Mac binary by mistake (https://github.com/earthly/earthly/issues/789)
- Fix override of build arg not being detected properly (https://github.com/earthly/earthly/pull/790)
- Fix image export error when it doesn't contain any `RUN` commands (https://github.com/earthly/earthly/issues/782)


## v0.5.1 - 2021-02-08

- Support for SAVE ARTIFACT under LOCALLY contexts; this allows one to run a command locally and save the output to a different container.
- Support for build arg matrix; supplying multiple `--build-args` for the same value will cause the `BUILD` target to be built for each different build arg value.
- Improvements for Apple M1 support
- Improved errors when parsing invalid Earthfiles (to enable the new experimental code, set the `EARTHLY_ENABLE_AST` variable to `true`)

## v0.5.0 - 2021-02-01

- Switch to BSL license. For [more information about this decision, take a look at our blog post](https://blog.earthly.dev/every-open-core-company-should-be-a-source-available-company/).
- `--platform` setting is now automatically propagated between Earthfiles. In addition, you can now specify the empty string `--platform=` to automatically detect your system's architecture.
- `earthly/dind` images now available for `linux/arm/v7` and `linux/arm64`
- Improved visibility of platform used for each build step, as well as for any build args that have been overridden.
- Allow saving an artifact after a `RUN --push` (https://github.com/earthly/earthly/pull/735)
- Allow specifying `--no-cache` for a single `RUN` command (https://github.com/earthly/earthly/issues/585)
- There are now separate `SUCCESS` lines for each of the two possible phases of an earthly run: `main` and `push`.
- [Support of popular cloud registries for the experimental shared cache feature is now properly documented](https://docs.earthly.dev/guides/shared-cache#compatibility-with-major-registry-providers)
- Fix `SAVE IMAGE --cache-hint` not working correctly (https://github.com/earthly/earthly/issues/744)
- Fix `i/o timeout` errors being cached and requiring BuildKit restart
- Experimental support for running commands on the host system via `LOCALLY` (https://github.com/earthly/earthly/issues/580)
- Bug fixes for Apple Silicon. `earthly-darwin-arm64` binary is now available. Please treat this version as highly experimental for now. (https://github.com/earthly/earthly/issues/722)

## v0.5.0-rc2 - 2021-02-01

- No details provided

## v0.5.0-rc1 - 2021-02-01

- No details provided

## v0.4.6 - 2021-01-29

- No details provided

## v0.4.5 - 2021-01-13

- Fix inconsistent `COPY --dir` behavior [#705](https://github.com/earthly/earthly/issues/705)
- Fix `AS LOCAL` behavior with directories [#703](https://github.com/earthly/earthly/issues/703)

## v0.4.4 - 2021-01-06

- Improved experimental support for arm-based platforms, including Apple M1. Builds run natively on arm platforms now. (For Apple M1, you need to use darwin-amd64 download and have Rosetta 2 installed - the build steps themselves will run natively, however, via the BuildKit daemon).
- Add `SAVE ARTIFACT --if-exists` (https://github.com/earthly/earthly/issues/588)
- Fix an issue where comments at the end of the Earthfile were not allowed (https://github.com/earthly/earthly/issues/681)
- Fix an issue where multiple `WITH DOCKER --load` with the same target, but different image tag were not working (https://github.com/earthly/earthly/issues/685)
- Fix an issue where `SAVE ARTIFACT ./* AS LOCAL` was flattening subdirectories (https://github.com/earthly/earthly/issues/689)
- Binaries for `arm5` and `arm6` are no longer supported

## v0.4.3 - 2020-12-23

- Fix regression for `WITH DOCKER --compose=... --load=...` (https://github.com/earthly/earthly/issues/676)
- Improvements to the multiplatform experimental support. See the [multiplatform example](https://github.com/earthly/earthly/blob/main/examples/multiplatform/Earthfile).

## v0.4.2 - 2020-12-22

- fixed: `EARTHLY_GIT_PROJECT_NAME` contained the raw git URL when HTTPS-based auth was used (fixes #671)
- feature: support for mounting secrets as files rather than environment variables
- feature: experimental support for multi-platform builds
- misc: sending anonymized usage metrics to earthly<|MERGE_RESOLUTION|>--- conflicted
+++ resolved
@@ -5,12 +5,8 @@
 ## Unreleased
 
 ### Added
-<<<<<<< HEAD
-
-- Added `--oidc` flag to `RUN` command which allows authentication to AWS via oidc. Enable with the `VERSION --run-with-aws-oidc` feature flag. [#3804](https://github.com/earthly/earthly/issues/3804)
-=======
 - New Github Actions Workflow commands integration `--github-annotations` flag or GITHUB_ACTIONS=true env. [#2189](https://github.com/earthly/earthly/issues/2189)
->>>>>>> 4b7ef30a
+- Added a new `--oidc` flag to `RUN` command which allows authentication to AWS via OIDC. Enable with the `VERSION --run-with-aws-oidc` feature flag. [#3804](https://github.com/earthly/earthly/issues/3804)
 
 ## v0.8.9 - 2024-04-24
 
