--- conflicted
+++ resolved
@@ -9,9 +9,5 @@
       - checkout
       - run: "sudo /bin/sh -c 'wget https://github.com/earthly/earthly/releases/latest/download/earth-linux-amd64 -O /usr/local/bin/earth && chmod +x /usr/local/bin/earth'"
       - run: earth --version
-<<<<<<< HEAD
-      - run: earth --build-arg BUILDKIT_BASE_IMAGE=earthly/buildkit:earthly-master@sha256:038df6f18651e2150956926ea5c6048cc3993db2a450944a3b1fee967fb2b331 --build-arg TAG=ci --build-arg VERSION=ci +for-linux
-=======
       - run: earth +for-linux
->>>>>>> 0ef8d7ad
       - run: ./build/linux/amd64/earth -P --no-output +test