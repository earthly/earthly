--- conflicted
+++ resolved
@@ -9,100 +9,16 @@
     paths-ignore: [ docs/** ]
 
 jobs:
-#  docker-tests:
-#    uses: ./.github/workflows/reusable-test.yml
-#    with:
-#      BUILT_EARTHLY_PATH: "./build/linux/amd64/earthly"
-#      BUILD_EARTHLY_TARGET: "+for-linux"
-#      RUNS_ON: "ubuntu-latest"
-#      BINARY: "docker"
-#      SUDO: ""
-#    secrets: inherit
-
-<<<<<<< HEAD
-#  docker-examples-1:
-#    uses: ./.github/workflows/reusable-example.yml
-#    with:
-#      BUILT_EARTHLY_PATH: "./build/linux/amd64/earthly"
-#      BUILD_EARTHLY_TARGET: "+for-linux"
-#      RUNS_ON: "ubuntu-latest"
-#      BINARY: "docker"
-#      SUDO: ""
-#      EXAMPLE_NAME: "+examples1"
-#    secrets: inherit
-#
-#  docker-examples-2:
-#    uses: ./.github/workflows/reusable-example.yml
-#    with:
-#      BUILT_EARTHLY_PATH: "./build/linux/amd64/earthly"
-#      BUILD_EARTHLY_TARGET: "+for-linux"
-#      RUNS_ON: "ubuntu-latest"
-#      BINARY: "docker"
-#      SUDO: ""
-#      EXAMPLE_NAME: "+examples2"
-#    secrets: inherit
-#
-#  docker-test-local:
-#    uses: ./.github/workflows/reusable-test-local.yml
-#    with:
-#      BUILT_EARTHLY_PATH: "./build/linux/amd64/earthly"
-#      BUILD_EARTHLY_TARGET: "+for-linux"
-#      RUNS_ON: "ubuntu-latest"
-#      BINARY: "docker"
-#      BINARY_COMPOSE: "docker compose"
-#      SUDO: ""
-#    secrets: inherit
-#
-#  docker-push-integrations:
-#    uses: ./.github/workflows/reusable-push-integrations.yml
-#    with:
-#      BUILT_EARTHLY_PATH: "./build/linux/amd64/earthly"
-#      BUILD_EARTHLY_TARGET: "+for-linux"
-#      RUNS_ON: "ubuntu-latest"
-#      BINARY: "docker"
-#      SUDO: ""
-#    secrets: inherit
-#
-#  docker-secret-integrations:
-#    uses: ./.github/workflows/reusable-secrets-integrations.yml
-#    with:
-#      BUILT_EARTHLY_PATH: "./build/linux/amd64/earthly"
-#      BUILD_EARTHLY_TARGET: "+for-linux"
-#      RUNS_ON: "ubuntu-latest"
-#      BINARY: "docker"
-#      SUDO: ""
-#    secrets: inherit
-#
-#  docker-bootstrap-integrations:
-#    uses: ./.github/workflows/reusable-bootstrap-integrations.yml
-#    with:
-#      BUILT_EARTHLY_PATH: "./build/linux/amd64/earthly"
-#      BUILD_EARTHLY_TARGET: "+for-linux"
-#      RUNS_ON: "ubuntu-latest"
-#      BINARY: "docker"
-#      SUDO: ""
-#    secrets: inherit
-#
-#  docker-repo-auth-tests:
-#    uses: ./.github/workflows/reusable-repo-auth-tests.yml
-#    with:
-#      BUILT_EARTHLY_PATH: "./build/linux/amd64/earthly"
-#      BUILD_EARTHLY_TARGET: "+for-linux"
-#      RUNS_ON: "ubuntu-latest"
-#      BINARY: "docker"
-#      SUDO: ""
-#    secrets: inherit
-#
-#  docker-export-test:
-#    uses: ./.github/workflows/reusable-export-test.yml
-#    with:
-#      BUILT_EARTHLY_PATH: "./build/linux/amd64/earthly"
-#      BUILD_EARTHLY_TARGET: "+for-linux"
-#      RUNS_ON: "ubuntu-latest"
-#      BINARY: "docker"
-#      SUDO: ""
-#    secrets: inherit
-=======
+  docker-tests:
+    uses: ./.github/workflows/reusable-test.yml
+    with:
+      BUILT_EARTHLY_PATH: "./build/linux/amd64/earthly"
+      BUILD_EARTHLY_TARGET: "+for-linux"
+      RUNS_ON: "ubuntu-latest"
+      BINARY: "docker"
+      SUDO: ""
+    secrets: inherit
+
   docker-examples-1:
     uses: ./.github/workflows/reusable-example.yml
     with:
@@ -185,7 +101,6 @@
       BINARY: "docker"
       SUDO: ""
     secrets: inherit
->>>>>>> 7f775dc9
 
   docker-misc-test:
     uses: ./.github/workflows/reusable-misc-tests.yml
@@ -197,470 +112,470 @@
       SUDO: ""
     secrets: inherit
 
-#  race-tests:
-#    name: +test (-race)
-#    runs-on: ubuntu-latest
-#    env:
-#      FORCE_COLOR: 1
-#      EARTHLY_TOKEN: "${{ secrets.EARTHLY_TOKEN }}"
-#      EARTHLY_INSTALL_ID: "earthly-githubactions"
-#      # Used in our github action as the token - TODO: look to change it into an input
-#      GITHUB_TOKEN: ${{ secrets.GRISWOLDTHECAT_GITHUB_TOKEN }}
-#    steps:
-#      - uses: earthly/actions-setup@main
-#      - name: Set up QEMU
-#        id: qemu
-#        uses: docker/setup-qemu-action@v1
-#        with:
-#          image: tonistiigi/binfmt:latest
-#          platforms: all
-#      - uses: actions/checkout@v3
-#        with:
-#          token: ${{ secrets.GRISWOLDTHECAT_GITHUB_TOKEN }}
-#      - uses: actions/setup-go@v1
-#        with:
-#          go-version: 1.17
-#      - name: Docker mirror login (Earthly Only)
-#        run: docker login registry-1.docker.io.mirror.corp.earthly.dev --username "${{ secrets.DOCKERHUB_MIRROR_USERNAME }}" --password "${{ secrets.DOCKERHUB_MIRROR_PASSWORD }}"
-#        if: github.event_name == 'push' || github.event.pull_request.head.repo.full_name == github.repository
-#      - name: Configure Earthly to use mirror (Earthly Only)
-#        run: |-
-#          earthly config global.buildkit_additional_config "'[registry.\"docker.io\"]
-#          mirrors = [\"registry-1.docker.io.mirror.corp.earthly.dev\"]'"
-#        if: github.event_name == 'push' || github.event.pull_request.head.repo.full_name == github.repository
-#      - name: Build latest earthly/buildkitd image using released earthly
-#        run: earthly --use-inline-cache ./buildkitd+buildkitd --TAG=race-test
-#      - name: Configure Earthly Conversion Parallelism
-#        run: go run ./cmd/earthly/*.go config global.conversion_parallelism 5
-#      - name: Execute tests (Earthly Only)
-#        run: |-
-#          GORACE="halt_on_error=1" go run -race ./cmd/earthly/*.go --buildkit-image earthly/buildkitd:race-test -P --no-output \
-#            --build-arg DOCKERHUB_AUTH=true \
-#            --build-arg DOCKERHUB_USER_SECRET=+secrets/earthly-technologies/dockerhub-mirror/user \
-#            --build-arg DOCKERHUB_TOKEN_SECRET=+secrets/earthly-technologies/dockerhub-mirror/pass \
-#            --build-arg DOCKERHUB_MIRROR=registry-1.docker.io.mirror.corp.earthly.dev \
-#          +test
-#        if: github.event_name == 'push' || github.event.pull_request.head.repo.full_name == github.repository
-#      - name: Execute tests (Fork Only)
-#        run: |-
-#          GORACE="halt_on_error=1" go run -race ./cmd/earthly/*.go --buildkit-image earthly/buildkitd:race-test -P --no-output \
-#            --build-arg DOCKERHUB_AUTH=false \
-#          +test
-#        if: github.event_name != 'push' && github.event.pull_request.head.repo.full_name != github.repository
-#      - name: Buildkit logs (runs on failure)
-#        run: docker logs earthly-buildkitd
-#        if: ${{ failure() }}
-#
-#  tutorial:
-#    name: Tutorial
-#    runs-on: ubuntu-latest
-#    env:
-#      FORCE_COLOR: 1
-#      EARTHLY_TOKEN: "${{ secrets.EARTHLY_TOKEN }}"
-#      EARTHLY_INSTALL_ID: "earthly-githubactions"
-#      # Used in our github action as the token - TODO: look to change it into an input
-#      GITHUB_TOKEN: ${{ secrets.GRISWOLDTHECAT_GITHUB_TOKEN }}
-#    steps:
-#      - uses: earthly/actions-setup@main
-#      - uses: actions/checkout@v3
-#        with:
-#          token: ${{ secrets.GRISWOLDTHECAT_GITHUB_TOKEN }}
-#      - name: Docker mirror login (Earthly Only)
-#        run: docker login registry-1.docker.io.mirror.corp.earthly.dev --username "${{ secrets.DOCKERHUB_MIRROR_USERNAME }}" --password "${{ secrets.DOCKERHUB_MIRROR_PASSWORD }}"
-#        if: github.event_name == 'push' || github.event.pull_request.head.repo.full_name == github.repository
-#      - name: Configure Earthly to use mirror (Earthly Only)
-#        run: |-
-#          earthly config global.buildkit_additional_config "'[registry.\"docker.io\"]
-#          mirrors = [\"registry-1.docker.io.mirror.corp.earthly.dev\"]'"
-#        if: github.event_name == 'push' || github.event.pull_request.head.repo.full_name == github.repository
-#      - name: Build latest earthly using released earthly
-#        run: earthly --use-inline-cache +for-linux
-#      - name: Set EARTHLY_VERSION_FLAG_OVERRIDES env
-#        run: |-
-#          set -euo pipefail
-#          EARTHLY_VERSION_FLAG_OVERRIDES="$(tr -d '\n' < .earthly_version_flag_overrides)"
-#          echo "EARTHLY_VERSION_FLAG_OVERRIDES=$EARTHLY_VERSION_FLAG_OVERRIDES" >> "$GITHUB_ENV"
-#      - name: Enable local registry-based exporter
-#        run: ./build/linux/amd64/earthly config global.local_registry_host 'tcp://127.0.0.1:8371'
-#      - name: Configure Earthly Conversion Parallelism
-#        run: ./build/linux/amd64/earthly config global.conversion_parallelism 5
-#      - name: Build tutorial part 1
-#        run: ./build/linux/amd64/earthly -P ./examples/tutorial+test-part1 --earthly=$(realpath ./build/linux/amd64/earthly)
-#      - name: Build tutorial part 2
-#        run: ./build/linux/amd64/earthly -P ./examples/tutorial+test-part2 --earthly=$(realpath ./build/linux/amd64/earthly)
-#      - name: Build tutorial part 3
-#        run: ./build/linux/amd64/earthly -P ./examples/tutorial+test-part3 --earthly=$(realpath ./build/linux/amd64/earthly)
-#      - name: Build tutorial part 4
-#        run: ./build/linux/amd64/earthly -P ./examples/tutorial+test-part4 --earthly=$(realpath ./build/linux/amd64/earthly)
-#      - name: Build tutorial part 5
-#        run: ./build/linux/amd64/earthly -P ./examples/tutorial+test-part5 --earthly=$(realpath ./build/linux/amd64/earthly)
-#      - name: Build tutorial part 6
-#        run: ./build/linux/amd64/earthly -P ./examples/tutorial+test-part6 --earthly=$(realpath ./build/linux/amd64/earthly)
-#      - name: Buildkit logs (runs on failure)
-#        run: docker logs earthly-buildkitd
-#        if: ${{ failure() }}
-#
-#  buildkitd-amd64:
-#    name: +all-buildkitd-amd64
-#    runs-on: ubuntu-latest
-#    env:
-#      FORCE_COLOR: 1
-#      EARTHLY_TOKEN: "${{ secrets.EARTHLY_TOKEN }}"
-#      EARTHLY_INSTALL_ID: "earthly-githubactions"
-#      # Used in our github action as the token - TODO: look to change it into an input
-#      GITHUB_TOKEN: ${{ secrets.GRISWOLDTHECAT_GITHUB_TOKEN }}
-#    steps:
-#      - uses: earthly/actions-setup@main
-#      - uses: actions/checkout@v3
-#        with:
-#          token: ${{ secrets.GRISWOLDTHECAT_GITHUB_TOKEN }}
-#      - name: Set up QEMU
-#        id: qemu
-#        uses: docker/setup-qemu-action@v1
-#        with:
-#          image: tonistiigi/binfmt:latest
-#          platforms: all
-#      - name: "Put back the git branch into git (Earthly uses it for tagging)"
-#        run: |
-#          branch=""
-#          if [ -n "$GITHUB_HEAD_REF" ]; then
-#            branch="$GITHUB_HEAD_REF"
-#          else
-#            branch="${GITHUB_REF##*/}"
-#          fi
-#          git checkout -b "$branch" || true
-#      - name: Docker mirror login (Earthly Only)
-#        run: docker login registry-1.docker.io.mirror.corp.earthly.dev --username "${{ secrets.DOCKERHUB_MIRROR_USERNAME }}" --password "${{ secrets.DOCKERHUB_MIRROR_PASSWORD }}"
-#        if: github.event_name == 'push' || github.event.pull_request.head.repo.full_name == github.repository
-#      - name: Configure Earthly to use mirror (Earthly Only)
-#        run: |-
-#          earthly config global.buildkit_additional_config "'[registry.\"docker.io\"]
-#          mirrors = [\"registry-1.docker.io.mirror.corp.earthly.dev\"]'"
-#        if: github.event_name == 'push' || github.event.pull_request.head.repo.full_name == github.repository
-#      - name: Build latest earthly using released earthly
-#        run: earthly --use-inline-cache +for-linux
-#      - name: Set EARTHLY_VERSION_FLAG_OVERRIDES env
-#        run: |-
-#          set -euo pipefail
-#          EARTHLY_VERSION_FLAG_OVERRIDES="$(tr -d '\n' < .earthly_version_flag_overrides)"
-#          echo "EARTHLY_VERSION_FLAG_OVERRIDES=$EARTHLY_VERSION_FLAG_OVERRIDES" >> "$GITHUB_ENV"
-#      - name: Enable local registry-based exporter
-#        run: ./build/linux/amd64/earthly config global.local_registry_host 'tcp://127.0.0.1:8371'
-#      - name: Configure Earthly Conversion Parallelism
-#        run: ./build/linux/amd64/earthly config global.conversion_parallelism 5
-#      - name: Build linux/amd64 +buildkitd
-#        run: |-
-#          ./build/linux/amd64/earthly --ci  --platform=linux/amd64 ./buildkitd+buildkitd --BUILDKIT_PROJECT="$BUILDKIT_PROJECT"
-#      - name: Buildkit logs (runs on failure)
-#        run: docker logs earthly-buildkitd
-#        if: ${{ failure() }}
-#
-#  buildkitd-arm64:
-#    name: +all-buildkitd-arm64
-#    runs-on: ubuntu-latest
-#    env:
-#      FORCE_COLOR: 1
-#      EARTHLY_TOKEN: "${{ secrets.EARTHLY_TOKEN }}"
-#      EARTHLY_INSTALL_ID: "earthly-githubactions"
-#      # Used in our github action as the token - TODO: look to change it into an input
-#      GITHUB_TOKEN: ${{ secrets.GRISWOLDTHECAT_GITHUB_TOKEN }}
-#    steps:
-#      - uses: earthly/actions-setup@main
-#      - uses: actions/checkout@v3
-#        with:
-#          token: ${{ secrets.GRISWOLDTHECAT_GITHUB_TOKEN }}
-#      - name: Set up QEMU
-#        id: qemu
-#        uses: docker/setup-qemu-action@v1
-#        with:
-#          image: tonistiigi/binfmt:latest
-#          platforms: all
-#      - name: "Put back the git branch into git (Earthly uses it for tagging)"
-#        run: |
-#          branch=""
-#          if [ -n "$GITHUB_HEAD_REF" ]; then
-#            branch="$GITHUB_HEAD_REF"
-#          else
-#            branch="${GITHUB_REF##*/}"
-#          fi
-#          git checkout -b "$branch" || true
-#      - name: Docker mirror login (Earthly Only)
-#        run: docker login registry-1.docker.io.mirror.corp.earthly.dev --username "${{ secrets.DOCKERHUB_MIRROR_USERNAME }}" --password "${{ secrets.DOCKERHUB_MIRROR_PASSWORD }}"
-#        if: github.event_name == 'push' || github.event.pull_request.head.repo.full_name == github.repository
-#      - name: Configure Earthly to use mirror (Earthly Only)
-#        run: |-
-#          earthly config global.buildkit_additional_config "'[registry.\"docker.io\"]
-#          mirrors = [\"registry-1.docker.io.mirror.corp.earthly.dev\"]'"
-#        if: github.event_name == 'push' || github.event.pull_request.head.repo.full_name == github.repository
-#      - name: Build latest earthly using released earthly
-#        run: earthly --use-inline-cache +for-linux
-#      - name: Set EARTHLY_VERSION_FLAG_OVERRIDES env
-#        run: |-
-#          set -euo pipefail
-#          EARTHLY_VERSION_FLAG_OVERRIDES="$(tr -d '\n' < .earthly_version_flag_overrides)"
-#          echo "EARTHLY_VERSION_FLAG_OVERRIDES=$EARTHLY_VERSION_FLAG_OVERRIDES" >> "$GITHUB_ENV"
-#      - name: Enable local registry-based exporter
-#        run: ./build/linux/amd64/earthly config global.local_registry_host 'tcp://127.0.0.1:8371'
-#      - name: Configure Earthly Conversion Parallelism
-#        run: ./build/linux/amd64/earthly config global.conversion_parallelism 5
-#      - name: Build linux/arm64 +buildkitd
-#        run: |-
-#          ./build/linux/amd64/earthly --ci  --platform=linux/arm64 ./buildkitd+buildkitd --BUILDKIT_PROJECT="$BUILDKIT_PROJECT"
-#      - name: Buildkit logs (runs on failure)
-#        run: docker logs earthly-buildkitd
-#        if: ${{ failure() }}
-#
-#  all-dind:
-#    name: +all-dind
-#    runs-on: ubuntu-latest
-#    env:
-#      FORCE_COLOR: 1
-#      EARTHLY_TOKEN: "${{ secrets.EARTHLY_TOKEN }}"
-#      EARTHLY_INSTALL_ID: "earthly-githubactions"
-#      # Used in our github action as the token - TODO: look to change it into an input
-#      GITHUB_TOKEN: ${{ secrets.GRISWOLDTHECAT_GITHUB_TOKEN }}
-#    steps:
-#      - uses: earthly/actions-setup@main
-#      - uses: actions/checkout@v3
-#        with:
-#          token: ${{ secrets.GRISWOLDTHECAT_GITHUB_TOKEN }}
-#      - name: Set up QEMU
-#        id: qemu
-#        uses: docker/setup-qemu-action@v1
-#        with:
-#          image: tonistiigi/binfmt:latest
-#          platforms: all
-#      - name: "Put back the git branch into git (Earthly uses it for tagging)"
-#        run: |
-#          branch=""
-#          if [ -n "$GITHUB_HEAD_REF" ]; then
-#            branch="$GITHUB_HEAD_REF"
-#          else
-#            branch="${GITHUB_REF##*/}"
-#          fi
-#          git checkout -b "$branch" || true
-#      - name: Docker mirror login (Earthly Only)
-#        run: docker login registry-1.docker.io.mirror.corp.earthly.dev --username "${{ secrets.DOCKERHUB_MIRROR_USERNAME }}" --password "${{ secrets.DOCKERHUB_MIRROR_PASSWORD }}"
-#        if: github.event_name == 'push' || github.event.pull_request.head.repo.full_name == github.repository
-#      - name: Configure Earthly to use mirror (Earthly Only)
-#        run: |-
-#          earthly config global.buildkit_additional_config "'[registry.\"docker.io\"]
-#          mirrors = [\"registry-1.docker.io.mirror.corp.earthly.dev\"]'"
-#        if: github.event_name == 'push' || github.event.pull_request.head.repo.full_name == github.repository
-#      - name: Build latest earthly using released earthly
-#        run: earthly --use-inline-cache +for-linux
-#      - name: Set EARTHLY_VERSION_FLAG_OVERRIDES env
-#        run: |-
-#          set -euo pipefail
-#          EARTHLY_VERSION_FLAG_OVERRIDES="$(tr -d '\n' < .earthly_version_flag_overrides)"
-#          echo "EARTHLY_VERSION_FLAG_OVERRIDES=$EARTHLY_VERSION_FLAG_OVERRIDES" >> "$GITHUB_ENV"
-#      - name: Enable local registry-based exporter
-#        run: ./build/linux/amd64/earthly config global.local_registry_host 'tcp://127.0.0.1:8371'
-#      - name: Configure Earthly Conversion Parallelism
-#        run: ./build/linux/amd64/earthly config global.conversion_parallelism 5
-#      - name: Build +all-dind
-#        run: ./build/linux/amd64/earthly --ci +all-dind
-#      - name: Buildkit logs (runs on failure)
-#        run: docker logs earthly-buildkitd
-#        if: ${{ failure() }}
-#
-#  earthly:
-#    name: +earthly-all +earthly-docker
-#    runs-on: ubuntu-latest
-#    env:
-#      FORCE_COLOR: 1
-#      EARTHLY_TOKEN: "${{ secrets.EARTHLY_TOKEN }}"
-#      EARTHLY_INSTALL_ID: "earthly-githubactions"
-#      # Used in our github action as the token - TODO: look to change it into an input
-#      GITHUB_TOKEN: ${{ secrets.GRISWOLDTHECAT_GITHUB_TOKEN }}
-#    steps:
-#      - uses: earthly/actions-setup@main
-#      - uses: actions/checkout@v3
-#        with:
-#          token: ${{ secrets.GRISWOLDTHECAT_GITHUB_TOKEN }}
-#      - name: Set up QEMU
-#        id: qemu
-#        uses: docker/setup-qemu-action@v1
-#        with:
-#          image: tonistiigi/binfmt:latest
-#          platforms: all
-#      - name: "Put back the git branch into git (Earthly uses it for tagging)"
-#        run: |
-#          branch=""
-#          if [ -n "$GITHUB_HEAD_REF" ]; then
-#            branch="$GITHUB_HEAD_REF"
-#          else
-#            branch="${GITHUB_REF##*/}"
-#          fi
-#          git checkout -b "$branch" || true
-#      - name: Docker mirror login (Earthly Only)
-#        run: docker login registry-1.docker.io.mirror.corp.earthly.dev --username "${{ secrets.DOCKERHUB_MIRROR_USERNAME }}" --password "${{ secrets.DOCKERHUB_MIRROR_PASSWORD }}"
-#        if: github.event_name == 'push' || github.event.pull_request.head.repo.full_name == github.repository
-#      - name: Configure Earthly to use mirror (Earthly Only)
-#        run: |-
-#          earthly config global.buildkit_additional_config "'[registry.\"docker.io\"]
-#          mirrors = [\"registry-1.docker.io.mirror.corp.earthly.dev\"]'"
-#        if: github.event_name == 'push' || github.event.pull_request.head.repo.full_name == github.repository
-#      - name: Build latest earthly using released earthly
-#        run: earthly --use-inline-cache +for-linux
-#      - name: Set EARTHLY_VERSION_FLAG_OVERRIDES env
-#        run: |-
-#          set -euo pipefail
-#          EARTHLY_VERSION_FLAG_OVERRIDES="$(tr -d '\n' < .earthly_version_flag_overrides)"
-#          echo "EARTHLY_VERSION_FLAG_OVERRIDES=$EARTHLY_VERSION_FLAG_OVERRIDES" >> "$GITHUB_ENV"
-#      - name: Enable local registry-based exporter
-#        run: ./build/linux/amd64/earthly config global.local_registry_host 'tcp://127.0.0.1:8371'
-#      - name: Configure Earthly Conversion Parallelism
-#        run: ./build/linux/amd64/earthly config global.conversion_parallelism 5
-#      - name: Build +earthly-all
-#        run: ./build/linux/amd64/earthly --ci +earthly-all
-#      - name: Build +earthly-docker
-#        run: ./build/linux/amd64/earthly --ci +earthly-docker
-#      - name: Buildkit logs (runs on failure)
-#        run: docker logs earthly-buildkitd
-#        if: ${{ failure() }}
-#
-#  prerelease:
-#    name: +prerelease
-#    runs-on: ubuntu-latest
-#    env:
-#      FORCE_COLOR: 1
-#      EARTHLY_TOKEN: "${{ secrets.EARTHLY_TOKEN }}"
-#      EARTHLY_INSTALL_ID: "earthly-githubactions"
-#      # Used in our github action as the token - TODO: look to change it into an input
-#      GITHUB_TOKEN: ${{ secrets.GRISWOLDTHECAT_GITHUB_TOKEN }}
-#    steps:
-#      - uses: earthly/actions-setup@main
-#      - uses: actions/checkout@v3
-#        with:
-#          token: ${{ secrets.GRISWOLDTHECAT_GITHUB_TOKEN }}
-#      - name: Set up QEMU
-#        id: qemu
-#        uses: docker/setup-qemu-action@v1
-#        with:
-#          image: tonistiigi/binfmt:latest
-#          platforms: all
-#      - name: "Put back the git branch into git (Earthly uses it for tagging)"
-#        run: |
-#          branch=""
-#          if [ -n "$GITHUB_HEAD_REF" ]; then
-#            branch="$GITHUB_HEAD_REF"
-#          else
-#            branch="${GITHUB_REF##*/}"
-#          fi
-#          git checkout -b "$branch" || true
-#      - name: Docker mirror login (Earthly Only)
-#        run: docker login registry-1.docker.io.mirror.corp.earthly.dev --username "${{ secrets.DOCKERHUB_MIRROR_USERNAME }}" --password "${{ secrets.DOCKERHUB_MIRROR_PASSWORD }}"
-#        if: github.event_name == 'push' || github.event.pull_request.head.repo.full_name == github.repository
-#      - name: Configure Earthly to use mirror (Earthly Only)
-#        run: |-
-#          earthly config global.buildkit_additional_config "'[registry.\"docker.io\"]
-#          mirrors = [\"registry-1.docker.io.mirror.corp.earthly.dev\"]'"
-#        if: github.event_name == 'push' || github.event.pull_request.head.repo.full_name == github.repository
-#      - name: Build latest earthly using released earthly
-#        run: earthly --use-inline-cache +for-linux
-#      - name: Set EARTHLY_VERSION_FLAG_OVERRIDES env
-#        run: |-
-#          set -euo pipefail
-#          EARTHLY_VERSION_FLAG_OVERRIDES="$(tr -d '\n' < .earthly_version_flag_overrides)"
-#          echo "EARTHLY_VERSION_FLAG_OVERRIDES=$EARTHLY_VERSION_FLAG_OVERRIDES" >> "$GITHUB_ENV"
-#      - name: Enable local registry-based exporter
-#        run: ./build/linux/amd64/earthly config global.local_registry_host 'tcp://127.0.0.1:8371'
-#      - name: Configure Earthly Conversion Parallelism
-#        run: ./build/linux/amd64/earthly config global.conversion_parallelism 5
-#      - name: Build +prerelease
-#        run: ./build/linux/amd64/earthly --ci +prerelease
-#      - name: Buildkit logs (runs on failure)
-#        run: docker logs earthly-buildkitd
-#        if: ${{ failure() }}
-#
-#  push-prerelease:
-#    name: --push +prerelease
-#    if: github.event_name == 'push'
-#    needs:
-#      - docker-tests
-#      - docker-examples-1
-#      - docker-examples-2
-#      - docker-test-local
-#      - docker-push-integrations
-#      - docker-secret-integrations
-#      - docker-bootstrap-integrations
-#      - docker-repo-auth-tests
-#      - docker-export-test
-#      - docker-misc-test
-#      - race-tests
-#      - tutorial
-#      - buildkitd-amd64
-#      - buildkitd-arm64
-#      - all-dind
-#      - prerelease
-#      - earthly
-#    runs-on: ubuntu-latest
-#    env:
-#      FORCE_COLOR: 1
-#      EARTHLY_TOKEN: "${{ secrets.EARTHLY_TOKEN }}"
-#      EARTHLY_INSTALL_ID: "earthly-githubactions"
-#      # Used in our github action as the token - TODO: look to change it into an input
-#      GITHUB_TOKEN: ${{ secrets.GRISWOLDTHECAT_GITHUB_TOKEN }}
-#    steps:
-#      - uses: earthly/actions-setup@main
-#      - uses: actions/checkout@v3
-#        with:
-#          token: ${{ secrets.GRISWOLDTHECAT_GITHUB_TOKEN }}
-#      - name: Set up QEMU
-#        id: qemu
-#        uses: docker/setup-qemu-action@v1
-#        with:
-#          image: tonistiigi/binfmt:latest
-#          platforms: all
-#      - name: "Put back the git branch into git (Earthly uses it for tagging)"
-#        run: |
-#          branch=""
-#          if [ -n "$GITHUB_HEAD_REF" ]; then
-#            branch="$GITHUB_HEAD_REF"
-#          else
-#            branch="${GITHUB_REF##*/}"
-#          fi
-#          git checkout -b "$branch" || true
-#      - name: Docker mirror login (Earthly Only)
-#        run: docker login registry-1.docker.io.mirror.corp.earthly.dev --username "${{ secrets.DOCKERHUB_MIRROR_USERNAME }}" --password "${{ secrets.DOCKERHUB_MIRROR_PASSWORD }}"
-#        if: github.event_name == 'push' || github.event.pull_request.head.repo.full_name == github.repository
-#      - name: Configure Earthly to use mirror (Earthly Only)
-#        run: |-
-#          earthly config global.buildkit_additional_config "'[registry.\"docker.io\"]
-#          mirrors = [\"registry-1.docker.io.mirror.corp.earthly.dev\"]'"
-#        if: github.event_name == 'push' || github.event.pull_request.head.repo.full_name == github.repository
-#      - name: Docker Login (main build)
-#        run: docker login --username "${{ secrets.DOCKERHUB_USERNAME }}" --password "${{ secrets.DOCKERHUB_TOKEN }}"
-#      - name: Build latest earthly using released earthly
-#        run: earthly --use-inline-cache +for-linux
-#      - name: Set EARTHLY_VERSION_FLAG_OVERRIDES env
-#        run: |-
-#          set -euo pipefail
-#          EARTHLY_VERSION_FLAG_OVERRIDES="$(tr -d '\n' < .earthly_version_flag_overrides)"
-#          echo "EARTHLY_VERSION_FLAG_OVERRIDES=$EARTHLY_VERSION_FLAG_OVERRIDES" >> "$GITHUB_ENV"
-#      - name: Enable local registry-based exporter
-#        run: ./build/linux/amd64/earthly config global.local_registry_host 'tcp://127.0.0.1:8371'
-#      - name: Configure Earthly Conversion Parallelism
-#        run: ./build/linux/amd64/earthly config global.conversion_parallelism 5
-#      - name: Build and push +prerelease
-#        run: ./build/linux/amd64/earthly --ci --push +prerelease
-#      - name: Update DockerHub description for earthly/earthly
-#        uses: peter-evans/dockerhub-description@616d1b63e806b630b975af3b4fe3304307b20f40
-#        with:
-#          username: ${{ secrets.DOCKERHUB_USERNAME }}
-#          password: ${{ secrets.DOCKERHUB_PASSWORD }}
-#          repository: earthly/earthly
-#          readme-filepath: ./docs/docker-images/all-in-one.md
-#          short-description: ${{ github.event.repository.description }}
-#      - name: Update DockerHub description for earthly/buildkitd
-#        uses: peter-evans/dockerhub-description@616d1b63e806b630b975af3b4fe3304307b20f40
-#        with:
-#          username: ${{ secrets.DOCKERHUB_USERNAME }}
-#          password: ${{ secrets.DOCKERHUB_PASSWORD }}
-#          repository: earthly/buildkitd
-#          readme-filepath: ./docs/docker-images/buildkit-standalone.md
-#          short-description: Standalone Earthly buildkitd image
-#      - name: Buildkit logs (runs on failure)
-#        run: docker logs earthly-buildkitd
-#        if: ${{ failure() }}+  race-tests:
+    name: +test (-race)
+    runs-on: ubuntu-latest
+    env:
+      FORCE_COLOR: 1
+      EARTHLY_TOKEN: "${{ secrets.EARTHLY_TOKEN }}"
+      EARTHLY_INSTALL_ID: "earthly-githubactions"
+      # Used in our github action as the token - TODO: look to change it into an input
+      GITHUB_TOKEN: ${{ secrets.GRISWOLDTHECAT_GITHUB_TOKEN }}
+    steps:
+      - uses: earthly/actions-setup@main
+      - name: Set up QEMU
+        id: qemu
+        uses: docker/setup-qemu-action@v1
+        with:
+          image: tonistiigi/binfmt:latest
+          platforms: all
+      - uses: actions/checkout@v3
+        with:
+          token: ${{ secrets.GRISWOLDTHECAT_GITHUB_TOKEN }}
+      - uses: actions/setup-go@v1
+        with:
+          go-version: 1.17
+      - name: Docker mirror login (Earthly Only)
+        run: docker login registry-1.docker.io.mirror.corp.earthly.dev --username "${{ secrets.DOCKERHUB_MIRROR_USERNAME }}" --password "${{ secrets.DOCKERHUB_MIRROR_PASSWORD }}"
+        if: github.event_name == 'push' || github.event.pull_request.head.repo.full_name == github.repository
+      - name: Configure Earthly to use mirror (Earthly Only)
+        run: |-
+          earthly config global.buildkit_additional_config "'[registry.\"docker.io\"]
+          mirrors = [\"registry-1.docker.io.mirror.corp.earthly.dev\"]'"
+        if: github.event_name == 'push' || github.event.pull_request.head.repo.full_name == github.repository
+      - name: Build latest earthly/buildkitd image using released earthly
+        run: earthly --use-inline-cache ./buildkitd+buildkitd --TAG=race-test
+      - name: Configure Earthly Conversion Parallelism
+        run: go run ./cmd/earthly/*.go config global.conversion_parallelism 5
+      - name: Execute tests (Earthly Only)
+        run: |-
+          GORACE="halt_on_error=1" go run -race ./cmd/earthly/*.go --buildkit-image earthly/buildkitd:race-test -P --no-output \
+            --build-arg DOCKERHUB_AUTH=true \
+            --build-arg DOCKERHUB_USER_SECRET=+secrets/earthly-technologies/dockerhub-mirror/user \
+            --build-arg DOCKERHUB_TOKEN_SECRET=+secrets/earthly-technologies/dockerhub-mirror/pass \
+            --build-arg DOCKERHUB_MIRROR=registry-1.docker.io.mirror.corp.earthly.dev \
+          +test
+        if: github.event_name == 'push' || github.event.pull_request.head.repo.full_name == github.repository
+      - name: Execute tests (Fork Only)
+        run: |-
+          GORACE="halt_on_error=1" go run -race ./cmd/earthly/*.go --buildkit-image earthly/buildkitd:race-test -P --no-output \
+            --build-arg DOCKERHUB_AUTH=false \
+          +test
+        if: github.event_name != 'push' && github.event.pull_request.head.repo.full_name != github.repository
+      - name: Buildkit logs (runs on failure)
+        run: docker logs earthly-buildkitd
+        if: ${{ failure() }}
+
+  tutorial:
+    name: Tutorial
+    runs-on: ubuntu-latest
+    env:
+      FORCE_COLOR: 1
+      EARTHLY_TOKEN: "${{ secrets.EARTHLY_TOKEN }}"
+      EARTHLY_INSTALL_ID: "earthly-githubactions"
+      # Used in our github action as the token - TODO: look to change it into an input
+      GITHUB_TOKEN: ${{ secrets.GRISWOLDTHECAT_GITHUB_TOKEN }}
+    steps:
+      - uses: earthly/actions-setup@main
+      - uses: actions/checkout@v3
+        with:
+          token: ${{ secrets.GRISWOLDTHECAT_GITHUB_TOKEN }}
+      - name: Docker mirror login (Earthly Only)
+        run: docker login registry-1.docker.io.mirror.corp.earthly.dev --username "${{ secrets.DOCKERHUB_MIRROR_USERNAME }}" --password "${{ secrets.DOCKERHUB_MIRROR_PASSWORD }}"
+        if: github.event_name == 'push' || github.event.pull_request.head.repo.full_name == github.repository
+      - name: Configure Earthly to use mirror (Earthly Only)
+        run: |-
+          earthly config global.buildkit_additional_config "'[registry.\"docker.io\"]
+          mirrors = [\"registry-1.docker.io.mirror.corp.earthly.dev\"]'"
+        if: github.event_name == 'push' || github.event.pull_request.head.repo.full_name == github.repository
+      - name: Build latest earthly using released earthly
+        run: earthly --use-inline-cache +for-linux
+      - name: Set EARTHLY_VERSION_FLAG_OVERRIDES env
+        run: |-
+          set -euo pipefail
+          EARTHLY_VERSION_FLAG_OVERRIDES="$(tr -d '\n' < .earthly_version_flag_overrides)"
+          echo "EARTHLY_VERSION_FLAG_OVERRIDES=$EARTHLY_VERSION_FLAG_OVERRIDES" >> "$GITHUB_ENV"
+      - name: Enable local registry-based exporter
+        run: ./build/linux/amd64/earthly config global.local_registry_host 'tcp://127.0.0.1:8371'
+      - name: Configure Earthly Conversion Parallelism
+        run: ./build/linux/amd64/earthly config global.conversion_parallelism 5
+      - name: Build tutorial part 1
+        run: ./build/linux/amd64/earthly -P ./examples/tutorial+test-part1 --earthly=$(realpath ./build/linux/amd64/earthly)
+      - name: Build tutorial part 2
+        run: ./build/linux/amd64/earthly -P ./examples/tutorial+test-part2 --earthly=$(realpath ./build/linux/amd64/earthly)
+      - name: Build tutorial part 3
+        run: ./build/linux/amd64/earthly -P ./examples/tutorial+test-part3 --earthly=$(realpath ./build/linux/amd64/earthly)
+      - name: Build tutorial part 4
+        run: ./build/linux/amd64/earthly -P ./examples/tutorial+test-part4 --earthly=$(realpath ./build/linux/amd64/earthly)
+      - name: Build tutorial part 5
+        run: ./build/linux/amd64/earthly -P ./examples/tutorial+test-part5 --earthly=$(realpath ./build/linux/amd64/earthly)
+      - name: Build tutorial part 6
+        run: ./build/linux/amd64/earthly -P ./examples/tutorial+test-part6 --earthly=$(realpath ./build/linux/amd64/earthly)
+      - name: Buildkit logs (runs on failure)
+        run: docker logs earthly-buildkitd
+        if: ${{ failure() }}
+
+  buildkitd-amd64:
+    name: +all-buildkitd-amd64
+    runs-on: ubuntu-latest
+    env:
+      FORCE_COLOR: 1
+      EARTHLY_TOKEN: "${{ secrets.EARTHLY_TOKEN }}"
+      EARTHLY_INSTALL_ID: "earthly-githubactions"
+      # Used in our github action as the token - TODO: look to change it into an input
+      GITHUB_TOKEN: ${{ secrets.GRISWOLDTHECAT_GITHUB_TOKEN }}
+    steps:
+      - uses: earthly/actions-setup@main
+      - uses: actions/checkout@v3
+        with:
+          token: ${{ secrets.GRISWOLDTHECAT_GITHUB_TOKEN }}
+      - name: Set up QEMU
+        id: qemu
+        uses: docker/setup-qemu-action@v1
+        with:
+          image: tonistiigi/binfmt:latest
+          platforms: all
+      - name: "Put back the git branch into git (Earthly uses it for tagging)"
+        run: |
+          branch=""
+          if [ -n "$GITHUB_HEAD_REF" ]; then
+            branch="$GITHUB_HEAD_REF"
+          else
+            branch="${GITHUB_REF##*/}"
+          fi
+          git checkout -b "$branch" || true
+      - name: Docker mirror login (Earthly Only)
+        run: docker login registry-1.docker.io.mirror.corp.earthly.dev --username "${{ secrets.DOCKERHUB_MIRROR_USERNAME }}" --password "${{ secrets.DOCKERHUB_MIRROR_PASSWORD }}"
+        if: github.event_name == 'push' || github.event.pull_request.head.repo.full_name == github.repository
+      - name: Configure Earthly to use mirror (Earthly Only)
+        run: |-
+          earthly config global.buildkit_additional_config "'[registry.\"docker.io\"]
+          mirrors = [\"registry-1.docker.io.mirror.corp.earthly.dev\"]'"
+        if: github.event_name == 'push' || github.event.pull_request.head.repo.full_name == github.repository
+      - name: Build latest earthly using released earthly
+        run: earthly --use-inline-cache +for-linux
+      - name: Set EARTHLY_VERSION_FLAG_OVERRIDES env
+        run: |-
+          set -euo pipefail
+          EARTHLY_VERSION_FLAG_OVERRIDES="$(tr -d '\n' < .earthly_version_flag_overrides)"
+          echo "EARTHLY_VERSION_FLAG_OVERRIDES=$EARTHLY_VERSION_FLAG_OVERRIDES" >> "$GITHUB_ENV"
+      - name: Enable local registry-based exporter
+        run: ./build/linux/amd64/earthly config global.local_registry_host 'tcp://127.0.0.1:8371'
+      - name: Configure Earthly Conversion Parallelism
+        run: ./build/linux/amd64/earthly config global.conversion_parallelism 5
+      - name: Build linux/amd64 +buildkitd
+        run: |-
+          ./build/linux/amd64/earthly --ci  --platform=linux/amd64 ./buildkitd+buildkitd --BUILDKIT_PROJECT="$BUILDKIT_PROJECT"
+      - name: Buildkit logs (runs on failure)
+        run: docker logs earthly-buildkitd
+        if: ${{ failure() }}
+
+  buildkitd-arm64:
+    name: +all-buildkitd-arm64
+    runs-on: ubuntu-latest
+    env:
+      FORCE_COLOR: 1
+      EARTHLY_TOKEN: "${{ secrets.EARTHLY_TOKEN }}"
+      EARTHLY_INSTALL_ID: "earthly-githubactions"
+      # Used in our github action as the token - TODO: look to change it into an input
+      GITHUB_TOKEN: ${{ secrets.GRISWOLDTHECAT_GITHUB_TOKEN }}
+    steps:
+      - uses: earthly/actions-setup@main
+      - uses: actions/checkout@v3
+        with:
+          token: ${{ secrets.GRISWOLDTHECAT_GITHUB_TOKEN }}
+      - name: Set up QEMU
+        id: qemu
+        uses: docker/setup-qemu-action@v1
+        with:
+          image: tonistiigi/binfmt:latest
+          platforms: all
+      - name: "Put back the git branch into git (Earthly uses it for tagging)"
+        run: |
+          branch=""
+          if [ -n "$GITHUB_HEAD_REF" ]; then
+            branch="$GITHUB_HEAD_REF"
+          else
+            branch="${GITHUB_REF##*/}"
+          fi
+          git checkout -b "$branch" || true
+      - name: Docker mirror login (Earthly Only)
+        run: docker login registry-1.docker.io.mirror.corp.earthly.dev --username "${{ secrets.DOCKERHUB_MIRROR_USERNAME }}" --password "${{ secrets.DOCKERHUB_MIRROR_PASSWORD }}"
+        if: github.event_name == 'push' || github.event.pull_request.head.repo.full_name == github.repository
+      - name: Configure Earthly to use mirror (Earthly Only)
+        run: |-
+          earthly config global.buildkit_additional_config "'[registry.\"docker.io\"]
+          mirrors = [\"registry-1.docker.io.mirror.corp.earthly.dev\"]'"
+        if: github.event_name == 'push' || github.event.pull_request.head.repo.full_name == github.repository
+      - name: Build latest earthly using released earthly
+        run: earthly --use-inline-cache +for-linux
+      - name: Set EARTHLY_VERSION_FLAG_OVERRIDES env
+        run: |-
+          set -euo pipefail
+          EARTHLY_VERSION_FLAG_OVERRIDES="$(tr -d '\n' < .earthly_version_flag_overrides)"
+          echo "EARTHLY_VERSION_FLAG_OVERRIDES=$EARTHLY_VERSION_FLAG_OVERRIDES" >> "$GITHUB_ENV"
+      - name: Enable local registry-based exporter
+        run: ./build/linux/amd64/earthly config global.local_registry_host 'tcp://127.0.0.1:8371'
+      - name: Configure Earthly Conversion Parallelism
+        run: ./build/linux/amd64/earthly config global.conversion_parallelism 5
+      - name: Build linux/arm64 +buildkitd
+        run: |-
+          ./build/linux/amd64/earthly --ci  --platform=linux/arm64 ./buildkitd+buildkitd --BUILDKIT_PROJECT="$BUILDKIT_PROJECT"
+      - name: Buildkit logs (runs on failure)
+        run: docker logs earthly-buildkitd
+        if: ${{ failure() }}
+
+  all-dind:
+    name: +all-dind
+    runs-on: ubuntu-latest
+    env:
+      FORCE_COLOR: 1
+      EARTHLY_TOKEN: "${{ secrets.EARTHLY_TOKEN }}"
+      EARTHLY_INSTALL_ID: "earthly-githubactions"
+      # Used in our github action as the token - TODO: look to change it into an input
+      GITHUB_TOKEN: ${{ secrets.GRISWOLDTHECAT_GITHUB_TOKEN }}
+    steps:
+      - uses: earthly/actions-setup@main
+      - uses: actions/checkout@v3
+        with:
+          token: ${{ secrets.GRISWOLDTHECAT_GITHUB_TOKEN }}
+      - name: Set up QEMU
+        id: qemu
+        uses: docker/setup-qemu-action@v1
+        with:
+          image: tonistiigi/binfmt:latest
+          platforms: all
+      - name: "Put back the git branch into git (Earthly uses it for tagging)"
+        run: |
+          branch=""
+          if [ -n "$GITHUB_HEAD_REF" ]; then
+            branch="$GITHUB_HEAD_REF"
+          else
+            branch="${GITHUB_REF##*/}"
+          fi
+          git checkout -b "$branch" || true
+      - name: Docker mirror login (Earthly Only)
+        run: docker login registry-1.docker.io.mirror.corp.earthly.dev --username "${{ secrets.DOCKERHUB_MIRROR_USERNAME }}" --password "${{ secrets.DOCKERHUB_MIRROR_PASSWORD }}"
+        if: github.event_name == 'push' || github.event.pull_request.head.repo.full_name == github.repository
+      - name: Configure Earthly to use mirror (Earthly Only)
+        run: |-
+          earthly config global.buildkit_additional_config "'[registry.\"docker.io\"]
+          mirrors = [\"registry-1.docker.io.mirror.corp.earthly.dev\"]'"
+        if: github.event_name == 'push' || github.event.pull_request.head.repo.full_name == github.repository
+      - name: Build latest earthly using released earthly
+        run: earthly --use-inline-cache +for-linux
+      - name: Set EARTHLY_VERSION_FLAG_OVERRIDES env
+        run: |-
+          set -euo pipefail
+          EARTHLY_VERSION_FLAG_OVERRIDES="$(tr -d '\n' < .earthly_version_flag_overrides)"
+          echo "EARTHLY_VERSION_FLAG_OVERRIDES=$EARTHLY_VERSION_FLAG_OVERRIDES" >> "$GITHUB_ENV"
+      - name: Enable local registry-based exporter
+        run: ./build/linux/amd64/earthly config global.local_registry_host 'tcp://127.0.0.1:8371'
+      - name: Configure Earthly Conversion Parallelism
+        run: ./build/linux/amd64/earthly config global.conversion_parallelism 5
+      - name: Build +all-dind
+        run: ./build/linux/amd64/earthly --ci +all-dind
+      - name: Buildkit logs (runs on failure)
+        run: docker logs earthly-buildkitd
+        if: ${{ failure() }}
+
+  earthly:
+    name: +earthly-all +earthly-docker
+    runs-on: ubuntu-latest
+    env:
+      FORCE_COLOR: 1
+      EARTHLY_TOKEN: "${{ secrets.EARTHLY_TOKEN }}"
+      EARTHLY_INSTALL_ID: "earthly-githubactions"
+      # Used in our github action as the token - TODO: look to change it into an input
+      GITHUB_TOKEN: ${{ secrets.GRISWOLDTHECAT_GITHUB_TOKEN }}
+    steps:
+      - uses: earthly/actions-setup@main
+      - uses: actions/checkout@v3
+        with:
+          token: ${{ secrets.GRISWOLDTHECAT_GITHUB_TOKEN }}
+      - name: Set up QEMU
+        id: qemu
+        uses: docker/setup-qemu-action@v1
+        with:
+          image: tonistiigi/binfmt:latest
+          platforms: all
+      - name: "Put back the git branch into git (Earthly uses it for tagging)"
+        run: |
+          branch=""
+          if [ -n "$GITHUB_HEAD_REF" ]; then
+            branch="$GITHUB_HEAD_REF"
+          else
+            branch="${GITHUB_REF##*/}"
+          fi
+          git checkout -b "$branch" || true
+      - name: Docker mirror login (Earthly Only)
+        run: docker login registry-1.docker.io.mirror.corp.earthly.dev --username "${{ secrets.DOCKERHUB_MIRROR_USERNAME }}" --password "${{ secrets.DOCKERHUB_MIRROR_PASSWORD }}"
+        if: github.event_name == 'push' || github.event.pull_request.head.repo.full_name == github.repository
+      - name: Configure Earthly to use mirror (Earthly Only)
+        run: |-
+          earthly config global.buildkit_additional_config "'[registry.\"docker.io\"]
+          mirrors = [\"registry-1.docker.io.mirror.corp.earthly.dev\"]'"
+        if: github.event_name == 'push' || github.event.pull_request.head.repo.full_name == github.repository
+      - name: Build latest earthly using released earthly
+        run: earthly --use-inline-cache +for-linux
+      - name: Set EARTHLY_VERSION_FLAG_OVERRIDES env
+        run: |-
+          set -euo pipefail
+          EARTHLY_VERSION_FLAG_OVERRIDES="$(tr -d '\n' < .earthly_version_flag_overrides)"
+          echo "EARTHLY_VERSION_FLAG_OVERRIDES=$EARTHLY_VERSION_FLAG_OVERRIDES" >> "$GITHUB_ENV"
+      - name: Enable local registry-based exporter
+        run: ./build/linux/amd64/earthly config global.local_registry_host 'tcp://127.0.0.1:8371'
+      - name: Configure Earthly Conversion Parallelism
+        run: ./build/linux/amd64/earthly config global.conversion_parallelism 5
+      - name: Build +earthly-all
+        run: ./build/linux/amd64/earthly --ci +earthly-all
+      - name: Build +earthly-docker
+        run: ./build/linux/amd64/earthly --ci +earthly-docker
+      - name: Buildkit logs (runs on failure)
+        run: docker logs earthly-buildkitd
+        if: ${{ failure() }}
+
+  prerelease:
+    name: +prerelease
+    runs-on: ubuntu-latest
+    env:
+      FORCE_COLOR: 1
+      EARTHLY_TOKEN: "${{ secrets.EARTHLY_TOKEN }}"
+      EARTHLY_INSTALL_ID: "earthly-githubactions"
+      # Used in our github action as the token - TODO: look to change it into an input
+      GITHUB_TOKEN: ${{ secrets.GRISWOLDTHECAT_GITHUB_TOKEN }}
+    steps:
+      - uses: earthly/actions-setup@main
+      - uses: actions/checkout@v3
+        with:
+          token: ${{ secrets.GRISWOLDTHECAT_GITHUB_TOKEN }}
+      - name: Set up QEMU
+        id: qemu
+        uses: docker/setup-qemu-action@v1
+        with:
+          image: tonistiigi/binfmt:latest
+          platforms: all
+      - name: "Put back the git branch into git (Earthly uses it for tagging)"
+        run: |
+          branch=""
+          if [ -n "$GITHUB_HEAD_REF" ]; then
+            branch="$GITHUB_HEAD_REF"
+          else
+            branch="${GITHUB_REF##*/}"
+          fi
+          git checkout -b "$branch" || true
+      - name: Docker mirror login (Earthly Only)
+        run: docker login registry-1.docker.io.mirror.corp.earthly.dev --username "${{ secrets.DOCKERHUB_MIRROR_USERNAME }}" --password "${{ secrets.DOCKERHUB_MIRROR_PASSWORD }}"
+        if: github.event_name == 'push' || github.event.pull_request.head.repo.full_name == github.repository
+      - name: Configure Earthly to use mirror (Earthly Only)
+        run: |-
+          earthly config global.buildkit_additional_config "'[registry.\"docker.io\"]
+          mirrors = [\"registry-1.docker.io.mirror.corp.earthly.dev\"]'"
+        if: github.event_name == 'push' || github.event.pull_request.head.repo.full_name == github.repository
+      - name: Build latest earthly using released earthly
+        run: earthly --use-inline-cache +for-linux
+      - name: Set EARTHLY_VERSION_FLAG_OVERRIDES env
+        run: |-
+          set -euo pipefail
+          EARTHLY_VERSION_FLAG_OVERRIDES="$(tr -d '\n' < .earthly_version_flag_overrides)"
+          echo "EARTHLY_VERSION_FLAG_OVERRIDES=$EARTHLY_VERSION_FLAG_OVERRIDES" >> "$GITHUB_ENV"
+      - name: Enable local registry-based exporter
+        run: ./build/linux/amd64/earthly config global.local_registry_host 'tcp://127.0.0.1:8371'
+      - name: Configure Earthly Conversion Parallelism
+        run: ./build/linux/amd64/earthly config global.conversion_parallelism 5
+      - name: Build +prerelease
+        run: ./build/linux/amd64/earthly --ci +prerelease
+      - name: Buildkit logs (runs on failure)
+        run: docker logs earthly-buildkitd
+        if: ${{ failure() }}
+
+  push-prerelease:
+    name: --push +prerelease
+    if: github.event_name == 'push'
+    needs:
+      - docker-tests
+      - docker-examples-1
+      - docker-examples-2
+      - docker-test-local
+      - docker-push-integrations
+      - docker-secret-integrations
+      - docker-bootstrap-integrations
+      - docker-repo-auth-tests
+      - docker-export-test
+      - docker-misc-test
+      - race-tests
+      - tutorial
+      - buildkitd-amd64
+      - buildkitd-arm64
+      - all-dind
+      - prerelease
+      - earthly
+    runs-on: ubuntu-latest
+    env:
+      FORCE_COLOR: 1
+      EARTHLY_TOKEN: "${{ secrets.EARTHLY_TOKEN }}"
+      EARTHLY_INSTALL_ID: "earthly-githubactions"
+      # Used in our github action as the token - TODO: look to change it into an input
+      GITHUB_TOKEN: ${{ secrets.GRISWOLDTHECAT_GITHUB_TOKEN }}
+    steps:
+      - uses: earthly/actions-setup@main
+      - uses: actions/checkout@v3
+        with:
+          token: ${{ secrets.GRISWOLDTHECAT_GITHUB_TOKEN }}
+      - name: Set up QEMU
+        id: qemu
+        uses: docker/setup-qemu-action@v1
+        with:
+          image: tonistiigi/binfmt:latest
+          platforms: all
+      - name: "Put back the git branch into git (Earthly uses it for tagging)"
+        run: |
+          branch=""
+          if [ -n "$GITHUB_HEAD_REF" ]; then
+            branch="$GITHUB_HEAD_REF"
+          else
+            branch="${GITHUB_REF##*/}"
+          fi
+          git checkout -b "$branch" || true
+      - name: Docker mirror login (Earthly Only)
+        run: docker login registry-1.docker.io.mirror.corp.earthly.dev --username "${{ secrets.DOCKERHUB_MIRROR_USERNAME }}" --password "${{ secrets.DOCKERHUB_MIRROR_PASSWORD }}"
+        if: github.event_name == 'push' || github.event.pull_request.head.repo.full_name == github.repository
+      - name: Configure Earthly to use mirror (Earthly Only)
+        run: |-
+          earthly config global.buildkit_additional_config "'[registry.\"docker.io\"]
+          mirrors = [\"registry-1.docker.io.mirror.corp.earthly.dev\"]'"
+        if: github.event_name == 'push' || github.event.pull_request.head.repo.full_name == github.repository
+      - name: Docker Login (main build)
+        run: docker login --username "${{ secrets.DOCKERHUB_USERNAME }}" --password "${{ secrets.DOCKERHUB_TOKEN }}"
+      - name: Build latest earthly using released earthly
+        run: earthly --use-inline-cache +for-linux
+      - name: Set EARTHLY_VERSION_FLAG_OVERRIDES env
+        run: |-
+          set -euo pipefail
+          EARTHLY_VERSION_FLAG_OVERRIDES="$(tr -d '\n' < .earthly_version_flag_overrides)"
+          echo "EARTHLY_VERSION_FLAG_OVERRIDES=$EARTHLY_VERSION_FLAG_OVERRIDES" >> "$GITHUB_ENV"
+      - name: Enable local registry-based exporter
+        run: ./build/linux/amd64/earthly config global.local_registry_host 'tcp://127.0.0.1:8371'
+      - name: Configure Earthly Conversion Parallelism
+        run: ./build/linux/amd64/earthly config global.conversion_parallelism 5
+      - name: Build and push +prerelease
+        run: ./build/linux/amd64/earthly --ci --push +prerelease
+      - name: Update DockerHub description for earthly/earthly
+        uses: peter-evans/dockerhub-description@616d1b63e806b630b975af3b4fe3304307b20f40
+        with:
+          username: ${{ secrets.DOCKERHUB_USERNAME }}
+          password: ${{ secrets.DOCKERHUB_PASSWORD }}
+          repository: earthly/earthly
+          readme-filepath: ./docs/docker-images/all-in-one.md
+          short-description: ${{ github.event.repository.description }}
+      - name: Update DockerHub description for earthly/buildkitd
+        uses: peter-evans/dockerhub-description@616d1b63e806b630b975af3b4fe3304307b20f40
+        with:
+          username: ${{ secrets.DOCKERHUB_USERNAME }}
+          password: ${{ secrets.DOCKERHUB_PASSWORD }}
+          repository: earthly/buildkitd
+          readme-filepath: ./docs/docker-images/buildkit-standalone.md
+          short-description: Standalone Earthly buildkitd image
+      - name: Buildkit logs (runs on failure)
+        run: docker logs earthly-buildkitd
+        if: ${{ failure() }}