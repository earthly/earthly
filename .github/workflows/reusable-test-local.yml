--- conflicted
+++ resolved
@@ -70,25 +70,16 @@
       - name: Configure Satellites (Earthly Only)
         run: earthly sat ls && earthly satellite select ${{inputs.SATELLITE_NAME}}
         if: github.event_name == 'push' || github.event.pull_request.head.repo.full_name == github.repository && inputs.USE_SATELLITE
-#      - name: Build latest earthly using released earthly
-#        run: ${{inputs.SUDO}} $(which earthly) ${{inputs.BUILD_EARTHLY_ARGS}} ${{inputs.BUILD_EARTHLY_TARGET}}
+      - name: Build latest earthly using released earthly
+        run: ${{inputs.SUDO}} $(which earthly) ${{inputs.BUILD_EARTHLY_ARGS}} ${{inputs.BUILD_EARTHLY_TARGET}}
       - name: Set EARTHLY_VERSION_FLAG_OVERRIDES env
         run: |-
             set -euo pipefail
             EARTHLY_VERSION_FLAG_OVERRIDES="$(tr -d '\n' < .earthly_version_flag_overrides)"
             echo "EARTHLY_VERSION_FLAG_OVERRIDES=$EARTHLY_VERSION_FLAG_OVERRIDES" >> "$GITHUB_ENV"
       - name: Enable local registry-based exporter
-        run: ${{inputs.SUDO}} $(which earthly) config global.local_registry_host 'tcp://127.0.0.1:8371'
+        run: ${{inputs.SUDO}} ${{inputs.BUILT_EARTHLY_PATH}} config global.local_registry_host 'tcp://127.0.0.1:8371'
       - name: Configure Earthly Conversion Parallelism
-<<<<<<< HEAD
-        run: ${{inputs.SUDO}} $(which earthly) config global.conversion_parallelism 5
-#      - name: Execute test-local
-#        run: "${{inputs.SUDO}} $(which earthly) --use-inline-cache --save-inline-cache --no-output ./tests/local+test-local --FRONTEND=${{inputs.BINARY}} --FRONTEND_COMPOSE=${{inputs.BINARY_COMPOSE}}"
-#      - name: Execute test-local --push
-#        run: "${{inputs.SUDO}} $(which earthly) --use-inline-cache --save-inline-cache --no-output --push ./tests/local+test-local --FRONTEND=${{inputs.BINARY}} --FRONTEND_COMPOSE=${{inputs.BINARY_COMPOSE}}"
-      - name: Run general local tests (TODO this is re-testing the +test-local target)
-        run: "${{inputs.SUDO}} $(which earthly) --use-inline-cache --save-inline-cache --no-output ./tests/local+all --FRONTEND=${{inputs.BINARY}} --FRONTEND_COMPOSE=${{inputs.BINARY_COMPOSE}}"
-=======
         run: ${{inputs.SUDO}} ${{inputs.BUILT_EARTHLY_PATH}} config global.conversion_parallelism 5
       - name: Execute test-local
         run: "${{inputs.SUDO}} ${{inputs.BUILT_EARTHLY_PATH}} --use-inline-cache --save-inline-cache --no-output ./tests/local+test-local --FRONTEND=${{inputs.BINARY}}"
@@ -96,7 +87,6 @@
         run: "${{inputs.SUDO}} ${{inputs.BUILT_EARTHLY_PATH}} --use-inline-cache --save-inline-cache --no-output --push ./tests/local+test-local --FRONTEND=${{inputs.BINARY}}"
       - name: Run general local tests (TODO this is re-testing the +test-local target)
         run: "${{inputs.SUDO}} ${{inputs.BUILT_EARTHLY_PATH}} --use-inline-cache --save-inline-cache --no-output ./tests/local+all --FRONTEND=${{inputs.BINARY}} --FRONTEND=${{inputs.BINARY}} --FRONTEND_COMPOSE=${{inputs.BINARY_COMPOSE}}"
->>>>>>> 7f775dc9
       - name: Buildkit logs (runs on failure)
         run: ${{inputs.SUDO}} ${{inputs.BINARY}} logs earthly-buildkitd 2>&1
         if: ${{ failure() }}