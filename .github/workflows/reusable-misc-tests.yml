--- conflicted
+++ resolved
@@ -82,7 +82,6 @@
           timeout_minutes: 10
           max_attempts: 2
           command: |-
-<<<<<<< HEAD
             for i in 4; do
                 ${{inputs.SUDO}} ${{inputs.BUILT_EARTHLY_PATH}} github.com/earthly/hello-world+hello &
                 pids[${i}]=$!
@@ -90,15 +89,6 @@
             for pid in ${pids[*]}; do
                 wait $pid
             done
-
-=======
-            ${{inputs.SUDO}} ${{inputs.BINARY}} stop earthly-buildkitd && ( \
-            ${{inputs.SUDO}} ${{inputs.BUILT_EARTHLY_PATH}} github.com/earthly/hello-world+hello & \
-            ${{inputs.SUDO}} ${{inputs.BUILT_EARTHLY_PATH}} github.com/earthly/hello-world+hello & \
-            ${{inputs.SUDO}} ${{inputs.BUILT_EARTHLY_PATH}} github.com/earthly/hello-world+hello & \
-            ${{inputs.SUDO}} ${{inputs.BUILT_EARTHLY_PATH}} github.com/earthly/hello-world+hello) && \
-            wait
->>>>>>> 1e3ebb2f
       - name: Execute interactive debugger test
         uses: nick-fields/retry@v2
         with:
