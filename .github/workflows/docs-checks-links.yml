--- conflicted
+++ resolved
@@ -13,7 +13,6 @@
 jobs:
   check-broken-links-pr:
     if: ${{ github.event_name == 'pull_request' }}
-<<<<<<< HEAD
     runs-on: "ubuntu-latest"
     env:
       FORCE_COLOR: 1
@@ -34,8 +33,6 @@
 
   check-broken-links-branch:
     if: ${{ github.event_name == 'push' }}
-=======
->>>>>>> e7737227
     runs-on: "ubuntu-latest"
     env:
       FORCE_COLOR: 1
