name: GitHub Actions CI

on:
  push:
    branches: [ main ]
  pull_request:
    branches: [ main ]

jobs:
  tests:
    name: +test +test-fail
    runs-on: ubuntu-latest
    env:
      GIT_URL_INSTEAD_OF: "https://github.com/=git@github.com:"
      FORCE_COLOR: 1
      EARTHLY_TOKEN: "${{ secrets.EARTHLY_TOKEN }}"
    steps:
      - uses: actions/checkout@v2
      - name: Download released earthly
        run: "sudo /bin/sh -c 'wget https://github.com/earthly/earthly/releases/latest/download/earth-linux-amd64 -O /usr/local/bin/earthly && chmod +x /usr/local/bin/earthly'"
      - name: Docker Login (non fork only)
        run: docker login --username "${{ secrets.DOCKERHUB_USERNAME }}" --password "${{ secrets.DOCKERHUB_TOKEN }}"
        if: github.event.pull_request.head.repo.full_name == github.repository
      - name: Build latest earthly using released earthly
        run: earthly +for-linux
      - name: Execute tests (not a fork)
        run: |
          export EARTHLY_BUILD_ARGS="DOCKERHUB_USER_SECRET=+secrets/earthly-technologies/dockerhub/user,DOCKERHUB_TOKEN_SECRET=+secrets/earthly-technologies/dockerhub/token"
          ./build/linux/amd64/earthly --no-output -P +test
        if: github.event.pull_request.head.repo.full_name == github.repository
      - name: Execute tests (fork)
        run: ./build/linux/amd64/earthly --no-output -P +test
        if: github.event.pull_request.head.repo.full_name != github.repository
      - name: Execute fail test
<<<<<<< HEAD
        run: "! ./build/linux/amd64/earth --no-output +test-fail"
=======
        run: "! ./build/linux/amd64/earthly --no-output +test-fail"
      - name: Execute interactive debugger test
        run: ./build/linux/amd64/earthly --interactive -P +test-interactive
      - name: Execute interactive debugger test (docker)
        run: ./build/linux/amd64/earthly --interactive -P +test-interactive-docker
      - name: Execute version test
        run: "./build/linux/amd64/earthly --version"
      - name: Execute docker2earth test
        run: "./examples/tests/docker2earth/test.sh"
>>>>>>> 0120b244
  misc-tests:
    name: Misc tests
    runs-on: ubuntu-latest
    env:
      GIT_URL_INSTEAD_OF: "https://github.com/=git@github.com:"
      FORCE_COLOR: 1
      EARTHLY_TOKEN: "${{ secrets.EARTHLY_TOKEN }}"
    steps:
      - uses: actions/checkout@v2
      - name: Download released earthly
        run: "sudo /bin/sh -c 'wget https://github.com/earthly/earthly/releases/latest/download/earth-linux-amd64 -O /usr/local/bin/earthly && chmod +x /usr/local/bin/earthly'"
      - name: Docker Login (non fork only)
        run: docker login --username "${{ secrets.DOCKERHUB_USERNAME }}" --password "${{ secrets.DOCKERHUB_TOKEN }}"
        if: github.event.pull_request.head.repo.full_name == github.repository
<<<<<<< HEAD
      - name: Build latest earth using released earth
        run: earth +for-linux
      - name: Docker Login
        run: docker login --username "${{ secrets.DOCKERHUB_USERNAME }}" --password "${{ secrets.DOCKERHUB_TOKEN }}"
        if: github.event.pull_request.head.repo.full_name == github.repository
      - name: Execute docker2earth test
        run: "./examples/tests/docker2earth/test.sh"
      - name: Execute test similar to homebrew test in https://github.com/Homebrew/homebrew-core/blob/master/Formula/earthly.rb
        run: ./build/linux/amd64/earth --buildkit-host 127.0.0.1 ./examples/tests/with-docker+all 2>&1 | grep 'Error while dialing invalid address 127.0.0.1'
      - name: Execute interactive debugger test
        run: ./build/linux/amd64/earth --interactive -P +test-interactive
      - name: Execute interactive debugger test (docker)
        run: ./build/linux/amd64/earth --interactive -P +test-interactive-docker
      - name: Execute version test
        run: "./build/linux/amd64/earth --version"
      - name: Execute private image test
        run: ./build/linux/amd64/earth --no-output ./examples/tests+private-image-test
        if: github.event.pull_request.head.repo.full_name == github.repository
=======
      - name: Build latest earthly using released earthly
        run: earthly +for-linux
>>>>>>> 0120b244
      - name: "Experimental tests (not a fork)"
        run: |
          export EARTHLY_BUILD_ARGS="DOCKERHUB_USER_SECRET=+secrets/earthly-technologies/dockerhub/user,DOCKERHUB_TOKEN_SECRET=+secrets/earthly-technologies/dockerhub/token"
          ./build/linux/amd64/earthly -P ./examples/tests+experimental
        if: github.event.pull_request.head.repo.full_name == github.repository
      - name: "Experimental tests (fork)"
        run: ./build/linux/amd64/earthly -P ./examples/tests+experimental
        if: github.event.pull_request.head.repo.full_name != github.repository
<<<<<<< HEAD
=======
      - name: Execute test similar to homebrew test in https://github.com/Homebrew/homebrew-core/blob/master/Formula/earthly.rb
        run: ./build/linux/amd64/earthly --buildkit-host 127.0.0.1 ./examples/tests/with-docker+all 2>&1 | grep 'Error while dialing invalid address 127.0.0.1'
      - name: Docker Login
        run: docker login --username "${{ secrets.DOCKERHUB_USERNAME }}" --password "${{ secrets.DOCKERHUB_TOKEN }}"
        if: github.event.pull_request.head.repo.full_name == github.repository
      - name: Execute private image test
        run: ./build/linux/amd64/earthly --no-output ./examples/tests+private-image-test
        if: github.event.pull_request.head.repo.full_name == github.repository
>>>>>>> 0120b244
  examples:
    name: +examples
    runs-on: ubuntu-latest
    env:
      GIT_URL_INSTEAD_OF: "https://github.com/=git@github.com:"
      FORCE_COLOR: 1
      EARTHLY_TOKEN: "${{ secrets.EARTHLY_TOKEN }}"
    steps:
      - uses: actions/checkout@v2
      - name: Download released earthly
        run: "sudo /bin/sh -c 'wget https://github.com/earthly/earthly/releases/latest/download/earth-linux-amd64 -O /usr/local/bin/earthly && chmod +x /usr/local/bin/earthly'"
      - name: Docker Login (non fork only)
        run: docker login --username "${{ secrets.DOCKERHUB_USERNAME }}" --password "${{ secrets.DOCKERHUB_TOKEN }}"
        if: github.event.pull_request.head.repo.full_name == github.repository
      - name: Build latest earthly using released earthly
        run: earthly +for-linux
      - name: Build examples
        run: ./build/linux/amd64/earthly --no-output --allow-privileged +examples
  secrets:
    name: secrets-integration
    runs-on: ubuntu-latest
    env:
      GIT_URL_INSTEAD_OF: "https://github.com/=git@github.com:"
      FORCE_COLOR: 1
      EARTHLY_TOKEN: "${{ secrets.EARTHLY_TOKEN }}"
    steps:
      - uses: actions/checkout@v2
      - name: Download released earthly
        run: "sudo /bin/sh -c 'wget https://github.com/earthly/earthly/releases/latest/download/earth-linux-amd64 -O /usr/local/bin/earthly && chmod +x /usr/local/bin/earthly'"
      - name: Docker Login (non fork only)
        run: docker login --username "${{ secrets.DOCKERHUB_USERNAME }}" --password "${{ secrets.DOCKERHUB_TOKEN }}"
        if: github.event.pull_request.head.repo.full_name == github.repository
      - name: Build latest earthly using released earthly
        run: earthly +for-linux
      - name: run ssh-based tests
        run: env -u GIT_URL_INSTEAD_OF earthly=./build/linux/amd64/earthly scripts/tests/private-repo.sh
  private-repo-test:
    services:
      sshd:
        image: rastasheep/ubuntu-sshd:18.04
        ports:
          - 2222:22
    name: private repo test
    runs-on: ubuntu-latest
    env:
      GIT_URL_INSTEAD_OF: "https://github.com/=git@github.com:"
      FORCE_COLOR: 1
      EARTHLY_TOKEN: "${{ secrets.EARTHLY_TOKEN }}"
      SSH_PORT: "2222"
    steps:
      - uses: actions/checkout@v2
      - name: install sshpass
        run: sudo apt-get install -y sshpass
      - name: Download released earthly
        run: "sudo /bin/sh -c 'wget https://github.com/earthly/earthly/releases/latest/download/earth-linux-amd64 -O /usr/local/bin/earthly && chmod +x /usr/local/bin/earthly'"
      - name: Docker Login
        run: docker login --username "${{ secrets.DOCKERHUB_USERNAME }}" --password "${{ secrets.DOCKERHUB_TOKEN }}"
      - name: Build latest earthly using released earthly
        run: earthly +for-linux
      - name: run ssh-based tests
        run: env -u GIT_URL_INSTEAD_OF earthly=./build/linux/amd64/earthly scripts/tests/self-hosted-private-repo.sh

  push:
    name: --push +all
    if: github.event_name == 'push'
    needs: ["tests", "misc-tests", "examples"]
    runs-on: ubuntu-latest
    env:
      GIT_URL_INSTEAD_OF: "https://github.com/=git@github.com:"
      FORCE_COLOR: 1
      EARTHLY_TOKEN: "${{ secrets.EARTHLY_TOKEN }}"
    steps:
      - uses: actions/checkout@v2
      - name: "Put back the git branch into git (Earthly uses it for tagging)"
        run: |
          branch=""
          if [ -n "$GITHUB_HEAD_REF" ]; then
            branch="$GITHUB_HEAD_REF"
          else
            branch="${GITHUB_REF##*/}"
          fi
          git checkout -b "$branch" || true
      - name: Download released earthly
        run: "sudo /bin/sh -c 'wget https://github.com/earthly/earthly/releases/latest/download/earth-linux-amd64 -O /usr/local/bin/earthly && chmod +x /usr/local/bin/earthly'"
      - name: Docker Login
        run: docker login --username "${{ secrets.DOCKERHUB_USERNAME }}" --password "${{ secrets.DOCKERHUB_TOKEN }}"
      - name: Build latest earthly using released earthly
        run: earthly +for-linux
      - name: Rebuild and push
        run: ./build/linux/amd64/earthly --push +all<|MERGE_RESOLUTION|>--- conflicted
+++ resolved
@@ -32,19 +32,7 @@
         run: ./build/linux/amd64/earthly --no-output -P +test
         if: github.event.pull_request.head.repo.full_name != github.repository
       - name: Execute fail test
-<<<<<<< HEAD
-        run: "! ./build/linux/amd64/earth --no-output +test-fail"
-=======
         run: "! ./build/linux/amd64/earthly --no-output +test-fail"
-      - name: Execute interactive debugger test
-        run: ./build/linux/amd64/earthly --interactive -P +test-interactive
-      - name: Execute interactive debugger test (docker)
-        run: ./build/linux/amd64/earthly --interactive -P +test-interactive-docker
-      - name: Execute version test
-        run: "./build/linux/amd64/earthly --version"
-      - name: Execute docker2earth test
-        run: "./examples/tests/docker2earth/test.sh"
->>>>>>> 0120b244
   misc-tests:
     name: Misc tests
     runs-on: ubuntu-latest
@@ -59,29 +47,21 @@
       - name: Docker Login (non fork only)
         run: docker login --username "${{ secrets.DOCKERHUB_USERNAME }}" --password "${{ secrets.DOCKERHUB_TOKEN }}"
         if: github.event.pull_request.head.repo.full_name == github.repository
-<<<<<<< HEAD
-      - name: Build latest earth using released earth
-        run: earth +for-linux
-      - name: Docker Login
-        run: docker login --username "${{ secrets.DOCKERHUB_USERNAME }}" --password "${{ secrets.DOCKERHUB_TOKEN }}"
-        if: github.event.pull_request.head.repo.full_name == github.repository
+      - name: Build latest earthly using released earthly
+        run: earthly +for-linux
+      - name: Execute interactive debugger test
+        run: ./build/linux/amd64/earthly --interactive -P +test-interactive
+      - name: Execute interactive debugger test (docker)
+        run: ./build/linux/amd64/earthly --interactive -P +test-interactive-docker
+      - name: Execute version test
+        run: "./build/linux/amd64/earthly --version"
       - name: Execute docker2earth test
         run: "./examples/tests/docker2earth/test.sh"
       - name: Execute test similar to homebrew test in https://github.com/Homebrew/homebrew-core/blob/master/Formula/earthly.rb
-        run: ./build/linux/amd64/earth --buildkit-host 127.0.0.1 ./examples/tests/with-docker+all 2>&1 | grep 'Error while dialing invalid address 127.0.0.1'
-      - name: Execute interactive debugger test
-        run: ./build/linux/amd64/earth --interactive -P +test-interactive
-      - name: Execute interactive debugger test (docker)
-        run: ./build/linux/amd64/earth --interactive -P +test-interactive-docker
-      - name: Execute version test
-        run: "./build/linux/amd64/earth --version"
+        run: ./build/linux/amd64/earthly --buildkit-host 127.0.0.1 ./examples/tests/with-docker+all 2>&1 | grep 'Error while dialing invalid address 127.0.0.1'
       - name: Execute private image test
-        run: ./build/linux/amd64/earth --no-output ./examples/tests+private-image-test
+        run: ./build/linux/amd64/earthly --no-output ./examples/tests+private-image-test
         if: github.event.pull_request.head.repo.full_name == github.repository
-=======
-      - name: Build latest earthly using released earthly
-        run: earthly +for-linux
->>>>>>> 0120b244
       - name: "Experimental tests (not a fork)"
         run: |
           export EARTHLY_BUILD_ARGS="DOCKERHUB_USER_SECRET=+secrets/earthly-technologies/dockerhub/user,DOCKERHUB_TOKEN_SECRET=+secrets/earthly-technologies/dockerhub/token"
@@ -90,17 +70,6 @@
       - name: "Experimental tests (fork)"
         run: ./build/linux/amd64/earthly -P ./examples/tests+experimental
         if: github.event.pull_request.head.repo.full_name != github.repository
-<<<<<<< HEAD
-=======
-      - name: Execute test similar to homebrew test in https://github.com/Homebrew/homebrew-core/blob/master/Formula/earthly.rb
-        run: ./build/linux/amd64/earthly --buildkit-host 127.0.0.1 ./examples/tests/with-docker+all 2>&1 | grep 'Error while dialing invalid address 127.0.0.1'
-      - name: Docker Login
-        run: docker login --username "${{ secrets.DOCKERHUB_USERNAME }}" --password "${{ secrets.DOCKERHUB_TOKEN }}"
-        if: github.event.pull_request.head.repo.full_name == github.repository
-      - name: Execute private image test
-        run: ./build/linux/amd64/earthly --no-output ./examples/tests+private-image-test
-        if: github.event.pull_request.head.repo.full_name == github.repository
->>>>>>> 0120b244
   examples:
     name: +examples
     runs-on: ubuntu-latest
