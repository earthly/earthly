--- conflicted
+++ resolved
@@ -12,928 +12,5 @@
       GHA_FORK_REPO: "${{ github.event.pull_request.head.repo.full_name }}"
       EARTHLY_INSTALL_ID: "earthly-githubactions"
     steps:
-<<<<<<< HEAD
       - name: Print Env
-        run: env
-=======
-      - uses: earthly/actions/setup-earthly@v1
-      - uses: actions/checkout@v2
-      - name: Docker mirror login (Earthly Only)
-        run: docker login registry-1.docker.io.mirror.corp.earthly.dev --username "${{ secrets.DOCKERHUB_MIRROR_USERNAME }}" --password "${{ secrets.DOCKERHUB_MIRROR_PASSWORD }}"
-        if: github.event_name == 'push' || github.event.pull_request.head.repo.full_name == github.repository
-      - name: Configure Earthly to use mirror (Earthly Only)
-        run: |-
-          earthly config global.buildkit_additional_config "'[registry.\"docker.io\"]
-
-          mirrors = [\"registry-1.docker.io.mirror.corp.earthly.dev\"]'"
-        if: github.event_name == 'push' || github.event.pull_request.head.repo.full_name == github.repository
-      - name: Build latest earthly using released earthly
-        run: earthly --use-inline-cache +for-linux
-      - name: Set EARTHLY_VERSION_FLAG_OVERRIDES env
-        run: |-
-            set -euo pipefail
-            EARTHLY_VERSION_FLAG_OVERRIDES="$(tr -d '\n' < .earthly_version_flag_overrides)"
-            echo "EARTHLY_VERSION_FLAG_OVERRIDES=$EARTHLY_VERSION_FLAG_OVERRIDES" >> "$GITHUB_ENV"
-      - name: Enable local registry-based exporter
-        run: ./build/linux/amd64/earthly config global.local_registry_host 'tcp://127.0.0.1:8371'
-      - name: Execute tests (Earthly Only)
-        run: |-
-          ./build/linux/amd64/earthly --ci -P \
-            --build-arg DOCKERHUB_AUTH=true \
-            --build-arg DOCKERHUB_USER_SECRET=+secrets/earthly-technologies/dockerhub-mirror/user \
-            --build-arg DOCKERHUB_TOKEN_SECRET=+secrets/earthly-technologies/dockerhub-mirror/pass \
-            --build-arg DOCKERHUB_MIRROR=registry-1.docker.io.mirror.corp.earthly.dev \
-          +test
-        if: github.event_name == 'push' || github.event.pull_request.head.repo.full_name == github.repository
-      - name: Execute tests (Fork)
-        run: |-
-          ./build/linux/amd64/earthly --ci -P \
-            --build-arg DOCKERHUB_AUTH=false \
-          +test
-        if: github.event_name != 'push' && github.event.pull_request.head.repo.full_name != github.repository
-      - name: Execute fail test
-        run: "! ./build/linux/amd64/earthly --ci ./examples/tests/fail+test-fail"
-      - name: Buildkit logs (runs on failure)
-        run: docker logs earthly-buildkitd
-        if: ${{ failure() }}
-
-  tests-remote:
-    name: remotely referenced +test +test-fail
-    runs-on: ubuntu-latest
-    env:
-      FORCE_COLOR: 1
-      EARTHLY_CONVERSION_PARALLELISM: "5"
-      EARTHLY_TOKEN: "${{ secrets.EARTHLY_TOKEN }}"
-      EARTHLY_INSTALL_ID: "earthly-githubactions"
-    steps:
-      - uses: earthly/actions/setup-earthly@v1
-      - uses: actions/checkout@v2
-      - name: Docker mirror login (Earthly Only)
-        run: docker login registry-1.docker.io.mirror.corp.earthly.dev --username "${{ secrets.DOCKERHUB_MIRROR_USERNAME }}" --password "${{ secrets.DOCKERHUB_MIRROR_PASSWORD }}"
-        if: github.event_name == 'push' || github.event.pull_request.head.repo.full_name == github.repository
-      - name: Configure Earthly to use mirror (Earthly Only)
-        run: |-
-          earthly config global.buildkit_additional_config "'[registry.\"docker.io\"]
-
-          mirrors = [\"registry-1.docker.io.mirror.corp.earthly.dev\"]'"
-        if: github.event_name == 'push' || github.event.pull_request.head.repo.full_name == github.repository
-      - name: Build latest earthly using released earthly
-        run: earthly --use-inline-cache +for-linux
-      - name: Set EARTHLY_VERSION_FLAG_OVERRIDES env
-        run: |-
-            set -euo pipefail
-            EARTHLY_VERSION_FLAG_OVERRIDES="$(tr -d '\n' < .earthly_version_flag_overrides)"
-            echo "EARTHLY_VERSION_FLAG_OVERRIDES=$EARTHLY_VERSION_FLAG_OVERRIDES" >> "$GITHUB_ENV"
-      - name: Enable local registry-based exporter
-        run: ./build/linux/amd64/earthly config global.local_registry_host 'tcp://127.0.0.1:8371'
-      - name: Execute tests (Earthly Only)
-        run: |
-          branch=""
-          if [ -n "$GITHUB_HEAD_REF" ]; then
-            branch="$GITHUB_HEAD_REF"
-          else
-            branch="${GITHUB_REF##*/}"
-          fi
-          ./build/linux/amd64/earthly --ci -P \
-             --build-arg DOCKERHUB_AUTH=true \
-             --build-arg DOCKERHUB_USER_SECRET=+secrets/earthly-technologies/dockerhub-mirror/user \
-             --build-arg DOCKERHUB_TOKEN_SECRET=+secrets/earthly-technologies/dockerhub-mirror/pass \
-             --build-arg DOCKERHUB_MIRROR=registry-1.docker.io.mirror.corp.earthly.dev \
-           "github.com/$GITHUB_REPOSITORY:$branch+test"
-        if: github.event_name == 'push' || github.event.pull_request.head.repo.full_name == github.repository
-      - name: Execute tests (Fork Only)
-        run: |
-          branch=""
-          if [ -n "$GITHUB_HEAD_REF" ]; then
-            branch="$GITHUB_HEAD_REF"
-          else
-            branch="${GITHUB_REF##*/}"
-          fi
-          ./build/linux/amd64/earthly --ci -P \
-             --build-arg DOCKERHUB_AUTH=false \
-           "github.com/$GITHUB_REPOSITORY:$branch+test"
-        if: github.event_name != 'push' && github.event.pull_request.head.repo.full_name != github.repository
-      - name: Execute fail test
-        run: |
-          branch=""
-          if [ -n "$GITHUB_HEAD_REF" ]; then
-            branch="$GITHUB_HEAD_REF"
-          else
-            branch="${GITHUB_REF##*/}"
-          fi
-          ! ./build/linux/amd64/earthly --ci "github.com/$GITHUB_REPOSITORY:$branch+test-fail"
-      - name: Buildkit logs (runs on failure)
-        run: docker logs earthly-buildkitd
-        if: ${{ failure() }}
-
-  race-tests:
-    name: +test (-race)
-    runs-on: ubuntu-latest
-    env:
-      FORCE_COLOR: 1
-      EARTHLY_CONVERSION_PARALLELISM: "5"
-      EARTHLY_TOKEN: "${{ secrets.EARTHLY_TOKEN }}"
-      EARTHLY_INSTALL_ID: "earthly-githubactions"
-    steps:
-      - uses: earthly/actions/setup-earthly@v1
-      - uses: actions/checkout@v2
-      - uses: actions/setup-go@v1
-        with:
-          go-version: 1.16
-      - name: Docker mirror login (Earthly Only)
-        run: docker login registry-1.docker.io.mirror.corp.earthly.dev --username "${{ secrets.DOCKERHUB_MIRROR_USERNAME }}" --password "${{ secrets.DOCKERHUB_MIRROR_PASSWORD }}"
-        if: github.event_name == 'push' || github.event.pull_request.head.repo.full_name == github.repository
-      - name: Configure Earthly to use mirror (Earthly Only)
-        run: |-
-          earthly config global.buildkit_additional_config "'[registry.\"docker.io\"]
-
-          mirrors = [\"registry-1.docker.io.mirror.corp.earthly.dev\"]'"
-        if: github.event_name == 'push' || github.event.pull_request.head.repo.full_name == github.repository
-      - name: Build latest earthly/buildkitd image using released earthly
-        run: earthly --use-inline-cache ./buildkitd+buildkitd --TAG=race-test
-      - name: Execute tests (Earthly Only)
-        run: |-
-          GORACE="halt_on_error=1" go run -race ./cmd/earthly/main.go --buildkit-image earthly/buildkitd:race-test -P --no-output \
-            --build-arg DOCKERHUB_AUTH=true \
-            --build-arg DOCKERHUB_USER_SECRET=+secrets/earthly-technologies/dockerhub-mirror/user \
-            --build-arg DOCKERHUB_TOKEN_SECRET=+secrets/earthly-technologies/dockerhub-mirror/pass \
-            --build-arg DOCKERHUB_MIRROR=registry-1.docker.io.mirror.corp.earthly.dev \
-          +test
-        if: github.event_name == 'push' || github.event.pull_request.head.repo.full_name == github.repository
-      - name: Execute tests (Fork Only)
-        run: |-
-          GORACE="halt_on_error=1" go run -race ./cmd/earthly/main.go --buildkit-image earthly/buildkitd:race-test -P --no-output \
-            --build-arg DOCKERHUB_AUTH=false \
-          +test
-        if: github.event_name != 'push' && github.event.pull_request.head.repo.full_name != github.repository
-      - name: Buildkit logs (runs on failure)
-        run: docker logs earthly-buildkitd
-        if: ${{ failure() }}
-
-  misc-tests:
-    runs-on: ubuntu-latest
-    env:
-      FORCE_COLOR: 1
-      EARTHLY_CONVERSION_PARALLELISM: "5"
-      EARTHLY_TOKEN: "${{ secrets.EARTHLY_TOKEN }}"
-      EARTHLY_INSTALL_ID: "earthly-githubactions"
-    steps:
-      - uses: earthly/actions/setup-earthly@v1
-      - uses: actions/checkout@v2
-      - uses: actions/setup-go@v1
-        with:
-          go-version: 1.16
-      - name: Docker mirror login (Earthly Only)
-        run: docker login registry-1.docker.io.mirror.corp.earthly.dev --username "${{ secrets.DOCKERHUB_MIRROR_USERNAME }}" --password "${{ secrets.DOCKERHUB_MIRROR_PASSWORD }}"
-        if: github.event_name == 'push' || github.event.pull_request.head.repo.full_name == github.repository
-      - name: Configure Earthly to use mirror (Earthly Only)
-        run: |-
-          earthly config global.buildkit_additional_config "'[registry.\"docker.io\"]
-
-          mirrors = [\"registry-1.docker.io.mirror.corp.earthly.dev\"]'"
-        if: github.event_name == 'push' || github.event.pull_request.head.repo.full_name == github.repository
-      - name: Build latest earthly using released earthly
-        run: earthly --use-inline-cache +for-linux
-      - name: Set EARTHLY_VERSION_FLAG_OVERRIDES env
-        run: |-
-            set -euo pipefail
-            EARTHLY_VERSION_FLAG_OVERRIDES="$(tr -d '\n' < .earthly_version_flag_overrides)"
-            echo "EARTHLY_VERSION_FLAG_OVERRIDES=$EARTHLY_VERSION_FLAG_OVERRIDES" >> "$GITHUB_ENV"
-      - name: Enable local registry-based exporter
-        run: ./build/linux/amd64/earthly config global.local_registry_host 'tcp://127.0.0.1:8371'
-      - name: Execute interactive debugger test
-        run: ./scripts/tests/interactive-debugger/test-interactive.py --earthly ./build/linux/amd64/earthly --timeout 180
-      - name: Execute version test
-        run: "./build/linux/amd64/earthly --version"
-      - name: Execute docker2earth test
-        run: "./examples/tests/docker2earth/test.sh"
-      - name: Execute remote-cache test (Earthly Only)
-        run: |-
-          ./examples/tests/remote-cache/test.sh \
-              --build-arg DOCKERHUB_AUTH=true \
-              --build-arg DOCKERHUB_USER_SECRET=+secrets/earthly-technologies/dockerhub-mirror/user \
-              --build-arg DOCKERHUB_TOKEN_SECRET=+secrets/earthly-technologies/dockerhub-mirror/pass \
-              --build-arg DOCKERHUB_MIRROR=registry-1.docker.io.mirror.corp.earthly.dev
-        if: github.event_name == 'push' || github.event.pull_request.head.repo.full_name == github.repository
-      - name: Execute remote-cache test (Fork Only)
-        run: ./examples/tests/remote-cache/test.sh --build-arg DOCKERHUB_AUTH=false
-        if: github.event_name != 'push' && github.event.pull_request.head.repo.full_name != github.repository
-      - name: Execute registry-certs test (Earthly Only)
-        run: |-
-          ./examples/tests/registry-certs/test.sh \
-              --build-arg DOCKERHUB_AUTH=true \
-              --build-arg DOCKERHUB_USER_SECRET=+secrets/earthly-technologies/dockerhub-mirror/user \
-              --build-arg DOCKERHUB_TOKEN_SECRET=+secrets/earthly-technologies/dockerhub-mirror/pass \
-              --build-arg DOCKERHUB_MIRROR=registry-1.docker.io.mirror.corp.earthly.dev
-        if: github.event_name == 'push' || github.event.pull_request.head.repo.full_name == github.repository
-      - name: Execute registry-certs test (Fork Only)
-        run: ./examples/tests/registry-certs/test.sh --build-arg DOCKERHUB_AUTH=false
-        if: github.event_name != 'push' && github.event.pull_request.head.repo.full_name != github.repository
-      - name: Execute tests requiring .git directory
-        run: go test ./analytics --tags=hasgitdirectory
-      - name: Execute earthly docker command
-        run: (cd examples/tests/docker && ../../.././build/linux/amd64/earthly docker --tag examples-test-docker:latest && diff <(docker run --rm examples-test-docker:latest) <(echo "hello dockerfile") )
-      - name: Execute private image test (Earthly Only)
-        run: |-
-          ./build/linux/amd64/earthly --ci \
-            --build-arg DOCKERHUB_AUTH=true \
-            --build-arg DOCKERHUB_USER_SECRET=+secrets/earthly-technologies/dockerhub-mirror/user \
-            --build-arg DOCKERHUB_TOKEN_SECRET=+secrets/earthly-technologies/dockerhub-mirror/pass \
-            --build-arg DOCKERHUB_MIRROR=registry-1.docker.io.mirror.corp.earthly.dev \
-          ./examples/tests+private-image-test
-        if: github.event_name == 'push' || github.event.pull_request.head.repo.full_name == github.repository
-      - name: Execute save images test
-        run: ./examples/tests/save-images/test.sh
-      - name: Experimental tests (Earthly Only)
-        run: |-
-          ./build/linux/amd64/earthly --ci -P \
-              --build-arg DOCKERHUB_AUTH=true \
-              --build-arg DOCKERHUB_USER_SECRET=+secrets/earthly-technologies/dockerhub-mirror/user \
-              --build-arg DOCKERHUB_TOKEN_SECRET=+secrets/earthly-technologies/dockerhub-mirror/pass \
-              --build-arg DOCKERHUB_MIRROR=registry-1.docker.io.mirror.corp.earthly.dev \
-          ./examples/tests+experimental
-        if: github.event_name == 'push' || github.event.pull_request.head.repo.full_name == github.repository
-      - name: Experimental tests (Fork Only)
-        run: |-
-          ./build/linux/amd64/earthly --ci -P \
-              --build-arg DOCKERHUB_AUTH=false \
-          ./examples/tests+experimental
-        if: github.event_name != 'push' && github.event.pull_request.head.repo.full_name != github.repository
-      - name: Buildkit logs (runs on failure)
-        run: docker logs earthly-buildkitd
-        if: ${{ failure() }}
-
-  examples1:
-    name: +examples1
-    runs-on: ubuntu-latest
-    env:
-      FORCE_COLOR: 1
-      EARTHLY_CONVERSION_PARALLELISM: "5"
-      EARTHLY_TOKEN: "${{ secrets.EARTHLY_TOKEN }}"
-      EARTHLY_INSTALL_ID: "earthly-githubactions"
-    steps:
-      - uses: earthly/actions/setup-earthly@v1
-      - uses: actions/checkout@v2
-      - name: Set up QEMU
-        id: qemu
-        uses: docker/setup-qemu-action@v1
-        with:
-          image: tonistiigi/binfmt:latest
-          platforms: all
-      - name: Docker mirror login (Earthly Only)
-        run: docker login registry-1.docker.io.mirror.corp.earthly.dev --username "${{ secrets.DOCKERHUB_MIRROR_USERNAME }}" --password "${{ secrets.DOCKERHUB_MIRROR_PASSWORD }}"
-        if: github.event_name == 'push' || github.event.pull_request.head.repo.full_name == github.repository
-      - name: Configure Earthly to use mirror (Earthly Only)
-        run: |-
-          earthly config global.buildkit_additional_config "'[registry.\"docker.io\"]
-
-          mirrors = [\"registry-1.docker.io.mirror.corp.earthly.dev\"]'"
-        if: github.event_name == 'push' || github.event.pull_request.head.repo.full_name == github.repository
-      - name: Docker Login (main build)
-        run: docker login --username "${{ secrets.DOCKERHUB_USERNAME }}" --password "${{ secrets.DOCKERHUB_TOKEN }}"
-        if: github.event_name == 'push'
-      - name: Build latest earthly using released earthly
-        run: earthly --use-inline-cache +for-linux
-      - name: Set EARTHLY_VERSION_FLAG_OVERRIDES env
-        run: |-
-            set -euo pipefail
-            EARTHLY_VERSION_FLAG_OVERRIDES="$(tr -d '\n' < .earthly_version_flag_overrides)"
-            echo "EARTHLY_VERSION_FLAG_OVERRIDES=$EARTHLY_VERSION_FLAG_OVERRIDES" >> "$GITHUB_ENV"
-      - name: Enable local registry-based exporter
-        run: ./build/linux/amd64/earthly config global.local_registry_host 'tcp://127.0.0.1:8371'
-      - name: Build examples1 (PR build)
-        run: ./build/linux/amd64/earthly --ci -P +examples1
-        if: github.event_name != 'push'
-      - name: Build examples1 (main build)
-        run: ./build/linux/amd64/earthly --ci --push -P +examples1
-        if: github.event_name == 'push'
-      - name: Buildkit logs (runs on failure)
-        run: docker logs earthly-buildkitd
-        if: ${{ failure() }}
-
-  examples2:
-    name: +examples2
-    runs-on: ubuntu-latest
-    env:
-      FORCE_COLOR: 1
-      EARTHLY_CONVERSION_PARALLELISM: "5"
-      EARTHLY_TOKEN: "${{ secrets.EARTHLY_TOKEN }}"
-      EARTHLY_INSTALL_ID: "earthly-githubactions"
-    steps:
-      - uses: earthly/actions/setup-earthly@v1
-      - uses: actions/checkout@v2
-      - name: Set up QEMU
-        id: qemu
-        uses: docker/setup-qemu-action@v1
-        with:
-          image: tonistiigi/binfmt:latest
-          platforms: all
-      - name: Docker mirror login (Earthly Only)
-        run: docker login registry-1.docker.io.mirror.corp.earthly.dev --username "${{ secrets.DOCKERHUB_MIRROR_USERNAME }}" --password "${{ secrets.DOCKERHUB_MIRROR_PASSWORD }}"
-        if: github.event_name == 'push' || github.event.pull_request.head.repo.full_name == github.repository
-      - name: Configure Earthly to use mirror (Earthly Only)
-        run: |-
-          earthly config global.buildkit_additional_config "'[registry.\"docker.io\"]
-
-          mirrors = [\"registry-1.docker.io.mirror.corp.earthly.dev\"]'"
-        if: github.event_name == 'push' || github.event.pull_request.head.repo.full_name == github.repository
-      - name: Docker Login (main build)
-        run: docker login --username "${{ secrets.DOCKERHUB_USERNAME }}" --password "${{ secrets.DOCKERHUB_TOKEN }}"
-        if: github.event_name == 'push'
-      - name: Build latest earthly using released earthly
-        run: earthly --use-inline-cache +for-linux
-      - name: Set EARTHLY_VERSION_FLAG_OVERRIDES env
-        run: |-
-            set -euo pipefail
-            EARTHLY_VERSION_FLAG_OVERRIDES="$(tr -d '\n' < .earthly_version_flag_overrides)"
-            echo "EARTHLY_VERSION_FLAG_OVERRIDES=$EARTHLY_VERSION_FLAG_OVERRIDES" >> "$GITHUB_ENV"
-      - name: Enable local registry-based exporter
-        run: ./build/linux/amd64/earthly config global.local_registry_host 'tcp://127.0.0.1:8371'
-      - name: Build examples2 (PR build)
-        run: ./build/linux/amd64/earthly --ci -P +examples2
-        if: github.event_name != 'push'
-      - name: Build examples2 (main build)
-        run: ./build/linux/amd64/earthly --ci --push -P +examples2
-        if: github.event_name == 'push'
-      - name: Build and test multi-platform example
-        run: |
-          ./build/linux/amd64/earthly ./examples/multiplatform+all
-          docker run --rm earthly/examples:multiplatform_linux_arm64 | grep aarch64
-      - name: Buildkit logs (runs on failure)
-        run: docker logs earthly-buildkitd
-        if: ${{ failure() }}
-
-  tutorial:
-    name: Tutorial
-    runs-on: ubuntu-latest
-    env:
-      FORCE_COLOR: 1
-      EARTHLY_CONVERSION_PARALLELISM: "5"
-      EARTHLY_TOKEN: "${{ secrets.EARTHLY_TOKEN }}"
-      EARTHLY_INSTALL_ID: "earthly-githubactions"
-    steps:
-      - uses: earthly/actions/setup-earthly@v1
-      - uses: actions/checkout@v2
-      - name: Docker mirror login (Earthly Only)
-        run: docker login registry-1.docker.io.mirror.corp.earthly.dev --username "${{ secrets.DOCKERHUB_MIRROR_USERNAME }}" --password "${{ secrets.DOCKERHUB_MIRROR_PASSWORD }}"
-        if: github.event_name == 'push' || github.event.pull_request.head.repo.full_name == github.repository
-      - name: Configure Earthly to use mirror (Earthly Only)
-        run: |-
-          earthly config global.buildkit_additional_config "'[registry.\"docker.io\"]
-
-          mirrors = [\"registry-1.docker.io.mirror.corp.earthly.dev\"]'"
-        if: github.event_name == 'push' || github.event.pull_request.head.repo.full_name == github.repository
-      - name: Build latest earthly using released earthly
-        run: earthly --use-inline-cache +for-linux
-      - name: Set EARTHLY_VERSION_FLAG_OVERRIDES env
-        run: |-
-            set -euo pipefail
-            EARTHLY_VERSION_FLAG_OVERRIDES="$(tr -d '\n' < .earthly_version_flag_overrides)"
-            echo "EARTHLY_VERSION_FLAG_OVERRIDES=$EARTHLY_VERSION_FLAG_OVERRIDES" >> "$GITHUB_ENV"
-      - name: Enable local registry-based exporter
-        run: ./build/linux/amd64/earthly config global.local_registry_host 'tcp://127.0.0.1:8371'
-      - name: Build tutorial part 1
-        run: ./build/linux/amd64/earthly -P ./examples/tutorial+test-part1 --earthly=$(realpath ./build/linux/amd64/earthly)
-      - name: Build tutorial part 3
-        run: ./build/linux/amd64/earthly -P ./examples/tutorial+test-part3 --earthly=$(realpath ./build/linux/amd64/earthly)
-      - name: Build tutorial part 4
-        run: ./build/linux/amd64/earthly -P ./examples/tutorial+test-part4 --earthly=$(realpath ./build/linux/amd64/earthly)
-      - name: Build tutorial part 5
-        run: ./build/linux/amd64/earthly -P ./examples/tutorial+test-part5 --earthly=$(realpath ./build/linux/amd64/earthly)
-      - name: Buildkit logs (runs on failure)
-        run: docker logs earthly-buildkitd
-        if: ${{ failure() }}
-
-  push-integration:
-    if: github.event_name == 'push' || github.event.pull_request.head.repo.full_name == github.repository
-    runs-on: ubuntu-latest
-    env:
-      FORCE_COLOR: 1
-      EARTHLY_CONVERSION_PARALLELISM: "5"
-      EARTHLY_TOKEN: "${{ secrets.EARTHLY_TOKEN }}"
-      EARTHLY_INSTALL_ID: "earthly-githubactions"
-    steps:
-      - uses: earthly/actions/setup-earthly@v1
-      - uses: actions/checkout@v2
-      - name: Docker mirror login (Earthly Only)
-        run: docker login registry-1.docker.io.mirror.corp.earthly.dev --username "${{ secrets.DOCKERHUB_MIRROR_USERNAME }}" --password "${{ secrets.DOCKERHUB_MIRROR_PASSWORD }}"
-        if: github.event_name == 'push' || github.event.pull_request.head.repo.full_name == github.repository
-      - name: Configure Earthly to use mirror (Earthly Only)
-        run: |-
-          earthly config global.buildkit_additional_config "'[registry.\"docker.io\"]
-
-          mirrors = [\"registry-1.docker.io.mirror.corp.earthly.dev\"]'"
-        if: github.event_name == 'push' || github.event.pull_request.head.repo.full_name == github.repository
-      - name: Build latest earthly using released earthly
-        run: earthly --use-inline-cache +for-linux
-      - name: Set EARTHLY_VERSION_FLAG_OVERRIDES env
-        run: |-
-            set -euo pipefail
-            EARTHLY_VERSION_FLAG_OVERRIDES="$(tr -d '\n' < .earthly_version_flag_overrides)"
-            echo "EARTHLY_VERSION_FLAG_OVERRIDES=$EARTHLY_VERSION_FLAG_OVERRIDES" >> "$GITHUB_ENV"
-      - name: Enable local registry-based exporter
-        run: ./build/linux/amd64/earthly config global.local_registry_host 'tcp://127.0.0.1:8371'
-      - name: Push and Pull Cloud Images
-        run: |-
-          ./build/linux/amd64/earthly --ci -P  \
-            --build-arg DOCKERHUB_AUTH=true \
-            --build-arg DOCKERHUB_USER_SECRET=+secrets/earthly-technologies/dockerhub-mirror/user \
-            --build-arg DOCKERHUB_TOKEN_SECRET=+secrets/earthly-technologies/dockerhub-mirror/pass \
-            --build-arg DOCKERHUB_MIRROR=registry-1.docker.io.mirror.corp.earthly.dev \
-          ./examples/tests/cloud-push-pull+all
-      - name: Push Images after RUN --push
-        run: ./examples/tests/push-images/test.sh
-      - name: Buildkit logs (runs on failure)
-        run: docker logs earthly-buildkitd
-        if: ${{ failure() }}
-
-  secrets-integration:
-    runs-on: ubuntu-latest
-    if: github.event_name == 'push' || github.event.pull_request.head.repo.full_name == github.repository
-    env:
-      FORCE_COLOR: 1
-      EARTHLY_CONVERSION_PARALLELISM: "5"
-      EARTHLY_TOKEN: "${{ secrets.EARTHLY_TOKEN }}"
-      EARTHLY_INSTALL_ID: "earthly-githubactions"
-    steps:
-      - uses: earthly/actions/setup-earthly@v1
-      - uses: actions/checkout@v2
-      - name: Docker mirror login (Earthly Only)
-        run: docker login registry-1.docker.io.mirror.corp.earthly.dev --username "${{ secrets.DOCKERHUB_MIRROR_USERNAME }}" --password "${{ secrets.DOCKERHUB_MIRROR_PASSWORD }}"
-      - name: Configure Earthly to use mirror (Earthly Only)
-        run: |-
-          earthly config global.buildkit_additional_config "'[registry.\"docker.io\"]
-
-          mirrors = [\"registry-1.docker.io.mirror.corp.earthly.dev\"]'"
-      - name: Build latest earthly using released earthly
-        run: earthly --use-inline-cache +for-linux
-      - name: Set EARTHLY_VERSION_FLAG_OVERRIDES env
-        run: |-
-            set -euo pipefail
-            EARTHLY_VERSION_FLAG_OVERRIDES="$(tr -d '\n' < .earthly_version_flag_overrides)"
-            echo "EARTHLY_VERSION_FLAG_OVERRIDES=$EARTHLY_VERSION_FLAG_OVERRIDES" >> "$GITHUB_ENV"
-      - name: Enable local registry-based exporter
-        run: ./build/linux/amd64/earthly config global.local_registry_host 'tcp://127.0.0.1:8371'
-      - name: run secrets-integration
-        run: env earthly=./build/linux/amd64/earthly scripts/tests/secrets-integration.sh
-      - name: Buildkit logs (runs on failure)
-        run: docker logs earthly-buildkitd
-        if: ${{ failure() }}
-
-  bootstrap-integration:
-    runs-on: ubuntu-latest
-    env:
-      FORCE_COLOR: 1
-      EARTHLY_CONVERSION_PARALLELISM: "5"
-      EARTHLY_TOKEN: "${{ secrets.EARTHLY_TOKEN }}"
-      EARTHLY_INSTALL_ID: "earthly-githubactions"
-    steps:
-      - uses: earthly/actions/setup-earthly@v1
-      - uses: actions/checkout@v2
-      - name: Docker mirror login (Earthly Only)
-        run: docker login registry-1.docker.io.mirror.corp.earthly.dev --username "${{ secrets.DOCKERHUB_MIRROR_USERNAME }}" --password "${{ secrets.DOCKERHUB_MIRROR_PASSWORD }}"
-        if: github.event_name == 'push' || github.event.pull_request.head.repo.full_name == github.repository
-      - name: Configure Earthly to use mirror (Earthly Only)
-        run: |-
-          earthly config global.buildkit_additional_config "'[registry.\"docker.io\"]
-
-          mirrors = [\"registry-1.docker.io.mirror.corp.earthly.dev\"]'"
-        if: github.event_name == 'push' || github.event.pull_request.head.repo.full_name == github.repository
-      - name: Build latest earthly using released earthly
-        run: earthly --use-inline-cache +for-linux
-      - name: Set EARTHLY_VERSION_FLAG_OVERRIDES env
-        run: |-
-            set -euo pipefail
-            EARTHLY_VERSION_FLAG_OVERRIDES="$(tr -d '\n' < .earthly_version_flag_overrides)"
-            echo "EARTHLY_VERSION_FLAG_OVERRIDES=$EARTHLY_VERSION_FLAG_OVERRIDES" >> "$GITHUB_ENV"
-      - name: Enable local registry-based exporter
-        run: ./build/linux/amd64/earthly config global.local_registry_host 'tcp://127.0.0.1:8371'
-      - name: Run bootstrap-integration
-        run: ./examples/tests/bootstrap/test-bootstrap.sh
-      - name: Buildkit logs (runs on failure)
-        run: docker logs earthly-buildkitd
-        if: ${{ failure() }}
-
-  test-local:
-    name: +test-local
-    runs-on: ubuntu-latest
-    env:
-      FORCE_COLOR: 1
-      EARTHLY_CONVERSION_PARALLELISM: "5"
-      EARTHLY_TOKEN: "${{ secrets.EARTHLY_TOKEN }}"
-      EARTHLY_INSTALL_ID: "earthly-githubactions"
-    steps:
-      - uses: earthly/actions/setup-earthly@v1
-      - uses: actions/checkout@v2
-      - name: Build latest earthly using released earthly
-        run: earthly --use-inline-cache +for-linux
-      - name: Set EARTHLY_VERSION_FLAG_OVERRIDES env
-        run: |-
-            set -euo pipefail
-            EARTHLY_VERSION_FLAG_OVERRIDES="$(tr -d '\n' < .earthly_version_flag_overrides)"
-            echo "EARTHLY_VERSION_FLAG_OVERRIDES=$EARTHLY_VERSION_FLAG_OVERRIDES" >> "$GITHUB_ENV"
-      - name: Enable local registry-based exporter
-        run: ./build/linux/amd64/earthly config global.local_registry_host 'tcp://127.0.0.1:8371'
-      - name: Execute test-local
-        run: "./build/linux/amd64/earthly --use-inline-cache --save-inline-cache --no-output ./examples/tests/local+test-local"
-      - name: Execute test-local --push
-        run: "./build/linux/amd64/earthly --use-inline-cache --save-inline-cache --no-output --push ./examples/tests/local+test-local"
-      - name: Run general local tests (TODO this is re-testing the +test-local target)
-        run: "./build/linux/amd64/earthly --use-inline-cache --save-inline-cache --no-output ./examples/tests/local+all"
-      - name: Buildkit logs (runs on failure)
-        run: docker logs earthly-buildkitd 2>&1
-        if: ${{ failure() }}
-
-
-  repo-auth-test:
-    name: repo auth tests
-    if: github.event_name == 'push' || github.event.pull_request.head.repo.full_name == github.repository
-    services:
-      sshd:
-        image: rastasheep/ubuntu-sshd:18.04
-        ports:
-          - 2222:22
-    runs-on: ubuntu-latest
-    env:
-      FORCE_COLOR: 1
-      EARTHLY_CONVERSION_PARALLELISM: "5"
-      EARTHLY_TOKEN: "${{ secrets.EARTHLY_TOKEN }}"
-      EARTHLY_INSTALL_ID: "earthly-githubactions"
-      SSH_PORT: "2222"
-    steps:
-      - uses: earthly/actions/setup-earthly@v1
-      - uses: actions/checkout@v2
-      - name: install sshpass and net-tools
-        run: sudo apt-get install -y sshpass net-tools
-      - name: Docker mirror login (Earthly Only)
-        run: docker login registry-1.docker.io.mirror.corp.earthly.dev --username "${{ secrets.DOCKERHUB_MIRROR_USERNAME }}" --password "${{ secrets.DOCKERHUB_MIRROR_PASSWORD }}"
-        if: github.event_name == 'push' || github.event.pull_request.head.repo.full_name == github.repository
-      - name: Configure Earthly to use mirror (Earthly Only)
-        run: |-
-          earthly config global.buildkit_additional_config "'[registry.\"docker.io\"]
-
-          mirrors = [\"registry-1.docker.io.mirror.corp.earthly.dev\"]'"
-        if: github.event_name == 'push' || github.event.pull_request.head.repo.full_name == github.repository
-      - name: Build latest earthly using released earthly
-        run: earthly --use-inline-cache +for-linux
-      - name: Set EARTHLY_VERSION_FLAG_OVERRIDES env
-        run: |-
-            set -euo pipefail
-            EARTHLY_VERSION_FLAG_OVERRIDES="$(tr -d '\n' < .earthly_version_flag_overrides)"
-            echo "EARTHLY_VERSION_FLAG_OVERRIDES=$EARTHLY_VERSION_FLAG_OVERRIDES" >> "$GITHUB_ENV"
-      - name: Enable local registry-based exporter
-        run: ./build/linux/amd64/earthly config global.local_registry_host 'tcp://127.0.0.1:8371'
-# to regenerate the entries below; run earthly ./scripts/tests/auth+generate-github-tasks
-# auto-generated-entries start;
-      - name: run test-hello-world-empty-netrc.sh
-        run: env earthly=./build/linux/amd64/earthly scripts/tests/auth/test-hello-world-empty-netrc.sh
-      - name: run test-hello-world-no-ssh-agent.sh
-        run: env earthly=./build/linux/amd64/earthly scripts/tests/auth/test-hello-world-no-ssh-agent.sh
-      - name: run test-hello-world-no-ssh-keys.sh
-        run: env earthly=./build/linux/amd64/earthly scripts/tests/auth/test-hello-world-no-ssh-keys.sh
-      - name: run test-hello-world-with-non-authorized-key.sh
-        run: env earthly=./build/linux/amd64/earthly scripts/tests/auth/test-hello-world-with-non-authorized-key.sh
-      - name: run test-private-repo-with-netrc.sh
-        run: env earthly=./build/linux/amd64/earthly scripts/tests/auth/test-private-repo-with-netrc.sh
-      - name: run test-private-repo-with-ssh-key.sh
-        run: env earthly=./build/linux/amd64/earthly scripts/tests/auth/test-private-repo-with-ssh-key.sh
-      - name: run test-self-hosted.sh
-        run: env earthly=./build/linux/amd64/earthly scripts/tests/auth/test-self-hosted.sh
-      - name: run test-with-git-url-instead-of.sh
-        run: env earthly=./build/linux/amd64/earthly scripts/tests/auth/test-with-git-url-instead-of.sh
-# auto-generated-entries end
-      - name: Buildkit logs (runs on failure)
-        run: docker logs earthly-buildkitd
-        if: ${{ failure() }}
-
-  export-test:
-    runs-on: ubuntu-latest
-    if: github.event_name == 'push' || github.event.pull_request.head.repo.full_name == github.repository
-    env:
-      FORCE_COLOR: 1
-      EARTHLY_CONVERSION_PARALLELISM: "5"
-      EARTHLY_TOKEN: "${{ secrets.EARTHLY_TOKEN }}"
-      EARTHLY_INSTALL_ID: "earthly-githubactions"
-    steps:
-      - uses: earthly/actions/setup-earthly@v1
-      - uses: actions/checkout@v2
-      - name: Set up QEMU
-        id: qemu
-        uses: docker/setup-qemu-action@v1
-        with:
-          image: tonistiigi/binfmt:latest
-          platforms: all
-      - name: Docker mirror login (Earthly Only)
-        run: docker login registry-1.docker.io.mirror.corp.earthly.dev --username "${{ secrets.DOCKERHUB_MIRROR_USERNAME }}" --password "${{ secrets.DOCKERHUB_MIRROR_PASSWORD }}"
-      - name: Configure Earthly to use mirror (Earthly Only)
-        run: |-
-          earthly config global.buildkit_additional_config "'[registry.\"docker.io\"]
-
-          mirrors = [\"registry-1.docker.io.mirror.corp.earthly.dev\"]'"
-      - name: Build latest earthly using released earthly
-        run: earthly --use-inline-cache +for-linux
-      - name: Set EARTHLY_VERSION_FLAG_OVERRIDES env
-        run: |-
-            set -euo pipefail
-            EARTHLY_VERSION_FLAG_OVERRIDES="$(tr -d '\n' < .earthly_version_flag_overrides)"
-            echo "EARTHLY_VERSION_FLAG_OVERRIDES=$EARTHLY_VERSION_FLAG_OVERRIDES" >> "$GITHUB_ENV"
-      - name: Enable local registry-based exporter
-        run: ./build/linux/amd64/earthly config global.local_registry_host 'tcp://127.0.0.1:8371'
-      - name: run export tests
-        run: env earthly=./build/linux/amd64/earthly scripts/tests/export.sh
-      - name: Buildkit logs (runs on failure)
-        run: docker logs earthly-buildkitd
-        if: ${{ failure() }}
-
-  all-buildkitd:
-    name: +all-buildkitd
-    runs-on: ubuntu-latest
-    env:
-      FORCE_COLOR: 1
-      EARTHLY_CONVERSION_PARALLELISM: "5"
-      EARTHLY_TOKEN: "${{ secrets.EARTHLY_TOKEN }}"
-      EARTHLY_INSTALL_ID: "earthly-githubactions"
-    steps:
-      - uses: earthly/actions/setup-earthly@v1
-      - uses: actions/checkout@v2
-      -
-        name: Set up QEMU
-        id: qemu
-        uses: docker/setup-qemu-action@v1
-        with:
-          image: tonistiigi/binfmt:latest
-          platforms: all
-      - name: "Put back the git branch into git (Earthly uses it for tagging)"
-        run: |
-          branch=""
-          if [ -n "$GITHUB_HEAD_REF" ]; then
-            branch="$GITHUB_HEAD_REF"
-          else
-            branch="${GITHUB_REF##*/}"
-          fi
-          git checkout -b "$branch" || true
-      - name: Docker mirror login (Earthly Only)
-        run: docker login registry-1.docker.io.mirror.corp.earthly.dev --username "${{ secrets.DOCKERHUB_MIRROR_USERNAME }}" --password "${{ secrets.DOCKERHUB_MIRROR_PASSWORD }}"
-        if: github.event_name == 'push' || github.event.pull_request.head.repo.full_name == github.repository
-      - name: Configure Earthly to use mirror (Earthly Only)
-        run: |-
-          earthly config global.buildkit_additional_config "'[registry.\"docker.io\"]
-
-          mirrors = [\"registry-1.docker.io.mirror.corp.earthly.dev\"]'"
-        if: github.event_name == 'push' || github.event.pull_request.head.repo.full_name == github.repository
-      - name: Build latest earthly using released earthly
-        run: earthly --use-inline-cache +for-linux
-      - name: Set EARTHLY_VERSION_FLAG_OVERRIDES env
-        run: |-
-            set -euo pipefail
-            EARTHLY_VERSION_FLAG_OVERRIDES="$(tr -d '\n' < .earthly_version_flag_overrides)"
-            echo "EARTHLY_VERSION_FLAG_OVERRIDES=$EARTHLY_VERSION_FLAG_OVERRIDES" >> "$GITHUB_ENV"
-      - name: Enable local registry-based exporter
-        run: ./build/linux/amd64/earthly config global.local_registry_host 'tcp://127.0.0.1:8371'
-      - name: Build +all-buildkitd
-        run: ./build/linux/amd64/earthly --ci +all-buildkitd
-      - name: Buildkit logs (runs on failure)
-        run: docker logs earthly-buildkitd
-        if: ${{ failure() }}
-
-  all-dind:
-    name: +all-dind
-    runs-on: ubuntu-latest
-    env:
-      FORCE_COLOR: 1
-      EARTHLY_CONVERSION_PARALLELISM: "5"
-      EARTHLY_TOKEN: "${{ secrets.EARTHLY_TOKEN }}"
-      EARTHLY_INSTALL_ID: "earthly-githubactions"
-    steps:
-      - uses: earthly/actions/setup-earthly@v1
-      - uses: actions/checkout@v2
-      -
-        name: Set up QEMU
-        id: qemu
-        uses: docker/setup-qemu-action@v1
-        with:
-          image: tonistiigi/binfmt:latest
-          platforms: all
-      - name: "Put back the git branch into git (Earthly uses it for tagging)"
-        run: |
-          branch=""
-          if [ -n "$GITHUB_HEAD_REF" ]; then
-            branch="$GITHUB_HEAD_REF"
-          else
-            branch="${GITHUB_REF##*/}"
-          fi
-          git checkout -b "$branch" || true
-      - name: Docker mirror login (Earthly Only)
-        run: docker login registry-1.docker.io.mirror.corp.earthly.dev --username "${{ secrets.DOCKERHUB_MIRROR_USERNAME }}" --password "${{ secrets.DOCKERHUB_MIRROR_PASSWORD }}"
-        if: github.event_name == 'push' || github.event.pull_request.head.repo.full_name == github.repository
-      - name: Configure Earthly to use mirror (Earthly Only)
-        run: |-
-          earthly config global.buildkit_additional_config "'[registry.\"docker.io\"]
-
-          mirrors = [\"registry-1.docker.io.mirror.corp.earthly.dev\"]'"
-        if: github.event_name == 'push' || github.event.pull_request.head.repo.full_name == github.repository
-      - name: Build latest earthly using released earthly
-        run: earthly --use-inline-cache +for-linux
-      - name: Set EARTHLY_VERSION_FLAG_OVERRIDES env
-        run: |-
-            set -euo pipefail
-            EARTHLY_VERSION_FLAG_OVERRIDES="$(tr -d '\n' < .earthly_version_flag_overrides)"
-            echo "EARTHLY_VERSION_FLAG_OVERRIDES=$EARTHLY_VERSION_FLAG_OVERRIDES" >> "$GITHUB_ENV"
-      - name: Enable local registry-based exporter
-        run: ./build/linux/amd64/earthly config global.local_registry_host 'tcp://127.0.0.1:8371'
-      - name: Build +all-dind
-        run: ./build/linux/amd64/earthly --ci +all-dind
-      - name: Buildkit logs (runs on failure)
-        run: docker logs earthly-buildkitd
-        if: ${{ failure() }}
-
-  earthly:
-    name: +earthly-all +earthly-docker
-    runs-on: ubuntu-latest
-    env:
-      FORCE_COLOR: 1
-      EARTHLY_CONVERSION_PARALLELISM: "5"
-      EARTHLY_TOKEN: "${{ secrets.EARTHLY_TOKEN }}"
-      EARTHLY_INSTALL_ID: "earthly-githubactions"
-    steps:
-      - uses: earthly/actions/setup-earthly@v1
-      - uses: actions/checkout@v2
-      -
-        name: Set up QEMU
-        id: qemu
-        uses: docker/setup-qemu-action@v1
-        with:
-          image: tonistiigi/binfmt:latest
-          platforms: all
-      - name: "Put back the git branch into git (Earthly uses it for tagging)"
-        run: |
-          branch=""
-          if [ -n "$GITHUB_HEAD_REF" ]; then
-            branch="$GITHUB_HEAD_REF"
-          else
-            branch="${GITHUB_REF##*/}"
-          fi
-          git checkout -b "$branch" || true
-      - name: Docker mirror login (Earthly Only)
-        run: docker login registry-1.docker.io.mirror.corp.earthly.dev --username "${{ secrets.DOCKERHUB_MIRROR_USERNAME }}" --password "${{ secrets.DOCKERHUB_MIRROR_PASSWORD }}"
-        if: github.event_name == 'push' || github.event.pull_request.head.repo.full_name == github.repository
-      - name: Configure Earthly to use mirror (Earthly Only)
-        run: |-
-          earthly config global.buildkit_additional_config "'[registry.\"docker.io\"]
-
-          mirrors = [\"registry-1.docker.io.mirror.corp.earthly.dev\"]'"
-        if: github.event_name == 'push' || github.event.pull_request.head.repo.full_name == github.repository
-      - name: Build latest earthly using released earthly
-        run: earthly --use-inline-cache +for-linux
-      - name: Set EARTHLY_VERSION_FLAG_OVERRIDES env
-        run: |-
-            set -euo pipefail
-            EARTHLY_VERSION_FLAG_OVERRIDES="$(tr -d '\n' < .earthly_version_flag_overrides)"
-            echo "EARTHLY_VERSION_FLAG_OVERRIDES=$EARTHLY_VERSION_FLAG_OVERRIDES" >> "$GITHUB_ENV"
-      - name: Enable local registry-based exporter
-        run: ./build/linux/amd64/earthly config global.local_registry_host 'tcp://127.0.0.1:8371'
-      - name: Build +earthly-all
-        run: ./build/linux/amd64/earthly --ci +earthly-all
-      - name: Build +earthly-docker
-        run: ./build/linux/amd64/earthly --ci +earthly-docker
-      - name: Buildkit logs (runs on failure)
-        run: docker logs earthly-buildkitd
-        if: ${{ failure() }}
-
-  prerelease:
-    name: +prerelease
-    runs-on: ubuntu-latest
-    env:
-      FORCE_COLOR: 1
-      EARTHLY_CONVERSION_PARALLELISM: "5"
-      EARTHLY_TOKEN: "${{ secrets.EARTHLY_TOKEN }}"
-      EARTHLY_INSTALL_ID: "earthly-githubactions"
-    steps:
-      - uses: earthly/actions/setup-earthly@v1
-      - uses: actions/checkout@v2
-      -
-        name: Set up QEMU
-        id: qemu
-        uses: docker/setup-qemu-action@v1
-        with:
-          image: tonistiigi/binfmt:latest
-          platforms: all
-      - name: "Put back the git branch into git (Earthly uses it for tagging)"
-        run: |
-          branch=""
-          if [ -n "$GITHUB_HEAD_REF" ]; then
-            branch="$GITHUB_HEAD_REF"
-          else
-            branch="${GITHUB_REF##*/}"
-          fi
-          git checkout -b "$branch" || true
-      - name: Docker mirror login (Earthly Only)
-        run: docker login registry-1.docker.io.mirror.corp.earthly.dev --username "${{ secrets.DOCKERHUB_MIRROR_USERNAME }}" --password "${{ secrets.DOCKERHUB_MIRROR_PASSWORD }}"
-        if: github.event_name == 'push' || github.event.pull_request.head.repo.full_name == github.repository
-      - name: Configure Earthly to use mirror (Earthly Only)
-        run: |-
-          earthly config global.buildkit_additional_config "'[registry.\"docker.io\"]
-
-          mirrors = [\"registry-1.docker.io.mirror.corp.earthly.dev\"]'"
-        if: github.event_name == 'push' || github.event.pull_request.head.repo.full_name == github.repository
-      - name: Build latest earthly using released earthly
-        run: earthly --use-inline-cache +for-linux
-      - name: Set EARTHLY_VERSION_FLAG_OVERRIDES env
-        run: |-
-            set -euo pipefail
-            EARTHLY_VERSION_FLAG_OVERRIDES="$(tr -d '\n' < .earthly_version_flag_overrides)"
-            echo "EARTHLY_VERSION_FLAG_OVERRIDES=$EARTHLY_VERSION_FLAG_OVERRIDES" >> "$GITHUB_ENV"
-      - name: Enable local registry-based exporter
-        run: ./build/linux/amd64/earthly config global.local_registry_host 'tcp://127.0.0.1:8371'
-      - name: Build +prerelease
-        run: ./build/linux/amd64/earthly --ci +prerelease
-      - name: Buildkit logs (runs on failure)
-        run: docker logs earthly-buildkitd
-        if: ${{ failure() }}
-
-  push-prerelease:
-    name: --push +prerelease
-    if: github.event_name == 'push'
-    needs:
-      - tests
-      - race-tests
-      - misc-tests
-      - examples1
-      - examples2
-      - tutorial
-      - push-integration
-      - secrets-integration
-      - repo-auth-test
-      - export-test
-      - test-local
-      - all-buildkitd
-      - all-dind
-      - prerelease
-      - earthly
-    runs-on: ubuntu-latest
-    env:
-      FORCE_COLOR: 1
-      EARTHLY_CONVERSION_PARALLELISM: "5"
-      EARTHLY_TOKEN: "${{ secrets.EARTHLY_TOKEN }}"
-      EARTHLY_INSTALL_ID: "earthly-githubactions"
-    steps:
-      - uses: earthly/actions/setup-earthly@v1
-      - uses: actions/checkout@v2
-      -
-        name: Set up QEMU
-        id: qemu
-        uses: docker/setup-qemu-action@v1
-        with:
-          image: tonistiigi/binfmt:latest
-          platforms: all
-      - name: "Put back the git branch into git (Earthly uses it for tagging)"
-        run: |
-          branch=""
-          if [ -n "$GITHUB_HEAD_REF" ]; then
-            branch="$GITHUB_HEAD_REF"
-          else
-            branch="${GITHUB_REF##*/}"
-          fi
-          git checkout -b "$branch" || true
-      - name: Docker mirror login (Earthly Only)
-        run: docker login registry-1.docker.io.mirror.corp.earthly.dev --username "${{ secrets.DOCKERHUB_MIRROR_USERNAME }}" --password "${{ secrets.DOCKERHUB_MIRROR_PASSWORD }}"
-        if: github.event_name == 'push' || github.event.pull_request.head.repo.full_name == github.repository
-      - name: Configure Earthly to use mirror (Earthly Only)
-        run: |-
-          earthly config global.buildkit_additional_config "'[registry.\"docker.io\"]
-
-          mirrors = [\"registry-1.docker.io.mirror.corp.earthly.dev\"]'"
-        if: github.event_name == 'push' || github.event.pull_request.head.repo.full_name == github.repository
-      - name: Docker Login (main build)
-        run: docker login --username "${{ secrets.DOCKERHUB_USERNAME }}" --password "${{ secrets.DOCKERHUB_TOKEN }}"
-      - name: Build latest earthly using released earthly
-        run: earthly --use-inline-cache +for-linux
-      - name: Set EARTHLY_VERSION_FLAG_OVERRIDES env
-        run: |-
-            set -euo pipefail
-            EARTHLY_VERSION_FLAG_OVERRIDES="$(tr -d '\n' < .earthly_version_flag_overrides)"
-            echo "EARTHLY_VERSION_FLAG_OVERRIDES=$EARTHLY_VERSION_FLAG_OVERRIDES" >> "$GITHUB_ENV"
-      - name: Enable local registry-based exporter
-        run: ./build/linux/amd64/earthly config global.local_registry_host 'tcp://127.0.0.1:8371'
-      - name: Build and push +prerelease
-        run: ./build/linux/amd64/earthly --ci --push +prerelease
-      - name: Update DockerHub description for earthly/earthly
-        uses: peter-evans/dockerhub-description@616d1b63e806b630b975af3b4fe3304307b20f40
-        with:
-          username: ${{ secrets.DOCKERHUB_USERNAME }}
-          password: ${{ secrets.DOCKERHUB_PASSWORD }}
-          repository: earthly/earthly
-          readme-filepath: ./docs/docker-images/all-in-one.md
-          short-description: ${{ github.event.repository.description }}
-      - name: Update DockerHub description for earthly/buildkitd
-        uses: peter-evans/dockerhub-description@616d1b63e806b630b975af3b4fe3304307b20f40
-        with:
-          username: ${{ secrets.DOCKERHUB_USERNAME }}
-          password: ${{ secrets.DOCKERHUB_PASSWORD }}
-          repository: earthly/buildkitd
-          readme-filepath: ./docs/docker-images/buildkit-standalone.md
-          short-description: Standalone Earthly buildkitd image
-      - name: Buildkit logs (runs on failure)
-        run: docker logs earthly-buildkitd
-        if: ${{ failure() }}
->>>>>>> d1c56022
+        run: env