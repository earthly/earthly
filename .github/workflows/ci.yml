name: GitHub Actions CI

on:
  push:
    branches: [ main ]
    paths-ignore: [ docs/** ]
  pull_request:
    branches: [ main ]
    paths-ignore: [ docs/** ]

jobs:
  tests:
    name: +test +test-fail
    runs-on: ubuntu-latest
    env:
      FORCE_COLOR: 1
      EARTHLY_CONVERSION_PARALLELISM: "5"
      EARTHLY_VERSION_FLAG_OVERRIDES: "referenced-save-only"
      EARTHLY_TOKEN: "${{ secrets.EARTHLY_TOKEN }}"
      EARTHLY_INSTALL_ID: "earthly-githubactions"
    steps:
      - uses: actions/checkout@v2
      - name: Download released earthly
        run: "sudo /bin/sh -c 'wget https://github.com/earthly/earthly/releases/latest/download/earthly-linux-amd64 -O /usr/local/bin/earthly && chmod +x /usr/local/bin/earthly'"
      - name: Docker mirror login (non fork only)
        run: docker login registry-1.docker.io.mirror.corp.earthly.dev --username "${{ secrets.DOCKERHUB_MIRROR_USERNAME }}" --password "${{ secrets.DOCKERHUB_MIRROR_PASSWORD }}"
        if: github.event_name == 'push' || github.event.pull_request.head.repo.full_name == github.repository
      - name: Configure Earthly to use mirror (non fork only)
        run: |-
          earthly config global.buildkit_additional_config "'[registry.\"docker.io\"]

          mirrors = [\"registry-1.docker.io.mirror.corp.earthly.dev\"]'"
        if: github.event_name == 'push' || github.event.pull_request.head.repo.full_name == github.repository
      - name: Build latest earthly using released earthly
        run: earthly --use-inline-cache +for-linux
      - name: Enable local registry-based exporter
        run: ./build/linux/amd64/earthly config global.local_registry_host 'tcp://127.0.0.1:8371'
      - name: Execute tests (not a fork)
        run: ./build/linux/amd64/earthly --ci -P +test
        if: github.event_name == 'push' || github.event.pull_request.head.repo.full_name == github.repository
      - name: Execute tests (fork)
        run: ./build/linux/amd64/earthly --ci -P +test --DOCKERHUB_AUTH=false
        if: github.event_name != 'push' && github.event.pull_request.head.repo.full_name != github.repository
      - name: Execute fail test
        run: "! ./build/linux/amd64/earthly --ci ./examples/tests/fail+test-fail"
      - name: Buildkit logs (runs on failure)
        run: docker logs earthly-buildkitd
        if: ${{ failure() }}
  
  race-tests:
    name: +test (-race)
    runs-on: ubuntu-latest
    env:
      FORCE_COLOR: 1
      EARTHLY_CONVERSION_PARALLELISM: "5"
      EARTHLY_VERSION_FLAG_OVERRIDES: "referenced-save-only"
      EARTHLY_TOKEN: "${{ secrets.EARTHLY_TOKEN }}"
      EARTHLY_INSTALL_ID: "earthly-githubactions"
    steps:
      - uses: actions/checkout@v2
      - uses: actions/setup-go@v1
        with:
          go-version: 1.16
      - name: Download released earthly
        run: "sudo /bin/sh -c 'wget https://github.com/earthly/earthly/releases/latest/download/earthly-linux-amd64 -O /usr/local/bin/earthly && chmod +x /usr/local/bin/earthly'"
      - name: Docker mirror login (non fork only)
        run: docker login registry-1.docker.io.mirror.corp.earthly.dev --username "${{ secrets.DOCKERHUB_MIRROR_USERNAME }}" --password "${{ secrets.DOCKERHUB_MIRROR_PASSWORD }}"
        if: github.event_name == 'push' || github.event.pull_request.head.repo.full_name == github.repository
      - name: Configure Earthly to use mirror (non fork only)
        run: |-
          earthly config global.buildkit_additional_config "'[registry.\"docker.io\"]

          mirrors = [\"registry-1.docker.io.mirror.corp.earthly.dev\"]'"
        if: github.event_name == 'push' || github.event.pull_request.head.repo.full_name == github.repository
      - name: Build latest earthly/buildkitd image using released earthly
        run: earthly --use-inline-cache ./buildkitd+buildkitd --TAG=race-test
      - name: Execute tests (not a fork)
        run: GORACE="halt_on_error=1" go run -race ./cmd/earthly/main.go --buildkit-image earthly/buildkitd:race-test -P --no-output +test
        if: github.event_name == 'push' || github.event.pull_request.head.repo.full_name == github.repository
      - name: Execute tests (fork)
        run: GORACE="halt_on_error=1" go run -race ./cmd/earthly/main.go --buildkit-image earthly/buildkitd:race-test -P --no-output +test --DOCKERHUB_AUTH=false
        if: github.event_name != 'push' && github.event.pull_request.head.repo.full_name != github.repository
      - name: Buildkit logs (runs on failure)
        run: docker logs earthly-buildkitd
        if: ${{ failure() }}

  misc-tests:
    runs-on: ubuntu-latest
    env:
      FORCE_COLOR: 1
      EARTHLY_CONVERSION_PARALLELISM: "5"
      EARTHLY_VERSION_FLAG_OVERRIDES: "referenced-save-only"
      EARTHLY_TOKEN: "${{ secrets.EARTHLY_TOKEN }}"
      EARTHLY_INSTALL_ID: "earthly-githubactions"
    steps:
      - uses: actions/checkout@v2
      - uses: actions/setup-go@v1
        with:
          go-version: 1.16
      - name: Download released earthly
        run: "sudo /bin/sh -c 'wget https://github.com/earthly/earthly/releases/latest/download/earthly-linux-amd64 -O /usr/local/bin/earthly && chmod +x /usr/local/bin/earthly'"
      - name: Docker mirror login (non fork only)
        run: docker login registry-1.docker.io.mirror.corp.earthly.dev --username "${{ secrets.DOCKERHUB_MIRROR_USERNAME }}" --password "${{ secrets.DOCKERHUB_MIRROR_PASSWORD }}"
        if: github.event_name == 'push' || github.event.pull_request.head.repo.full_name == github.repository
      - name: Configure Earthly to use mirror (non fork only)
        run: |-
          earthly config global.buildkit_additional_config "'[registry.\"docker.io\"]

          mirrors = [\"registry-1.docker.io.mirror.corp.earthly.dev\"]'"
        if: github.event_name == 'push' || github.event.pull_request.head.repo.full_name == github.repository
      - name: Build latest earthly using released earthly
        run: earthly --use-inline-cache +for-linux
      - name: Enable local registry-based exporter
        run: ./build/linux/amd64/earthly config global.local_registry_host 'tcp://127.0.0.1:8371'
      - name: Execute interactive debugger test
        run: ./build/linux/amd64/earthly --use-inline-cache --save-inline-cache --no-output --strict --interactive -P ./examples/tests/interactive+all
      - name: Execute interactive debugger test from outside
        run: ./scripts/tests/interactive-debugger/test-interactive.py --earthly ./build/linux/amd64/earthly --timeout 60
      - name: Execute version test
        run: "./build/linux/amd64/earthly --version"
      - name: Execute docker2earth test
        run: "./examples/tests/docker2earth/test.sh"
      - name: Execute remote-cache test
        run: "./examples/tests/remote-cache/test.sh"
      - name: Execute registry-certs test
        run: "./examples/tests/registry-certs/test.sh"
      - name: Execute tests requiring .git directory
        run: go test ./analytics --tags=hasgitdirectory
      - name: Execute earthly docker command
        run: (cd examples/tests/docker && ../../.././build/linux/amd64/earthly docker --tag examples-test-docker:latest && diff <(docker run --rm examples-test-docker:latest) <(echo "hello dockerfile") )
      - name: Execute test similar to homebrew test in https://github.com/Homebrew/homebrew-core/blob/master/Formula/earthly.rb
        run: "./build/linux/amd64/earthly --buildkit-host 127.0.0.1 ./examples/tests/with-docker+all 2>&1 | grep 'buildkitd failed to start'"
      - name: Execute private image test (non fork only)
        run: ./build/linux/amd64/earthly --ci ./examples/tests+private-image-test
        if: github.event_name == 'push' || github.event.pull_request.head.repo.full_name == github.repository
      - name: Execute save images test
        run: ./examples/tests/save-images/test.sh
        if: github.event_name == 'push' || github.event.pull_request.head.repo.full_name == github.repository
      - name: "Experimental tests (not a fork)"
        run: ./build/linux/amd64/earthly --ci -P ./examples/tests+experimental
        if: github.event_name == 'push' || github.event.pull_request.head.repo.full_name == github.repository
      - name: "Experimental tests (fork)"
        run: ./build/linux/amd64/earthly --ci -P ./examples/tests+experimental --DOCKERHUB_AUTH=false
        if: github.event_name != 'push' && github.event.pull_request.head.repo.full_name != github.repository
      - name: Buildkit logs (runs on failure)
        run: docker logs earthly-buildkitd
        if: ${{ failure() }}

  test-use-copy-include-patterns:
    runs-on: ubuntu-latest
    env:
      FORCE_COLOR: 1
      EARTHLY_CONVERSION_PARALLELISM: "5"
      EARTHLY_VERSION_FLAG_OVERRIDES: "referenced-save-only"
      EARTHLY_TOKEN: "${{ secrets.EARTHLY_TOKEN }}"
      EARTHLY_INSTALL_ID: "earthly-githubactions"
      EARTHLY_FEATURE_FLAG_OVERRIDES: "use-copy-include-patterns"
    steps:
      - uses: actions/checkout@v2
      - uses: actions/setup-go@v1
        with:
          go-version: 1.16
      - name: Download released earthly
        run: "sudo /bin/sh -c 'wget https://github.com/earthly/earthly/releases/latest/download/earthly-linux-amd64 -O /usr/local/bin/earthly && chmod +x /usr/local/bin/earthly'"
      - name: Docker mirror login (non fork only)
        run: docker login registry-1.docker.io.mirror.corp.earthly.dev --username "${{ secrets.DOCKERHUB_MIRROR_USERNAME }}" --password "${{ secrets.DOCKERHUB_MIRROR_PASSWORD }}"
        if: github.event_name == 'push' || github.event.pull_request.head.repo.full_name == github.repository
      - name: Configure Earthly to use mirror (non fork only)
        run: |-
          earthly config global.buildkit_additional_config "'[registry.\"docker.io\"]

          mirrors = [\"registry-1.docker.io.mirror.corp.earthly.dev\"]'"
        if: github.event_name == 'push' || github.event.pull_request.head.repo.full_name == github.repository
      - name: Build latest earthly using released earthly
        run: earthly --use-inline-cache +for-linux
      - name: Enable local registry-based exporter
        run: ./build/linux/amd64/earthly config global.local_registry_host 'tcp://127.0.0.1:8371'
      - name: Build examples1 (PR build)
        run: ./build/linux/amd64/earthly --ci -P +examples1
        if: github.event_name != 'push'
      - name: Buildkit logs (runs on failure)
        run: docker logs earthly-buildkitd
        if: ${{ failure() }}

  examples1:
    name: +examples1
    runs-on: ubuntu-latest
    env:
      FORCE_COLOR: 1
<<<<<<< HEAD
      EARTHLY_CONVERSION_PARALLELISM: "5"
=======
      # EARTHLY_CONVERSION_PARALLELISM: "5" # TODO: Getting random errors like these Error: failed to compute cache key: failed to copy: httpReadSeeker: failed open: failed to authorize: no active session for ...: context deadline exceeded
      EARTHLY_VERSION_FLAG_OVERRIDES: "referenced-save-only"
>>>>>>> 0ecfbbd7
      EARTHLY_TOKEN: "${{ secrets.EARTHLY_TOKEN }}"
      EARTHLY_INSTALL_ID: "earthly-githubactions"
    steps:
      - uses: actions/checkout@v2
      - name: Set up QEMU
        id: qemu
        uses: docker/setup-qemu-action@v1
        with:
          image: tonistiigi/binfmt:latest
          platforms: all
      - name: Download released earthly
        run: "sudo /bin/sh -c 'wget https://github.com/earthly/earthly/releases/latest/download/earthly-linux-amd64 -O /usr/local/bin/earthly && chmod +x /usr/local/bin/earthly'"
      - name: Docker mirror login (non fork only)
        run: docker login registry-1.docker.io.mirror.corp.earthly.dev --username "${{ secrets.DOCKERHUB_MIRROR_USERNAME }}" --password "${{ secrets.DOCKERHUB_MIRROR_PASSWORD }}"
        if: github.event_name == 'push' || github.event.pull_request.head.repo.full_name == github.repository
      - name: Docker Login (main build)
        run: docker login --username "${{ secrets.DOCKERHUB_USERNAME }}" --password "${{ secrets.DOCKERHUB_TOKEN }}"
        if: github.event_name == 'push'
      - name: Configure Earthly to use mirror (non fork only)
        run: |-
          earthly config global.buildkit_additional_config "'[registry.\"docker.io\"]

          mirrors = [\"registry-1.docker.io.mirror.corp.earthly.dev\"]'"
        if: github.event_name == 'push' || github.event.pull_request.head.repo.full_name == github.repository
      - name: Build latest earthly using released earthly
        run: earthly --use-inline-cache +for-linux
      - name: Enable local registry-based exporter
        run: ./build/linux/amd64/earthly config global.local_registry_host 'tcp://127.0.0.1:8371'
      - name: Build examples1 (PR build)
        run: ./build/linux/amd64/earthly --ci -P +examples1
        if: github.event_name != 'push'
      - name: Build examples1 (main build)
        run: ./build/linux/amd64/earthly --ci --push -P +examples1
        if: github.event_name == 'push'
      - name: Buildkit logs (runs on failure)
        run: docker logs earthly-buildkitd
        if: ${{ failure() }}
  
  examples2:
    name: +examples2
    runs-on: ubuntu-latest
    env:
      FORCE_COLOR: 1
      EARTHLY_CONVERSION_PARALLELISM: "5"
      EARTHLY_VERSION_FLAG_OVERRIDES: "referenced-save-only"
      EARTHLY_TOKEN: "${{ secrets.EARTHLY_TOKEN }}"
      EARTHLY_INSTALL_ID: "earthly-githubactions"
    steps:
      - uses: actions/checkout@v2
      - name: Set up QEMU
        id: qemu
        uses: docker/setup-qemu-action@v1
        with:
          image: tonistiigi/binfmt:latest
          platforms: all
      - name: Download released earthly
        run: "sudo /bin/sh -c 'wget https://github.com/earthly/earthly/releases/latest/download/earthly-linux-amd64 -O /usr/local/bin/earthly && chmod +x /usr/local/bin/earthly'"
      - name: Docker mirror login (non fork only)
        run: docker login registry-1.docker.io.mirror.corp.earthly.dev --username "${{ secrets.DOCKERHUB_MIRROR_USERNAME }}" --password "${{ secrets.DOCKERHUB_MIRROR_PASSWORD }}"
        if: github.event_name == 'push' || github.event.pull_request.head.repo.full_name == github.repository
      - name: Docker Login (main build)
        run: docker login --username "${{ secrets.DOCKERHUB_USERNAME }}" --password "${{ secrets.DOCKERHUB_TOKEN }}"
        if: github.event_name == 'push'
      - name: Configure Earthly to use mirror (non fork only)
        run: |-
          earthly config global.buildkit_additional_config "'[registry.\"docker.io\"]

          mirrors = [\"registry-1.docker.io.mirror.corp.earthly.dev\"]'"
        if: github.event_name == 'push' || github.event.pull_request.head.repo.full_name == github.repository
      - name: Build latest earthly using released earthly
        run: earthly --use-inline-cache +for-linux
      - name: Enable local registry-based exporter
        run: ./build/linux/amd64/earthly config global.local_registry_host 'tcp://127.0.0.1:8371'
      - name: Build examples2 (PR build)
        run: ./build/linux/amd64/earthly --ci -P +examples2
        if: github.event_name != 'push'
      - name: Build examples2 (main build)
        run: ./build/linux/amd64/earthly --ci --push -P +examples2
        if: github.event_name == 'push'
      - name: Build and test multi-platform example
        run: |
          ./build/linux/amd64/earthly ./examples/multiplatform+all
          docker run --rm earthly/examples:multiplatform_linux_arm64 | grep aarch64
      - name: Buildkit logs (runs on failure)
        run: docker logs earthly-buildkitd
        if: ${{ failure() }}
  
  tutorial:
    name: Tutorial
    runs-on: ubuntu-latest
    env:
      FORCE_COLOR: 1
      EARTHLY_CONVERSION_PARALLELISM: "5"
      EARTHLY_VERSION_FLAG_OVERRIDES: "referenced-save-only"
      EARTHLY_TOKEN: "${{ secrets.EARTHLY_TOKEN }}"
      EARTHLY_INSTALL_ID: "earthly-githubactions"
    steps:
      - uses: actions/checkout@v2
      - name: Download released earthly
        run: "sudo /bin/sh -c 'wget https://github.com/earthly/earthly/releases/latest/download/earthly-linux-amd64 -O /usr/local/bin/earthly && chmod +x /usr/local/bin/earthly'"
      - name: Docker mirror login (non fork only)
        run: docker login registry-1.docker.io.mirror.corp.earthly.dev --username "${{ secrets.DOCKERHUB_MIRROR_USERNAME }}" --password "${{ secrets.DOCKERHUB_MIRROR_PASSWORD }}"
        if: github.event_name == 'push' || github.event.pull_request.head.repo.full_name == github.repository
      - name: Configure Earthly to use mirror (non fork only)
        run: |-
          earthly config global.buildkit_additional_config "'[registry.\"docker.io\"]

          mirrors = [\"registry-1.docker.io.mirror.corp.earthly.dev\"]'"
        if: github.event_name == 'push' || github.event.pull_request.head.repo.full_name == github.repository
      - name: Build latest earthly using released earthly
        run: earthly --use-inline-cache +for-linux
      - name: Enable local registry-based exporter
        run: ./build/linux/amd64/earthly config global.local_registry_host 'tcp://127.0.0.1:8371'
      - name: Build tutorial part 1
        run: ./build/linux/amd64/earthly -P ./examples/tutorial+test-part1 --earthly=$(realpath ./build/linux/amd64/earthly)
      - name: Build tutorial part 3
        run: ./build/linux/amd64/earthly -P ./examples/tutorial+test-part3 --earthly=$(realpath ./build/linux/amd64/earthly)
      - name: Build tutorial part 4
        run: ./build/linux/amd64/earthly -P ./examples/tutorial+test-part4 --earthly=$(realpath ./build/linux/amd64/earthly)
      - name: Build tutorial part 5
        run: ./build/linux/amd64/earthly -P ./examples/tutorial+test-part5 --earthly=$(realpath ./build/linux/amd64/earthly)
      - name: Buildkit logs (runs on failure)
        run: docker logs earthly-buildkitd
        if: ${{ failure() }}

  push-integration:
    if: github.event_name == 'push' || github.event.pull_request.head.repo.full_name == github.repository
    runs-on: ubuntu-latest
    env:
      FORCE_COLOR: 1
      EARTHLY_CONVERSION_PARALLELISM: "5"
      EARTHLY_VERSION_FLAG_OVERRIDES: "referenced-save-only"
      EARTHLY_TOKEN: "${{ secrets.EARTHLY_TOKEN }}"
      EARTHLY_INSTALL_ID: "earthly-githubactions"
    steps:
      - uses: actions/checkout@v2
      - name: Download released earthly
        run: "sudo /bin/sh -c 'wget https://github.com/earthly/earthly/releases/latest/download/earthly-linux-amd64 -O /usr/local/bin/earthly && chmod +x /usr/local/bin/earthly'"
      - name: Docker mirror login (non fork only)
        run: docker login registry-1.docker.io.mirror.corp.earthly.dev --username "${{ secrets.DOCKERHUB_MIRROR_USERNAME }}" --password "${{ secrets.DOCKERHUB_MIRROR_PASSWORD }}"
        if: github.event_name == 'push' || github.event.pull_request.head.repo.full_name == github.repository
      - name: Configure Earthly to use mirror (non fork only)
        run: |-
          earthly config global.buildkit_additional_config "'[registry.\"docker.io\"]

          mirrors = [\"registry-1.docker.io.mirror.corp.earthly.dev\"]'"
        if: github.event_name == 'push' || github.event.pull_request.head.repo.full_name == github.repository
      - name: Build latest earthly using released earthly
        run: earthly --use-inline-cache +for-linux
      - name: Enable local registry-based exporter
        run: ./build/linux/amd64/earthly config global.local_registry_host 'tcp://127.0.0.1:8371'
      - name: Push and Pull Cloud Images (not a fork)
        run: ./build/linux/amd64/earthly --ci -P ./examples/tests/cloud-push-pull+all
        if: github.event_name == 'push' || github.event.pull_request.head.repo.full_name == github.repository
      - name: Push and Pull Cloud Images (fork)
        run: ./build/linux/amd64/earthly --ci -P ./examples/tests/cloud-push-pull+all --DOCKERHUB_AUTH=false
        if: github.event_name != 'push' && github.event.pull_request.head.repo.full_name != github.repository
      - name: Push Images after RUN --push
        run: ./examples/tests/push-images/test.sh
        if: github.event_name == 'push' || github.event.pull_request.head.repo.full_name == github.repository
      - name: Buildkit logs (runs on failure)
        run: docker logs earthly-buildkitd
        if: ${{ failure() }}

  secrets-integration:
    runs-on: ubuntu-latest
    env:
      FORCE_COLOR: 1
      EARTHLY_CONVERSION_PARALLELISM: "5"
      EARTHLY_VERSION_FLAG_OVERRIDES: "referenced-save-only"
      EARTHLY_TOKEN: "${{ secrets.EARTHLY_TOKEN }}"
      EARTHLY_INSTALL_ID: "earthly-githubactions"
    steps:
      - uses: actions/checkout@v2
      - name: Download released earthly
        run: "sudo /bin/sh -c 'wget https://github.com/earthly/earthly/releases/latest/download/earthly-linux-amd64 -O /usr/local/bin/earthly && chmod +x /usr/local/bin/earthly'"
      - name: Docker mirror login (non fork only)
        run: docker login registry-1.docker.io.mirror.corp.earthly.dev --username "${{ secrets.DOCKERHUB_MIRROR_USERNAME }}" --password "${{ secrets.DOCKERHUB_MIRROR_PASSWORD }}"
        if: github.event_name == 'push' || github.event.pull_request.head.repo.full_name == github.repository
      - name: Configure Earthly to use mirror (non fork only)
        run: |-
          earthly config global.buildkit_additional_config "'[registry.\"docker.io\"]

          mirrors = [\"registry-1.docker.io.mirror.corp.earthly.dev\"]'"
        if: github.event_name == 'push' || github.event.pull_request.head.repo.full_name == github.repository
      - name: Build latest earthly using released earthly
        run: earthly --use-inline-cache +for-linux
      - name: Enable local registry-based exporter
        run: ./build/linux/amd64/earthly config global.local_registry_host 'tcp://127.0.0.1:8371'
      - name: run secrets-integration
        run: env earthly=./build/linux/amd64/earthly scripts/tests/secrets-integration.sh
      - name: Buildkit logs (runs on failure)
        run: docker logs earthly-buildkitd
        if: ${{ failure() }}

  bootstrap-integration:
    runs-on: ubuntu-latest
    env:
      FORCE_COLOR: 1
      EARTHLY_CONVERSION_PARALLELISM: "5"
      EARTHLY_VERSION_FLAG_OVERRIDES: "referenced-save-only"
      EARTHLY_TOKEN: "${{ secrets.EARTHLY_TOKEN }}"
      EARTHLY_INSTALL_ID: "earthly-githubactions"
    steps:
      - uses: actions/checkout@v2
      - name: Download released earthly
        run: "sudo /bin/sh -c 'wget https://github.com/earthly/earthly/releases/latest/download/earthly-linux-amd64 -O /usr/local/bin/earthly && chmod +x /usr/local/bin/earthly'"
      - name: Docker mirror login (non fork only)
        run: docker login registry-1.docker.io.mirror.corp.earthly.dev --username "${{ secrets.DOCKERHUB_MIRROR_USERNAME }}" --password "${{ secrets.DOCKERHUB_MIRROR_PASSWORD }}"
        if: github.event_name == 'push' || github.event.pull_request.head.repo.full_name == github.repository
      - name: Configure Earthly to use mirror (non fork only)
        run: |-
          earthly config global.buildkit_additional_config "'[registry.\"docker.io\"]

          mirrors = [\"registry-1.docker.io.mirror.corp.earthly.dev\"]'"
        if: github.event_name == 'push' || github.event.pull_request.head.repo.full_name == github.repository
      - name: Build latest earthly using released earthly
        run: earthly --use-inline-cache +for-linux
      - name: Enable local registry-based exporter
        run: ./build/linux/amd64/earthly config global.local_registry_host 'tcp://127.0.0.1:8371'
      - name: Run bootstrap-integration
        run: ./examples/tests/bootstrap/test-bootstrap.sh
      - name: Buildkit logs (runs on failure)
        run: docker logs earthly-buildkitd
        if: ${{ failure() }}

  test-local:
    name: +test-local
    runs-on: ubuntu-latest
    env:
      FORCE_COLOR: 1
      EARTHLY_CONVERSION_PARALLELISM: "5"
      EARTHLY_VERSION_FLAG_OVERRIDES: "referenced-save-only"
      EARTHLY_TOKEN: "${{ secrets.EARTHLY_TOKEN }}"
      EARTHLY_INSTALL_ID: "earthly-githubactions"
    steps:
      - uses: actions/checkout@v2
      - name: Download released earthly
        run: "sudo /bin/sh -c 'wget https://github.com/earthly/earthly/releases/latest/download/earthly-linux-amd64 -O /usr/local/bin/earthly && chmod +x /usr/local/bin/earthly'"
      - name: Build latest earthly using released earthly
        run: earthly --use-inline-cache +for-linux
      - name: Enable local registry-based exporter
        run: ./build/linux/amd64/earthly config global.local_registry_host 'tcp://127.0.0.1:8371'
      - name: Execute test-local
        run: "./build/linux/amd64/earthly --use-inline-cache --save-inline-cache --no-output ./examples/tests/local+test-local"
      - name: Check previous run without the --push flag correctly prevented the file from being touched
        run: "! ls /tmp/earthly-test-local"
      - name: Execute test-local --push
        run: "./build/linux/amd64/earthly --use-inline-cache --save-inline-cache --no-output --push ./examples/tests/local+test-local"
      - name: Check --push cmd was run (and touched this file on the local disk)
        run: "ls /tmp/earthly-test-local"
      - name: Run general local tests (TODO this is re-testing the +test-local target)
        run: "./build/linux/amd64/earthly --use-inline-cache --save-inline-cache --no-output ./examples/tests/local+all"
      - name: Buildkit logs (runs on failure)
        run: docker logs earthly-buildkitd 2>&1
        if: ${{ failure() }}


  repo-auth-test:
    name: repo auth tests
    if: github.event_name == 'push' || github.event.pull_request.head.repo.full_name == github.repository
    services:
      sshd:
        image: rastasheep/ubuntu-sshd:18.04
        ports:
          - 2222:22
    runs-on: ubuntu-latest
    env:
      FORCE_COLOR: 1
      EARTHLY_CONVERSION_PARALLELISM: "5"
      EARTHLY_VERSION_FLAG_OVERRIDES: "referenced-save-only"
      EARTHLY_TOKEN: "${{ secrets.EARTHLY_TOKEN }}"
      EARTHLY_INSTALL_ID: "earthly-githubactions"
      SSH_PORT: "2222"
    steps:
      - uses: actions/checkout@v2
      - name: install sshpass and net-tools
        run: sudo apt-get install -y sshpass net-tools
      - name: Download released earthly
        run: "sudo /bin/sh -c 'wget https://github.com/earthly/earthly/releases/latest/download/earthly-linux-amd64 -O /usr/local/bin/earthly && chmod +x /usr/local/bin/earthly'"
      - name: Docker mirror login (non fork only)
        run: docker login registry-1.docker.io.mirror.corp.earthly.dev --username "${{ secrets.DOCKERHUB_MIRROR_USERNAME }}" --password "${{ secrets.DOCKERHUB_MIRROR_PASSWORD }}"
        if: github.event_name == 'push' || github.event.pull_request.head.repo.full_name == github.repository
      - name: Configure Earthly to use mirror (non fork only)
        run: |-
          earthly config global.buildkit_additional_config "'[registry.\"docker.io\"]

          mirrors = [\"registry-1.docker.io.mirror.corp.earthly.dev\"]'"
        if: github.event_name == 'push' || github.event.pull_request.head.repo.full_name == github.repository
      - name: Build latest earthly using released earthly
        run: earthly --use-inline-cache +for-linux
      - name: Enable local registry-based exporter
        run: ./build/linux/amd64/earthly config global.local_registry_host 'tcp://127.0.0.1:8371'
# to regenerate the entries below; run earthly ./scripts/tests/auth+generate-github-tasks
# auto-generated-entries start;
      - name: run test-earthfile-can-clone-private-repo-with-earthly-config.sh
        run: env earthly=./build/linux/amd64/earthly scripts/tests/auth/test-earthfile-can-clone-private-repo-with-earthly-config.sh
      - name: run test-earthfile-can-clone-private-repo-with-netrc.sh
        run: env earthly=./build/linux/amd64/earthly scripts/tests/auth/test-earthfile-can-clone-private-repo-with-netrc.sh
      - name: run test-hello-world-empty-netrc.sh
        run: env earthly=./build/linux/amd64/earthly scripts/tests/auth/test-hello-world-empty-netrc.sh
      - name: run test-hello-world-no-ssh-agent.sh
        run: env earthly=./build/linux/amd64/earthly scripts/tests/auth/test-hello-world-no-ssh-agent.sh
      - name: run test-hello-world-no-ssh-keys.sh
        run: env earthly=./build/linux/amd64/earthly scripts/tests/auth/test-hello-world-no-ssh-keys.sh
      - name: run test-hello-world-with-non-authorized-key.sh
        run: env earthly=./build/linux/amd64/earthly scripts/tests/auth/test-hello-world-with-non-authorized-key.sh
      - name: run test-private-repo-with-https-config-arg.sh
        run: env earthly=./build/linux/amd64/earthly scripts/tests/auth/test-private-repo-with-https-config-arg.sh
      - name: run test-private-repo-with-https-config-command.sh
        run: env earthly=./build/linux/amd64/earthly scripts/tests/auth/test-private-repo-with-https-config-command.sh
      - name: run test-private-repo-with-https-config-file.sh
        run: env earthly=./build/linux/amd64/earthly scripts/tests/auth/test-private-repo-with-https-config-file.sh
      - name: run test-private-repo-with-netrc.sh
        run: env earthly=./build/linux/amd64/earthly scripts/tests/auth/test-private-repo-with-netrc.sh
      - name: run test-private-repo-with-ssh-key.sh
        run: env earthly=./build/linux/amd64/earthly scripts/tests/auth/test-private-repo-with-ssh-key.sh
      - name: run test-self-hosted.sh
        run: env earthly=./build/linux/amd64/earthly scripts/tests/auth/test-self-hosted.sh
      - name: run test-with-git-url-instead-of.sh
        run: env earthly=./build/linux/amd64/earthly scripts/tests/auth/test-with-git-url-instead-of.sh
# auto-generated-entries end
      - name: Buildkit logs (runs on failure)
        run: docker logs earthly-buildkitd
        if: ${{ failure() }}

  export-test:
    runs-on: ubuntu-latest
    env:
      FORCE_COLOR: 1
      EARTHLY_CONVERSION_PARALLELISM: "5"
      EARTHLY_VERSION_FLAG_OVERRIDES: "referenced-save-only"
      EARTHLY_TOKEN: "${{ secrets.EARTHLY_TOKEN }}"
      EARTHLY_INSTALL_ID: "earthly-githubactions"
    steps:
      - uses: actions/checkout@v2
      - name: Set up QEMU
        id: qemu
        uses: docker/setup-qemu-action@v1
        with:
          image: tonistiigi/binfmt:latest
          platforms: all
      - name: Download released earthly
        run: "sudo /bin/sh -c 'wget https://github.com/earthly/earthly/releases/latest/download/earthly-linux-amd64 -O /usr/local/bin/earthly && chmod +x /usr/local/bin/earthly'"
      - name: Docker mirror login (non fork only)
        run: docker login registry-1.docker.io.mirror.corp.earthly.dev --username "${{ secrets.DOCKERHUB_MIRROR_USERNAME }}" --password "${{ secrets.DOCKERHUB_MIRROR_PASSWORD }}"
        if: github.event_name == 'push' || github.event.pull_request.head.repo.full_name == github.repository
      - name: Configure Earthly to use mirror (non fork only)
        run: |-
          earthly config global.buildkit_additional_config "'[registry.\"docker.io\"]

          mirrors = [\"registry-1.docker.io.mirror.corp.earthly.dev\"]'"
        if: github.event_name == 'push' || github.event.pull_request.head.repo.full_name == github.repository
      - name: Build latest earthly using released earthly
        run: earthly --use-inline-cache +for-linux
      - name: Enable local registry-based exporter
        run: ./build/linux/amd64/earthly config global.local_registry_host 'tcp://127.0.0.1:8371'
      - name: run export tests
        run: env earthly=./build/linux/amd64/earthly scripts/tests/export.sh
      - name: Buildkit logs (runs on failure)
        run: docker logs earthly-buildkitd
        if: ${{ failure() }}

  all-buildkitd:
    name: +all-buildkitd
    runs-on: ubuntu-latest
    env:
      FORCE_COLOR: 1
      EARTHLY_CONVERSION_PARALLELISM: "5"
      EARTHLY_VERSION_FLAG_OVERRIDES: "referenced-save-only"
      EARTHLY_TOKEN: "${{ secrets.EARTHLY_TOKEN }}"
      EARTHLY_INSTALL_ID: "earthly-githubactions"
    steps:
      - uses: actions/checkout@v2
      -
        name: Set up QEMU
        id: qemu
        uses: docker/setup-qemu-action@v1
        with:
          image: tonistiigi/binfmt:latest
          platforms: all
      - name: "Put back the git branch into git (Earthly uses it for tagging)"
        run: |
          branch=""
          if [ -n "$GITHUB_HEAD_REF" ]; then
            branch="$GITHUB_HEAD_REF"
          else
            branch="${GITHUB_REF##*/}"
          fi
          git checkout -b "$branch" || true
      - name: Download released earthly
        run: "sudo /bin/sh -c 'wget https://github.com/earthly/earthly/releases/latest/download/earthly-linux-amd64 -O /usr/local/bin/earthly && chmod +x /usr/local/bin/earthly'"
      - name: Docker mirror login (non fork only)
        run: docker login registry-1.docker.io.mirror.corp.earthly.dev --username "${{ secrets.DOCKERHUB_MIRROR_USERNAME }}" --password "${{ secrets.DOCKERHUB_MIRROR_PASSWORD }}"
        if: github.event_name == 'push' || github.event.pull_request.head.repo.full_name == github.repository
      - name: Configure Earthly to use mirror (non fork only)
        run: |-
          earthly config global.buildkit_additional_config "'[registry.\"docker.io\"]

          mirrors = [\"registry-1.docker.io.mirror.corp.earthly.dev\"]'"
        if: github.event_name == 'push' || github.event.pull_request.head.repo.full_name == github.repository
      - name: Build latest earthly using released earthly
        run: earthly --use-inline-cache +for-linux
      - name: Enable local registry-based exporter
        run: ./build/linux/amd64/earthly config global.local_registry_host 'tcp://127.0.0.1:8371'
      - name: Build +all-buildkitd
        run: ./build/linux/amd64/earthly --ci +all-buildkitd
      - name: Buildkit logs (runs on failure)
        run: docker logs earthly-buildkitd
        if: ${{ failure() }}

  all-dind:
    name: +all-dind
    runs-on: ubuntu-latest
    env:
      FORCE_COLOR: 1
      EARTHLY_CONVERSION_PARALLELISM: "5"
      EARTHLY_VERSION_FLAG_OVERRIDES: "referenced-save-only"
      EARTHLY_TOKEN: "${{ secrets.EARTHLY_TOKEN }}"
      EARTHLY_INSTALL_ID: "earthly-githubactions"
    steps:
      - uses: actions/checkout@v2
      -
        name: Set up QEMU
        id: qemu
        uses: docker/setup-qemu-action@v1
        with:
          image: tonistiigi/binfmt:latest
          platforms: all
      - name: "Put back the git branch into git (Earthly uses it for tagging)"
        run: |
          branch=""
          if [ -n "$GITHUB_HEAD_REF" ]; then
            branch="$GITHUB_HEAD_REF"
          else
            branch="${GITHUB_REF##*/}"
          fi
          git checkout -b "$branch" || true
      - name: Download released earthly
        run: "sudo /bin/sh -c 'wget https://github.com/earthly/earthly/releases/latest/download/earthly-linux-amd64 -O /usr/local/bin/earthly && chmod +x /usr/local/bin/earthly'"
      - name: Docker mirror login (non fork only)
        run: docker login registry-1.docker.io.mirror.corp.earthly.dev --username "${{ secrets.DOCKERHUB_MIRROR_USERNAME }}" --password "${{ secrets.DOCKERHUB_MIRROR_PASSWORD }}"
        if: github.event_name == 'push' || github.event.pull_request.head.repo.full_name == github.repository
      - name: Configure Earthly to use mirror (non fork only)
        run: |-
          earthly config global.buildkit_additional_config "'[registry.\"docker.io\"]

          mirrors = [\"registry-1.docker.io.mirror.corp.earthly.dev\"]'"
        if: github.event_name == 'push' || github.event.pull_request.head.repo.full_name == github.repository
      - name: Build latest earthly using released earthly
        run: earthly --use-inline-cache +for-linux
      - name: Enable local registry-based exporter
        run: ./build/linux/amd64/earthly config global.local_registry_host 'tcp://127.0.0.1:8371'
      - name: Build +all-dind
        run: ./build/linux/amd64/earthly --ci +all-dind
      - name: Buildkit logs (runs on failure)
        run: docker logs earthly-buildkitd
        if: ${{ failure() }}
  
  earthly:
    name: +earthly-all +earthly-docker
    runs-on: ubuntu-latest
    env:
      FORCE_COLOR: 1
      EARTHLY_CONVERSION_PARALLELISM: "5"
      EARTHLY_VERSION_FLAG_OVERRIDES: "referenced-save-only"
      EARTHLY_TOKEN: "${{ secrets.EARTHLY_TOKEN }}"
      EARTHLY_INSTALL_ID: "earthly-githubactions"
    steps:
      - uses: actions/checkout@v2
      -
        name: Set up QEMU
        id: qemu
        uses: docker/setup-qemu-action@v1
        with:
          image: tonistiigi/binfmt:latest
          platforms: all
      - name: "Put back the git branch into git (Earthly uses it for tagging)"
        run: |
          branch=""
          if [ -n "$GITHUB_HEAD_REF" ]; then
            branch="$GITHUB_HEAD_REF"
          else
            branch="${GITHUB_REF##*/}"
          fi
          git checkout -b "$branch" || true
      - name: Download released earthly
        run: "sudo /bin/sh -c 'wget https://github.com/earthly/earthly/releases/latest/download/earthly-linux-amd64 -O /usr/local/bin/earthly && chmod +x /usr/local/bin/earthly'"
      - name: Docker mirror login (non fork only)
        run: docker login registry-1.docker.io.mirror.corp.earthly.dev --username "${{ secrets.DOCKERHUB_MIRROR_USERNAME }}" --password "${{ secrets.DOCKERHUB_MIRROR_PASSWORD }}"
        if: github.event_name == 'push' || github.event.pull_request.head.repo.full_name == github.repository
      - name: Configure Earthly to use mirror (non fork only)
        run: |-
          earthly config global.buildkit_additional_config "'[registry.\"docker.io\"]

          mirrors = [\"registry-1.docker.io.mirror.corp.earthly.dev\"]'"
        if: github.event_name == 'push' || github.event.pull_request.head.repo.full_name == github.repository
      - name: Build latest earthly using released earthly
        run: earthly --use-inline-cache +for-linux
      - name: Enable local registry-based exporter
        run: ./build/linux/amd64/earthly config global.local_registry_host 'tcp://127.0.0.1:8371'
      - name: Build +earthly-all
        run: ./build/linux/amd64/earthly --ci +earthly-all
      - name: Build +earthly-docker
        run: ./build/linux/amd64/earthly --ci +earthly-docker
      - name: Buildkit logs (runs on failure)
        run: docker logs earthly-buildkitd
        if: ${{ failure() }}

  prerelease:
    name: +prerelease
    runs-on: ubuntu-latest
    env:
      FORCE_COLOR: 1
      EARTHLY_CONVERSION_PARALLELISM: "5"
      # TODO
      # EARTHLY_VERSION_FLAG_OVERRIDES: "referenced-save-only"
      EARTHLY_TOKEN: "${{ secrets.EARTHLY_TOKEN }}"
      EARTHLY_INSTALL_ID: "earthly-githubactions"
    steps:
      - uses: actions/checkout@v2
      -
        name: Set up QEMU
        id: qemu
        uses: docker/setup-qemu-action@v1
        with:
          image: tonistiigi/binfmt:latest
          platforms: all
      - name: "Put back the git branch into git (Earthly uses it for tagging)"
        run: |
          branch=""
          if [ -n "$GITHUB_HEAD_REF" ]; then
            branch="$GITHUB_HEAD_REF"
          else
            branch="${GITHUB_REF##*/}"
          fi
          git checkout -b "$branch" || true
      - name: Download released earthly
        run: "sudo /bin/sh -c 'wget https://github.com/earthly/earthly/releases/latest/download/earthly-linux-amd64 -O /usr/local/bin/earthly && chmod +x /usr/local/bin/earthly'"
      - name: Docker mirror login (non fork only)
        run: docker login registry-1.docker.io.mirror.corp.earthly.dev --username "${{ secrets.DOCKERHUB_MIRROR_USERNAME }}" --password "${{ secrets.DOCKERHUB_MIRROR_PASSWORD }}"
        if: github.event_name == 'push' || github.event.pull_request.head.repo.full_name == github.repository
      - name: Configure Earthly to use mirror (non fork only)
        run: |-
          earthly config global.buildkit_additional_config "'[registry.\"docker.io\"]

          mirrors = [\"registry-1.docker.io.mirror.corp.earthly.dev\"]'"
        if: github.event_name == 'push' || github.event.pull_request.head.repo.full_name == github.repository
      - name: Build latest earthly using released earthly
        run: earthly --use-inline-cache +for-linux
      - name: Enable local registry-based exporter
        run: ./build/linux/amd64/earthly config global.local_registry_host 'tcp://127.0.0.1:8371'
      - name: Build +prerelease
        run: ./build/linux/amd64/earthly --ci +prerelease
      - name: Buildkit logs (runs on failure)
        run: docker logs earthly-buildkitd
        if: ${{ failure() }}

  push-prerelease:
    name: --push +prerelease
    if: github.event_name == 'push'
    needs:
      - tests
      - race-tests
      - misc-tests
      - examples1
      - examples2
      - tutorial
      - push-integration
      - secrets-integration
      - repo-auth-test
      - export-test
      - test-local
      - all-buildkitd
      - all-dind
      - prerelease
      - earthly
    runs-on: ubuntu-latest
    env:
      FORCE_COLOR: 1
      EARTHLY_CONVERSION_PARALLELISM: "5"
      # TODO
      # EARTHLY_VERSION_FLAG_OVERRIDES: "referenced-save-only"
      EARTHLY_TOKEN: "${{ secrets.EARTHLY_TOKEN }}"
      EARTHLY_INSTALL_ID: "earthly-githubactions"
    steps:
      - uses: actions/checkout@v2
      -
        name: Set up QEMU
        id: qemu
        uses: docker/setup-qemu-action@v1
        with:
          image: tonistiigi/binfmt:latest
          platforms: all
      - name: "Put back the git branch into git (Earthly uses it for tagging)"
        run: |
          branch=""
          if [ -n "$GITHUB_HEAD_REF" ]; then
            branch="$GITHUB_HEAD_REF"
          else
            branch="${GITHUB_REF##*/}"
          fi
          git checkout -b "$branch" || true
      - name: Download released earthly
        run: "sudo /bin/sh -c 'wget https://github.com/earthly/earthly/releases/latest/download/earthly-linux-amd64 -O /usr/local/bin/earthly && chmod +x /usr/local/bin/earthly'"
      - name: Docker mirror login (non fork only)
        run: docker login registry-1.docker.io.mirror.corp.earthly.dev --username "${{ secrets.DOCKERHUB_MIRROR_USERNAME }}" --password "${{ secrets.DOCKERHUB_MIRROR_PASSWORD }}"
        if: github.event_name == 'push' || github.event.pull_request.head.repo.full_name == github.repository
      - name: Configure Earthly to use mirror (non fork only)
        run: |-
          earthly config global.buildkit_additional_config "'[registry.\"docker.io\"]

          mirrors = [\"registry-1.docker.io.mirror.corp.earthly.dev\"]'"
        if: github.event_name == 'push' || github.event.pull_request.head.repo.full_name == github.repository
      - name: Build latest earthly using released earthly
        run: earthly --use-inline-cache +for-linux
      - name: Enable local registry-based exporter
        run: ./build/linux/amd64/earthly config global.local_registry_host 'tcp://127.0.0.1:8371'
      - name: Build and push +prerelease
        run: ./build/linux/amd64/earthly --ci --push +prerelease
      - name: Update DockerHub description for earthly/earthly
        uses: peter-evans/dockerhub-description@616d1b63e806b630b975af3b4fe3304307b20f40
        with:
          username: ${{ secrets.DOCKERHUB_USERNAME }}
          password: ${{ secrets.DOCKERHUB_PASSWORD }}
          repository: earthly/earthly
          readme-filepath: ./docs/docker-images/all-in-one.md
          short-description: ${{ github.event.repository.description }}
      - name: Update DockerHub description for earthly/buildkitd
        uses: peter-evans/dockerhub-description@616d1b63e806b630b975af3b4fe3304307b20f40
        with:
          username: ${{ secrets.DOCKERHUB_USERNAME }}
          password: ${{ secrets.DOCKERHUB_PASSWORD }}
          repository: earthly/buildkitd
          readme-filepath: ./docs/docker-images/buildkit-standalone.md
          short-description: Standalone Earthly buildkitd image
      - name: Buildkit logs (runs on failure)
        run: docker logs earthly-buildkitd
        if: ${{ failure() }}<|MERGE_RESOLUTION|>--- conflicted
+++ resolved
@@ -187,12 +187,8 @@
     runs-on: ubuntu-latest
     env:
       FORCE_COLOR: 1
-<<<<<<< HEAD
-      EARTHLY_CONVERSION_PARALLELISM: "5"
-=======
-      # EARTHLY_CONVERSION_PARALLELISM: "5" # TODO: Getting random errors like these Error: failed to compute cache key: failed to copy: httpReadSeeker: failed open: failed to authorize: no active session for ...: context deadline exceeded
-      EARTHLY_VERSION_FLAG_OVERRIDES: "referenced-save-only"
->>>>>>> 0ecfbbd7
+      EARTHLY_CONVERSION_PARALLELISM: "5"
+      EARTHLY_VERSION_FLAG_OVERRIDES: "referenced-save-only"
       EARTHLY_TOKEN: "${{ secrets.EARTHLY_TOKEN }}"
       EARTHLY_INSTALL_ID: "earthly-githubactions"
     steps:
