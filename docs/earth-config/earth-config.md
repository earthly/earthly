--- conflicted
+++ resolved
@@ -43,15 +43,11 @@
 
 Specifies the total size of the BuildKit cache, in MB. The BuildKit daemon uses this setting to configure automatic garbage collection of old cache. A value of 0 causes the size to be adaptive depending on how much space is available on your system. The default is 0.
 
-<<<<<<< HEAD
-### no_loop_device (obsolete)
-=======
 ### disable_analytics
 
-When set to true, disables the collecting command line analytics; otherwise, earth will report anonymized analytics for invokation of the earth command. For more information see the [data collection page](../data-collection/data-collection.md).
+When set to true, disables collecting command line analytics; otherwise, earth will report anonymized analytics for invokation of the earth command. For more information see the [data collection page](../data-collection/data-collection.md).
 
-### no_loop_device (deprecated)
->>>>>>> 9a611a0e
+### no_loop_device (obsolete)
 
 This option is obsolete and it is ignored. Earthly no longer uses a loop device for its cache.
 
