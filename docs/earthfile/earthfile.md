--- conflicted
+++ resolved
@@ -112,7 +112,12 @@
 
 In a multi-stage Dockerfile, sets the target to be used for the build. This option is similar to the `docker build --target <target-name>` option.
 
-<<<<<<< HEAD
+##### `--platform <platform>` (**experimental**)
+
+Specifies the platform to build on.
+
+For more information see the [multi-platform guide](../guides/multi-platform.md).
+
 ## LOCALLY (**experimental**)
 
 #### Synopsis
@@ -135,13 +140,6 @@
 This feature should be used with caution as locally run commands have no guarantee they will behave the same on different systems.
 
 Only `RUN` commands are supported under a `LOCALLY` defined target; futhermore only `RUN`'s `--push` flag is supported.
-=======
-##### `--platform <platform>` (**experimental**)
-
-Specifies the platform to build on.
-
-For more information see the [multi-platform guide](../guides/multi-platform.md).
->>>>>>> 08eb387e
 
 ## RUN
 
