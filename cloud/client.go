package cloud

import (
	"context"
	"crypto/tls"
	"time"

	"github.com/earthly/cloud-api/compute"
	"github.com/earthly/cloud-api/logstream"
	"github.com/earthly/cloud-api/pipelines"
	"github.com/google/uuid"
	grpc_retry "github.com/grpc-ecosystem/go-grpc-middleware/retry"
	"github.com/pkg/errors"
	"golang.org/x/crypto/ssh/agent"
	"google.golang.org/grpc"
	"google.golang.org/grpc/codes"
	"google.golang.org/grpc/credentials"
	"google.golang.org/grpc/credentials/insecure"
	"google.golang.org/protobuf/encoding/protojson"
)

var (
	// ErrUnauthorized occurs when a user is unauthorized to access a resource
	ErrUnauthorized = errors.New("unauthorized")
	// ErrNoAuthorizedPublicKeys occurs when no authorized public keys are found
	ErrNoAuthorizedPublicKeys = errors.New("no authorized public keys found")
)

const (
	tokenExpiryLayout    = "2006-01-02 15:04:05.999999999 -0700 MST"
	satelliteMgmtTimeout = "5M" // 5 minute timeout when launching or deleting a Satellite
	requestID            = "request-id"
)

// Client contains gRPC and REST endpoints to the Earthly Cloud backend.
type Client interface {
	RegisterEmail(ctx context.Context, email string) error
	CreateAccount(ctx context.Context, email, verificationToken, password, publicKey string, termsConditionsPrivacy bool) error
	Authenticate(ctx context.Context) error
	Get(ctx context.Context, path string) ([]byte, error)
	Remove(ctx context.Context, path string) error
	Set(ctx context.Context, path string, data []byte) error
	List(ctx context.Context, path string) ([]string, error)
	GetPublicKeys(ctx context.Context) ([]*agent.Key, error)
	CreateOrg(ctx context.Context, org string) error
	Invite(ctx context.Context, org, user string, write bool) error
	InviteToOrg(ctx context.Context, invite *OrgInvitation) (string, error)
	AcceptInvite(ctx context.Context, inviteCode string) error
	ListInvites(ctx context.Context, org string) ([]*OrgInvitation, error)
	ListOrgs(ctx context.Context) ([]*OrgDetail, error)
	ListOrgPermissions(ctx context.Context, path string) ([]*OrgPermissions, error)
	ListOrgMembers(ctx context.Context, orgName string) ([]*OrgMember, error)
	UpdateOrgMember(ctx context.Context, orgName, userEmail, permission string) error
	RemoveOrgMember(ctx context.Context, orgName, userEmail string) error
	RevokePermission(ctx context.Context, path, user string) error
	ListPublicKeys(ctx context.Context) ([]string, error)
	AddPublicKey(ctx context.Context, key string) error
	RemovePublicKey(ctx context.Context, key string) error
	CreateToken(context.Context, string, bool, *time.Time) (string, error)
	ListTokens(ctx context.Context) ([]*TokenDetail, error)
	RemoveToken(ctx context.Context, token string) error
	WhoAmI(ctx context.Context) (string, string, bool, error)
	UploadLog(ctx context.Context, pathOnDisk string) (string, error)
	SetPasswordCredentials(context.Context, string, string) error
	SetTokenCredentials(ctx context.Context, token string) (string, error)
	SetSSHCredentials(ctx context.Context, email, sshKey string) error
	FindSSHCredentials(ctx context.Context, emailToFind string) error
	DeleteAuthCache(ctx context.Context) error
	DeleteCachedToken(ctx context.Context) error
	DisableSSHKeyGuessing(ctx context.Context)
	SetAuthTokenDir(ctx context.Context, path string)
	SendAnalytics(ctx context.Context, data *EarthlyAnalytics) error
	IsLoggedIn(ctx context.Context) bool
	GetAuthToken(ctx context.Context) (string, error)
	LaunchSatellite(ctx context.Context, name, org string, features []string) error
	GetOrgID(ctx context.Context, name string) (string, error)
	ListSatellites(ctx context.Context, orgID string) ([]SatelliteInstance, error)
	GetSatellite(ctx context.Context, name, orgID string) (*SatelliteInstance, error)
	DeleteSatellite(ctx context.Context, name, orgID string) error
	ReserveSatellite(ctx context.Context, name, orgID, gitAuthor, gitConfigEmail string, isCI bool) chan SatelliteStatusUpdate
	WakeSatellite(ctx context.Context, name, orgID string) chan SatelliteStatusUpdate
	SleepSatellite(ctx context.Context, name, orgID string) chan SatelliteStatusUpdate
	CreateProject(ctx context.Context, name, orgName string) (*Project, error)
	ListProjects(ctx context.Context, orgName string) ([]*Project, error)
	GetProject(ctx context.Context, orgName, name string) (*Project, error)
	DeleteProject(ctx context.Context, orgName, name string) error
	AddProjectMember(ctx context.Context, orgName, name, userEmail, permission string) error
	UpdateProjectMember(ctx context.Context, orgName, name, userEmail, permission string) error
	ListProjectMembers(ctx context.Context, orgName, name string) ([]*ProjectMember, error)
	RemoveProjectMember(ctx context.Context, orgName, name, userEmail string) error
	ListSecrets(ctx context.Context, path string) ([]*Secret, error)
	SetSecret(ctx context.Context, path string, secret []byte) error
	RemoveSecret(ctx context.Context, path string) error
	ListSecretPermissions(ctx context.Context, path string) ([]*SecretPermission, error)
	SetSecretPermission(ctx context.Context, path, userEmail, permission string) error
	RemoveSecretPermission(ctx context.Context, path, userEmail string) error
	AccountResetRequestToken(ctx context.Context, userEmail string) error
	AccountReset(ctx context.Context, userEmail, token, password string) error
	StreamLogs(ctx context.Context, buildID string, deltas chan []*logstream.Delta) error
}

type client struct {
	httpAddr              string
	sshKeyBlob            []byte // sshKey to use
	forceSSHKey           bool   // if true only use the above ssh key, don't attempt to guess others
	sshAgent              agent.ExtendedAgent
	warnFunc              func(string, ...interface{})
	email                 string
	password              string
	authToken             string
	authTokenExpiry       time.Time
	authCredToken         string
	authDir               string
	disableSSHKeyGuessing bool
	jum                   *protojson.UnmarshalOptions
	pipelines             pipelines.PipelinesClient
	compute               compute.ComputeClient
	logstream             logstream.LogStreamClient
<<<<<<< HEAD
	requestID             string
=======
	installationName      string
>>>>>>> d2073122
}

var _ Client = &client{}

// NewClient provides a new Earthly Cloud client
<<<<<<< HEAD
func NewClient(httpAddr, grpcAddr, agentSockPath, authCredsOverride, requestID string, warnFunc func(string, ...interface{})) (Client, error) {
=======
func NewClient(httpAddr, grpcAddr string, useInsecure bool, agentSockPath, authCredsOverride, installationName string, warnFunc func(string, ...interface{})) (Client, error) {
>>>>>>> d2073122
	c := &client{
		httpAddr: httpAddr,
		sshAgent: &lazySSHAgent{
			sockPath: agentSockPath,
		},
<<<<<<< HEAD
		warnFunc:  warnFunc,
		jum:       &protojson.UnmarshalOptions{DiscardUnknown: true},
		requestID: requestID,
=======
		warnFunc:         warnFunc,
		jum:              &protojson.UnmarshalOptions{DiscardUnknown: true},
		installationName: installationName,
>>>>>>> d2073122
	}
	if authCredsOverride != "" {
		c.authCredToken = authCredsOverride
	} else {
		if err := c.loadAuthStorage(); err != nil {
			return nil, err
		}
	}
	ctx := context.Background()
	retryOpts := []grpc_retry.CallOption{
		grpc_retry.WithMax(10),
		grpc_retry.WithBackoff(grpc_retry.BackoffExponential(100 * time.Millisecond)),
		grpc_retry.WithCodes(codes.Internal, codes.Unavailable),
	}
<<<<<<< HEAD
	conn, err := grpc.DialContext(ctx, grpcAddr,
		grpc.WithTransportCredentials(tlsConfig),
		grpc.WithChainStreamInterceptor(grpc_retry.StreamClientInterceptor(retryOpts...), c.StreamInterceptor()),
		grpc.WithChainUnaryInterceptor(grpc_retry.UnaryClientInterceptor(retryOpts...), c.UnaryInterceptor()))
=======
	dialOpts := []grpc.DialOption{
		grpc.WithChainStreamInterceptor(grpc_retry.StreamClientInterceptor(retryOpts...), c.StreamAuthInterceptor()),
		grpc.WithChainUnaryInterceptor(grpc_retry.UnaryClientInterceptor(retryOpts...), c.UnaryAuthInterceptor()),
	}
	if useInsecure {
		dialOpts = append(dialOpts, grpc.WithTransportCredentials(insecure.NewCredentials()))
	} else {
		tlsConfig := credentials.NewTLS(&tls.Config{})
		dialOpts = append(dialOpts, grpc.WithTransportCredentials(tlsConfig))
	}
	conn, err := grpc.DialContext(ctx, grpcAddr, dialOpts...)
>>>>>>> d2073122
	if err != nil {
		return nil, errors.Wrap(err, "failed dialing pipelines grpc")
	}
	c.pipelines = pipelines.NewPipelinesClient(conn)
	c.compute = compute.NewComputeClient(conn)
	c.logstream = logstream.NewLogStreamClient(conn)
	return c, nil
}

func (c *client) getRequestID() string {
	if c.requestID != "" {
		return c.requestID
	}
	return uuid.NewString()
}<|MERGE_RESOLUTION|>--- conflicted
+++ resolved
@@ -116,35 +116,23 @@
 	pipelines             pipelines.PipelinesClient
 	compute               compute.ComputeClient
 	logstream             logstream.LogStreamClient
-<<<<<<< HEAD
 	requestID             string
-=======
 	installationName      string
->>>>>>> d2073122
 }
 
 var _ Client = &client{}
 
 // NewClient provides a new Earthly Cloud client
-<<<<<<< HEAD
-func NewClient(httpAddr, grpcAddr, agentSockPath, authCredsOverride, requestID string, warnFunc func(string, ...interface{})) (Client, error) {
-=======
-func NewClient(httpAddr, grpcAddr string, useInsecure bool, agentSockPath, authCredsOverride, installationName string, warnFunc func(string, ...interface{})) (Client, error) {
->>>>>>> d2073122
+func NewClient(httpAddr, grpcAddr string, useInsecure bool, agentSockPath, authCredsOverride, installationName, requestID string, warnFunc func(string, ...interface{})) (Client, error) {
 	c := &client{
 		httpAddr: httpAddr,
 		sshAgent: &lazySSHAgent{
 			sockPath: agentSockPath,
 		},
-<<<<<<< HEAD
-		warnFunc:  warnFunc,
-		jum:       &protojson.UnmarshalOptions{DiscardUnknown: true},
-		requestID: requestID,
-=======
 		warnFunc:         warnFunc,
 		jum:              &protojson.UnmarshalOptions{DiscardUnknown: true},
 		installationName: installationName,
->>>>>>> d2073122
+		requestID:        requestID,
 	}
 	if authCredsOverride != "" {
 		c.authCredToken = authCredsOverride
@@ -159,15 +147,9 @@
 		grpc_retry.WithBackoff(grpc_retry.BackoffExponential(100 * time.Millisecond)),
 		grpc_retry.WithCodes(codes.Internal, codes.Unavailable),
 	}
-<<<<<<< HEAD
-	conn, err := grpc.DialContext(ctx, grpcAddr,
-		grpc.WithTransportCredentials(tlsConfig),
+	dialOpts := []grpc.DialOption{
 		grpc.WithChainStreamInterceptor(grpc_retry.StreamClientInterceptor(retryOpts...), c.StreamInterceptor()),
-		grpc.WithChainUnaryInterceptor(grpc_retry.UnaryClientInterceptor(retryOpts...), c.UnaryInterceptor()))
-=======
-	dialOpts := []grpc.DialOption{
-		grpc.WithChainStreamInterceptor(grpc_retry.StreamClientInterceptor(retryOpts...), c.StreamAuthInterceptor()),
-		grpc.WithChainUnaryInterceptor(grpc_retry.UnaryClientInterceptor(retryOpts...), c.UnaryAuthInterceptor()),
+		grpc.WithChainUnaryInterceptor(grpc_retry.UnaryClientInterceptor(retryOpts...), c.UnaryInterceptor()),
 	}
 	if useInsecure {
 		dialOpts = append(dialOpts, grpc.WithTransportCredentials(insecure.NewCredentials()))
@@ -176,7 +158,6 @@
 		dialOpts = append(dialOpts, grpc.WithTransportCredentials(tlsConfig))
 	}
 	conn, err := grpc.DialContext(ctx, grpcAddr, dialOpts...)
->>>>>>> d2073122
 	if err != nil {
 		return nil, errors.Wrap(err, "failed dialing pipelines grpc")
 	}
