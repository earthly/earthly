package cloud

import (
	"context"
	"crypto/tls"
	"time"

	"github.com/earthly/cloud-api/compute"
	"github.com/earthly/cloud-api/pipelines"
	grpc_retry "github.com/grpc-ecosystem/go-grpc-middleware/retry"
	"github.com/pkg/errors"
	"golang.org/x/crypto/ssh/agent"
	"google.golang.org/grpc"
	"google.golang.org/grpc/codes"
	"google.golang.org/grpc/credentials"
	"google.golang.org/protobuf/encoding/protojson"
)

var (
	// ErrUnauthorized occurs when a user is unauthorized to access a resource
	ErrUnauthorized = errors.New("unauthorized")
	// ErrNoAuthorizedPublicKeys occurs when no authorized public keys are found
	ErrNoAuthorizedPublicKeys = errors.New("no authorized public keys found")
)

const (
	tokenExpiryLayout    = "2006-01-02 15:04:05.999999999 -0700 MST"
	satelliteMgmtTimeout = "5M" // 5 minute timeout when launching or deleting a Satellite
)

// Client contains gRPC and REST endpoints to the Earthly Cloud backend.
type Client interface {
	RegisterEmail(ctx context.Context, email string) error
	CreateAccount(ctx context.Context, email, verificationToken, password, publicKey string, termsConditionsPrivacy bool) error
	Authenticate(ctx context.Context) error
	Get(ctx context.Context, path string) ([]byte, error)
	Remove(ctx context.Context, path string) error
	Set(ctx context.Context, path string, data []byte) error
	List(ctx context.Context, path string) ([]string, error)
	GetPublicKeys(ctx context.Context) ([]*agent.Key, error)
	CreateOrg(ctx context.Context, org string) error
	Invite(ctx context.Context, org, user string, write bool) error
	InviteToOrg(ctx context.Context, invite *OrgInvitation) (string, error)
	AcceptInvite(ctx context.Context, inviteCode string) error
	ListInvites(ctx context.Context, org string) ([]*OrgInvitation, error)
	ListOrgs(ctx context.Context) ([]*OrgDetail, error)
	ListOrgPermissions(ctx context.Context, path string) ([]*OrgPermissions, error)
	ListOrgMembers(ctx context.Context, orgName string) ([]*OrgMember, error)
	UpdateOrgMember(ctx context.Context, orgName, userEmail, permission string) error
	RemoveOrgMember(ctx context.Context, orgName, userEmail string) error
	RevokePermission(ctx context.Context, path, user string) error
	ListPublicKeys(ctx context.Context) ([]string, error)
	AddPublicKey(ctx context.Context, key string) error
	RemovePublicKey(ctx context.Context, key string) error
	CreateToken(context.Context, string, bool, *time.Time) (string, error)
	ListTokens(ctx context.Context) ([]*TokenDetail, error)
	RemoveToken(ctx context.Context, token string) error
	WhoAmI(ctx context.Context) (string, string, bool, error)
	UploadLog(ctx context.Context, pathOnDisk string) (string, error)
	SetPasswordCredentials(context.Context, string, string) error
	SetTokenCredentials(ctx context.Context, token string) (string, error)
	SetSSHCredentials(ctx context.Context, email, sshKey string) error
	FindSSHCredentials(ctx context.Context, emailToFind string) error
	DeleteAuthCache(ctx context.Context) error
	DeleteCachedToken(ctx context.Context) error
	DisableSSHKeyGuessing(ctx context.Context)
	SetAuthTokenDir(ctx context.Context, path string)
	SendAnalytics(ctx context.Context, data *EarthlyAnalytics) error
	IsLoggedIn(ctx context.Context) bool
	GetAuthToken(ctx context.Context) (string, error)
	LaunchSatellite(ctx context.Context, name, org string, features []string) error
	GetOrgID(ctx context.Context, name string) (string, error)
	ListSatellites(ctx context.Context, orgID string) ([]SatelliteInstance, error)
	GetSatellite(ctx context.Context, name, orgID string) (*SatelliteInstance, error)
	DeleteSatellite(ctx context.Context, name, orgID string) error
<<<<<<< HEAD
	ReserveSatellite(ctx context.Context, name, orgID, gitAuthor string, isCI bool) chan SatelliteStatusUpdate
	WakeSatellite(ctx context.Context, name, orgID string) chan SatelliteStatusUpdate
=======
	ReserveSatellite(ctx context.Context, name, orgID, gitAuthor, gitConfigEmail string, isCI bool, out chan<- string) error
>>>>>>> de2f3348
	CreateProject(ctx context.Context, name, orgName string) (*Project, error)
	ListProjects(ctx context.Context, orgName string) ([]*Project, error)
	GetProject(ctx context.Context, orgName, name string) (*Project, error)
	DeleteProject(ctx context.Context, orgName, name string) error
	AddProjectMember(ctx context.Context, orgName, name, userEmail, permission string) error
	UpdateProjectMember(ctx context.Context, orgName, name, userEmail, permission string) error
	ListProjectMembers(ctx context.Context, orgName, name string) ([]*ProjectMember, error)
	RemoveProjectMember(ctx context.Context, orgName, name, userEmail string) error
	ListSecrets(ctx context.Context, path string) ([]*Secret, error)
	SetSecret(ctx context.Context, path string, secret []byte) error
	RemoveSecret(ctx context.Context, path string) error
	ListSecretPermissions(ctx context.Context, path string) ([]*SecretPermission, error)
	SetSecretPermission(ctx context.Context, path, userEmail, permission string) error
	RemoveSecretPermission(ctx context.Context, path, userEmail string) error
	AccountResetReqestToken(ctx context.Context, userEmail string) error
	AccountReset(ctx context.Context, userEmail, token, password string) error
}

type client struct {
	httpAddr              string
	sshKeyBlob            []byte // sshKey to use
	forceSSHKey           bool   // if true only use the above ssh key, don't attempt to guess others
	sshAgent              agent.ExtendedAgent
	warnFunc              func(string, ...interface{})
	email                 string
	password              string
	authToken             string
	authTokenExpiry       time.Time
	authCredToken         string
	authDir               string
	disableSSHKeyGuessing bool
	jum                   *protojson.UnmarshalOptions
	pipelines             pipelines.PipelinesClient
	compute               compute.ComputeClient
}

var _ Client = &client{}

// NewClient provides a new Earthly Cloud client
func NewClient(httpAddr, grpcAddr, agentSockPath, authCredsOverride string, warnFunc func(string, ...interface{})) (Client, error) {
	c := &client{
		httpAddr: httpAddr,
		sshAgent: &lazySSHAgent{
			sockPath: agentSockPath,
		},
		warnFunc: warnFunc,
		jum:      &protojson.UnmarshalOptions{DiscardUnknown: true},
	}
	if authCredsOverride != "" {
		c.authCredToken = authCredsOverride
	} else {
		if err := c.loadAuthStorage(); err != nil {
			return nil, err
		}
	}
	tlsConfig := credentials.NewTLS(&tls.Config{})
	ctx := context.Background()
	retryOpts := []grpc_retry.CallOption{
		grpc_retry.WithMax(10),
		grpc_retry.WithBackoff(grpc_retry.BackoffExponential(100 * time.Millisecond)),
		grpc_retry.WithCodes(codes.Internal, codes.Unavailable),
	}
	conn, err := grpc.DialContext(ctx, grpcAddr,
		grpc.WithTransportCredentials(tlsConfig),
		grpc.WithChainStreamInterceptor(grpc_retry.StreamClientInterceptor(retryOpts...), c.StreamAuthInterceptor()),
		grpc.WithChainUnaryInterceptor(grpc_retry.UnaryClientInterceptor(retryOpts...), c.UnaryAuthInterceptor()))
	if err != nil {
		return nil, errors.Wrap(err, "failed dialing pipelines grpc")
	}
	c.pipelines = pipelines.NewPipelinesClient(conn)
	c.compute = compute.NewComputeClient(conn)
	return c, nil
}<|MERGE_RESOLUTION|>--- conflicted
+++ resolved
@@ -73,12 +73,8 @@
 	ListSatellites(ctx context.Context, orgID string) ([]SatelliteInstance, error)
 	GetSatellite(ctx context.Context, name, orgID string) (*SatelliteInstance, error)
 	DeleteSatellite(ctx context.Context, name, orgID string) error
-<<<<<<< HEAD
-	ReserveSatellite(ctx context.Context, name, orgID, gitAuthor string, isCI bool) chan SatelliteStatusUpdate
+	ReserveSatellite(ctx context.Context, name, orgID, gitAuthor, gitConfigEmail string, isCI bool) chan SatelliteStatusUpdate
 	WakeSatellite(ctx context.Context, name, orgID string) chan SatelliteStatusUpdate
-=======
-	ReserveSatellite(ctx context.Context, name, orgID, gitAuthor, gitConfigEmail string, isCI bool, out chan<- string) error
->>>>>>> de2f3348
 	CreateProject(ctx context.Context, name, orgName string) (*Project, error)
 	ListProjects(ctx context.Context, orgName string) ([]*Project, error)
 	GetProject(ctx context.Context, orgName, name string) (*Project, error)
